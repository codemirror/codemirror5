<!doctype html>
<html>
  <head>
    <title>CodeMirror: Compression Helper</title>
    <link rel="stylesheet" type="text/css" href="http://fonts.googleapis.com/css?family=Droid+Sans|Droid+Sans:bold"/>
    <link rel="stylesheet" type="text/css" href="docs.css"/>
    <meta http-equiv="Content-Type" content="text/html; charset=utf-8"/>
  </head>
  <body>

<h1><span class="logo-braces">{ }</span> <a href="http://codemirror.net/">CodeMirror</a></h1>

<pre class="grey">
<img src="baboon.png" class="logo" alt="logo"/>/* Script compression
   helper */
</pre>

    <p>To optimize loading CodeMirror, especially when including a
    bunch of different modes, it is recommended that you combine and
    minify (and preferably also gzip) the scripts. This page makes
    those first two steps very easy. Simply select the version and
    scripts you need in the form below, and
    click <strong>Compress</strong> to download the minified script
    file.</p>

    <form id="form" action="http://marijnhaverbeke.nl/uglifyjs" method="post">
      <input type="hidden" id="download" name="download" value="codemirror-compressed.js"/>
      <p>Version: <select id="version" onchange="setVersion(this);" style="padding: 1px">
        <option value="http://codemirror.net/">HEAD</option>
        <option value="http://marijnhaverbeke.nl/git/codemirror2?a=blob_plain;hb=v2.22;f=">2.22</option>
        <option value="http://marijnhaverbeke.nl/git/codemirror2?a=blob_plain;hb=v2.21;f=">2.21</option>
        <option value="http://marijnhaverbeke.nl/git/codemirror2?a=blob_plain;hb=v2.2;f=">2.2</option>
        <option value="http://marijnhaverbeke.nl/git/codemirror2?a=blob_plain;hb=v2.18;f=">2.18</option>
        <option value="http://marijnhaverbeke.nl/git/codemirror2?a=blob_plain;hb=v2.16;f=">2.16</option>
        <option value="http://marijnhaverbeke.nl/git/codemirror2?a=blob_plain;hb=v2.15;f=">2.15</option>
        <option value="http://marijnhaverbeke.nl/git/codemirror2?a=blob_plain;hb=v2.13;f=">2.13</option>
        <option value="http://marijnhaverbeke.nl/git/codemirror2?a=blob_plain;hb=v2.12;f=">2.12</option>
        <option value="http://marijnhaverbeke.nl/git/codemirror2?a=blob_plain;hb=v2.11;f=">2.11</option>
        <option value="http://marijnhaverbeke.nl/git/codemirror2?a=blob_plain;hb=v2.1;f=">2.1</option>
        <option value="http://marijnhaverbeke.nl/git/codemirror2?a=blob_plain;hb=v2.02;f=">2.02</option>
        <option value="http://marijnhaverbeke.nl/git/codemirror2?a=blob_plain;hb=v2.01;f=">2.01</option>
        <option value="http://marijnhaverbeke.nl/git/codemirror2?a=blob_plain;hb=v2.0;f=">2.0</option>
        <option value="http://marijnhaverbeke.nl/git/codemirror2?a=blob_plain;hb=beta2;f=">beta2</option>
        <option value="http://marijnhaverbeke.nl/git/codemirror2?a=blob_plain;hb=beta1;f=">beta1</option>
      </select></p>

      <select multiple="multiple" size="20" name="code_url" style="width: 40em;" class="field" id="files">
        <optgroup label="CodeMirror Library">
          <option value="http://codemirror.net/lib/codemirror.js" selected>codemirror.js</option>
        </optgroup>
        <optgroup label="Modes">
          <option value="http://codemirror.net/mode/clike/clike.js">clike.js</option>
          <option value="http://codemirror.net/mode/clojure/clojure.js">clojure.js</option>
          <option value="http://codemirror.net/mode/coffeescript/coffeescript.js">coffeescript.js</option>
          <option value="http://codemirror.net/mode/css/css.js">css.js</option>
          <option value="http://codemirror.net/mode/diff/diff.js">diff.js</option>
          <option value="http://codemirror.net/mode/ecl/ecl.js">ecl.js</option>
          <option value="http://codemirror.net/mode/gfm/gfm.js">gfm.js</option>
          <option value="http://codemirror.net/mode/go/go.js">go.js</option>
          <option value="http://codemirror.net/mode/groovy/groovy.js">groovy.js</option>
          <option value="http://codemirror.net/mode/haskell/haskell.js">haskell.js</option>
          <option value="http://codemirror.net/mode/htmlembedded/htmlembedded.js">htmlembedded.js</option>
          <option value="http://codemirror.net/mode/htmlmixed/htmlmixed.js">htmlmixed.js</option>
          <option value="http://codemirror.net/mode/javascript/javascript.js">javascript.js</option>
          <option value="http://codemirror.net/mode/jinja2/jinja2.js">jinja2.js</option>
          <option value="http://codemirror.net/mode/less/less.js">less.js</option>
          <option value="http://codemirror.net/mode/lua/lua.js">lua.js</option>
          <option value="http://codemirror.net/mode/markdown/markdown.js">markdown.js</option>
          <option value="http://codemirror.net/mode/mysql/mysql.js">mysql.js</option>
          <option value="http://codemirror.net/mode/ntriples/ntriples.js">ntriples.js</option>
          <option value="http://codemirror.net/mode/pascal/pascal.js">pascal.js</option>
          <option value="http://codemirror.net/mode/perl/perl.js">perl.js</option>
          <option value="http://codemirror.net/mode/php/php.js">php.js</option>
          <option value="http://codemirror.net/mode/plsql/plsql.js">plsql.js</option>
          <option value="http://codemirror.net/mode/properties/properties.js">properties.js</option>
          <option value="http://codemirror.net/mode/python/python.js">python.js</option>
          <option value="http://codemirror.net/mode/r/r.js">r.js</option>
          <option value="http://codemirror.net/mode/rpm/changes/changes.js">rpm/changes.js</option>
          <option value="http://codemirror.net/mode/rpm/spec/spec.js">rpm/spec.js</option>
          <option value="http://codemirror.net/mode/rst/rst.js">rst.js</option>
          <option value="http://codemirror.net/mode/ruby/ruby.js">ruby.js</option>
          <option value="http://codemirror.net/mode/rust/rust.js">rust.js</option>
          <option value="http://codemirror.net/mode/scheme/scheme.js">scheme.js</option>
          <option value="http://codemirror.net/mode/smalltalk/smalltalk.js">smalltalk.js</option>
          <option value="http://codemirror.net/mode/smarty/smarty.js">smarty.js</option>
          <option value="http://codemirror.net/mode/sparql/sparql.js">sparql.js</option>
          <option value="http://codemirror.net/mode/stex/stex.js">stex.js</option>
          <option value="http://codemirror.net/mode/tiddlywiki/tiddlywiki.js">tiddlywiki.js</option>
          <option value="http://codemirror.net/mode/vbscript/vbscript.js">vbscript.js</option>
          <option value="http://codemirror.net/mode/velocity/velocity.js">velocity.js</option>
          <option value="http://codemirror.net/mode/verilog/verilog.js">verilog.js</option>
          <option value="http://codemirror.net/mode/xml/xml.js">xml.js</option>
          <option value="http://codemirror.net/mode/xmlpure/xmlpure.js">xmlpure.js</option>
          <option value="http://codemirror.net/mode/xquery/xquery.js">xquery.js</option>
          <option value="http://codemirror.net/mode/yaml/yaml.js">yaml.js</option>
        </optgroup>
        <optgroup label="Utilities and add-ons">
          <option value="http://codemirror.net/lib/util/overlay.js">overlay.js</option>
          <option value="http://codemirror.net/lib/util/runmode.js">runmode.js</option>
          <option value="http://codemirror.net/lib/util/simple-hint.js">simple-hint.js</option>
          <option value="http://codemirror.net/lib/util/javascript-hint.js">javascript-hint.js</option>
          <option value="http://codemirror.net/lib/util/foldcode.js">foldcode.js</option>
          <option value="http://codemirror.net/lib/util/dialog.js">dialog.js</option>
          <option value="http://codemirror.net/lib/util/search.js">search.js</option>
          <option value="http://codemirror.net/lib/util/searchcursor.js">searchcursor.js</option>
          <option value="http://codemirror.net/lib/util/formatting.js">formatting.js</option>
          <option value="http://codemirror.net/lib/util/match-highlighter.js">match-highlighter.js</option>
<<<<<<< HEAD
		  <option value="http://codemirror.net/lib/util/closetag.js">closetag.js</option>
=======
          <option value="http://codemirror.net/lib/util/closetag.js">closetag.js</option>
>>>>>>> 0836ed69
        </optgroup>
        <optgroup label="Keymaps">
          <option value="http://codemirror.net/keymap/emacs.js">emacs.js</option>
          <option value="http://codemirror.net/keymap/vim.js">vim.js</option>
        </optgroup>
      </select></p>

      <p>
        <button type="submit">Compress</button> with <a href="http://github.com/mishoo/UglifyJS/">UglifyJS</a>
      </p>

      <p>Custom code to add to the compressed file:<textarea name="js_code" style="width: 100%; height: 15em;" class="field"></textarea></p>
    </form>

    <script type="text/javascript">
      function setVersion(ver) {
        var urlprefix = ver.options[ver.selectedIndex].value;
        var select = document.getElementById("files"), m;
        for (var optgr = select.firstChild; optgr; optgr = optgr.nextSibling)
          for (var opt = optgr.firstChild; opt; opt = opt.nextSibling) {
            if (opt.nodeName != "OPTION")
              continue;
            else if (m = opt.value.match(/^http:\/\/codemirror.net\/(.*)$/))
              opt.value = urlprefix + m[1];
            else if (m = opt.value.match(/http:\/\/marijnhaverbeke.nl\/git\/codemirror2\?a=blob_plain;hb=[^;]+;f=(.*)$/))
              opt.value = urlprefix + m[1];
          }
       }
    </script>

  </body>
</html>
<|MERGE_RESOLUTION|>--- conflicted
+++ resolved
@@ -105,11 +105,7 @@
           <option value="http://codemirror.net/lib/util/searchcursor.js">searchcursor.js</option>
           <option value="http://codemirror.net/lib/util/formatting.js">formatting.js</option>
           <option value="http://codemirror.net/lib/util/match-highlighter.js">match-highlighter.js</option>
-<<<<<<< HEAD
-		  <option value="http://codemirror.net/lib/util/closetag.js">closetag.js</option>
-=======
           <option value="http://codemirror.net/lib/util/closetag.js">closetag.js</option>
->>>>>>> 0836ed69
         </optgroup>
         <optgroup label="Keymaps">
           <option value="http://codemirror.net/keymap/emacs.js">emacs.js</option>
