/node_modules
/npm-debug.log
test.html
.tern-*
*~
<<<<<<< HEAD
*.swp
=======
*.swp
.idea
*.iml
>>>>>>> 6d042267
<|MERGE_RESOLUTION|>--- conflicted
+++ resolved
@@ -3,10 +3,6 @@
 test.html
 .tern-*
 *~
-<<<<<<< HEAD
-*.swp
-=======
 *.swp
 .idea
-*.iml
->>>>>>> 6d042267
+*.iml