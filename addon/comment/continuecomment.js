(function(mod) {
  if (typeof exports == "object" && typeof module == "object") // CommonJS
    mod(require("../../lib/codemirror"));
  else if (typeof define == "function" && define.amd) // AMD
    define(["../../lib/codemirror"], mod);
  else // Plain browser env
    mod(CodeMirror);
})(function(CodeMirror) {
  var modes = ["clike", "css", "javascript"];
  for (var i = 0; i < modes.length; ++i)
    CodeMirror.extendMode(modes[i], {blockCommentContinue: " * "});

  function continueComment(cm) {
    if (cm.getOption("disableInput")) return CodeMirror.Pass;
    var ranges = cm.listSelections(), mode, inserts = [];
    for (var i = 0; i < ranges.length; i++) {
      var pos = ranges[i].head, token = cm.getTokenAt(pos);
      if (token.type != "comment") return CodeMirror.Pass;
      var modeHere = CodeMirror.innerMode(cm.getMode(), token.state).mode;
      if (!mode) mode = modeHere;
      else if (mode != modeHere) return CodeMirror.Pass;

<<<<<<< HEAD
      var insert = null;
      if (mode.blockCommentStart && mode.blockCommentContinue) {
        var end = token.string.indexOf(mode.blockCommentEnd);
        var full = cm.getRange(CodeMirror.Pos(pos.line, 0), CodeMirror.Pos(pos.line, token.end)), found;
        if (end != -1 && end == token.string.length - mode.blockCommentEnd.length) {
          // Comment ended, don't continue it
        } else if (token.string.indexOf(mode.blockCommentStart) == 0) {
          insert = full.slice(0, token.start);
          if (!/^\s*$/.test(insert)) {
            insert = "";
            for (var j = 0; j < token.start; ++j) insert += " ";
          }
        } else if ((found = full.indexOf(mode.blockCommentContinue)) != -1 &&
                   found + mode.blockCommentContinue.length > token.start &&
                   /^\s*$/.test(full.slice(0, found))) {
          insert = full.slice(0, found);
=======
    var insert;
    if (mode.blockCommentStart && mode.blockCommentContinue) {
      var end = token.string.indexOf(mode.blockCommentEnd);
      var full = cm.getRange(CodeMirror.Pos(pos.line, 0), CodeMirror.Pos(pos.line, token.end)), found;
      if (end != -1 && end == token.string.length - mode.blockCommentEnd.length && pos.ch >= end) {
        // Comment ended, don't continue it
      } else if (token.string.indexOf(mode.blockCommentStart) == 0) {
        insert = full.slice(0, token.start);
        if (!/^\s*$/.test(insert)) {
          insert = "";
          for (var i = 0; i < token.start; ++i) insert += " ";
>>>>>>> 6d184faf
        }
        if (insert != null) insert += mode.blockCommentContinue;
      }
      if (insert == null && mode.lineComment) {
        var line = cm.getLine(pos.line), found = line.indexOf(mode.lineComment);
        if (found > -1) {
          insert = line.slice(0, found);
          if (/\S/.test(insert)) insert = null;
          else insert += mode.lineComment + line.slice(found + mode.lineComment.length).match(/^\s*/)[0];
        }
      }
      if (insert == null) return CodeMirror.Pass;
      inserts[i] = "\n" + insert;
    }

    cm.operation(function() {
      for (var i = ranges.length - 1; i >= 0; i--)
        cm.replaceRange(inserts[i], ranges[i].from(), ranges[i].to(), "+insert");
    });
  }

  CodeMirror.defineOption("continueComments", null, function(cm, val, prev) {
    if (prev && prev != CodeMirror.Init)
      cm.removeKeyMap("continueComment");
    if (val) {
      var map = {name: "continueComment"};
      map[typeof val == "string" ? val : "Enter"] = continueComment;
      cm.addKeyMap(map);
    }
  });
});<|MERGE_RESOLUTION|>--- conflicted
+++ resolved
@@ -20,12 +20,11 @@
       if (!mode) mode = modeHere;
       else if (mode != modeHere) return CodeMirror.Pass;
 
-<<<<<<< HEAD
       var insert = null;
       if (mode.blockCommentStart && mode.blockCommentContinue) {
         var end = token.string.indexOf(mode.blockCommentEnd);
         var full = cm.getRange(CodeMirror.Pos(pos.line, 0), CodeMirror.Pos(pos.line, token.end)), found;
-        if (end != -1 && end == token.string.length - mode.blockCommentEnd.length) {
+        if (end != -1 && end == token.string.length - mode.blockCommentEnd.length && pos.ch >= end) {
           // Comment ended, don't continue it
         } else if (token.string.indexOf(mode.blockCommentStart) == 0) {
           insert = full.slice(0, token.start);
@@ -37,19 +36,6 @@
                    found + mode.blockCommentContinue.length > token.start &&
                    /^\s*$/.test(full.slice(0, found))) {
           insert = full.slice(0, found);
-=======
-    var insert;
-    if (mode.blockCommentStart && mode.blockCommentContinue) {
-      var end = token.string.indexOf(mode.blockCommentEnd);
-      var full = cm.getRange(CodeMirror.Pos(pos.line, 0), CodeMirror.Pos(pos.line, token.end)), found;
-      if (end != -1 && end == token.string.length - mode.blockCommentEnd.length && pos.ch >= end) {
-        // Comment ended, don't continue it
-      } else if (token.string.indexOf(mode.blockCommentStart) == 0) {
-        insert = full.slice(0, token.start);
-        if (!/^\s*$/.test(insert)) {
-          insert = "";
-          for (var i = 0; i < token.start; ++i) insert += " ";
->>>>>>> 6d184faf
         }
         if (insert != null) insert += mode.blockCommentContinue;
       }
