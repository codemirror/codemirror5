// CodeMirror, copyright (c) by Marijn Haverbeke and others
// Distributed under an MIT license: https://codemirror.net/LICENSE

/**
 * Supported keybindings:
 *   Too many to list. Refer to defaultKeymap below.
 *
 * Supported Ex commands:
 *   Refer to defaultExCommandMap below.
 *
 * Registers: unnamed, -, ., :, /, _, a-z, A-Z, 0-9
 *   (Does not respect the special case for number registers when delete
 *    operator is made with these commands: %, (, ),  , /, ?, n, N, {, } )
 *   TODO: Implement the remaining registers.
 *
 * Marks: a-z, A-Z, and 0-9
 *   TODO: Implement the remaining special marks. They have more complex
 *       behavior.
 *
 * Events:
 *  'vim-mode-change' - raised on the editor anytime the current mode changes,
 *                      Event object: {mode: "visual", subMode: "linewise"}
 *
 * Code structure:
 *  1. Default keymap
 *  2. Variable declarations and short basic helpers
 *  3. Instance (External API) implementation
 *  4. Internal state tracking objects (input state, counter) implementation
 *     and instantiation
 *  5. Key handler (the main command dispatcher) implementation
 *  6. Motion, operator, and action implementations
 *  7. Helper functions for the key handler, motions, operators, and actions
 *  8. Set up Vim to work as a keymap for CodeMirror.
 *  9. Ex command implementations.
 */

(function(mod) {
  if (typeof exports == "object" && typeof module == "object") // CommonJS
    mod(require("../lib/codemirror"), require("../addon/search/searchcursor"), require("../addon/dialog/dialog"), require("../addon/edit/matchbrackets.js"));
  else if (typeof define == "function" && define.amd) // AMD
    define(["../lib/codemirror", "../addon/search/searchcursor", "../addon/dialog/dialog", "../addon/edit/matchbrackets"], mod);
  else // Plain browser env
    mod(CodeMirror);
})(function(CodeMirror) {
  'use strict';

<<<<<<< HEAD
  // from https://hackernoon.com/copying-text-to-clipboard-with-javascript-df4d4988697f
  function copyToClipboard (str) {
    var el = document.createElement('textarea');  // Create a <textarea> element
    el.value = str;                                 // Set its value to the string that you want copied
    el.setAttribute('readonly', '');                // Make it readonly to be tamper-proof
    el.style.position = 'absolute';                 
    el.style.left = '-9999px';                      // Move outside the screen to make it invisible
    document.body.appendChild(el);                  // Append the <textarea> element to the HTML document
    const selected =            
      document.getSelection().rangeCount > 0        // Check if there is any content selected previously
        ? document.getSelection().getRangeAt(0)     // Store selection if found
        : false;                                    // Mark as false to know no selection existed before
    el.select();                                    // Select the <textarea> content
    document.execCommand('copy');                   // Copy - only works as a result of a user action (e.g. click events)
    document.body.removeChild(el);                  // Remove the <textarea> element
    if (selected) {                                 // If a selection existed before copying
      document.getSelection().removeAllRanges();    // Unselect everything on the HTML document
      document.getSelection().addRange(selected);   // Restore the original selection
    }
  };
=======
  var Pos = CodeMirror.Pos;

  function transformCursor(cm, range) {
    var vim = cm.state.vim;
    if (!vim || vim.insertMode) return range.head;
    var head = vim.sel.head;
    if (!head)  return range.head;

    if (vim.visualBlock) {
      if (range.head.line != head.line) {
        return;
      }
    }
    if (range.from() == range.anchor && !range.empty()) {
      if (range.head.line == head.line && range.head.ch != head.ch)
        return new Pos(range.head.line, range.head.ch - 1);
    }

    return range.head;
  }
>>>>>>> 7f702332

  var defaultKeymap = [
    // Key to key mapping. This goes first to make it possible to override
    // existing mappings.
    { keys: '<Left>', type: 'keyToKey', toKeys: 'h' },
    { keys: '<Right>', type: 'keyToKey', toKeys: 'l' },
    { keys: '<Up>', type: 'keyToKey', toKeys: 'k' },
    { keys: '<Down>', type: 'keyToKey', toKeys: 'j' },
    { keys: 'g<Up>', type: 'keyToKey', toKeys: 'gk' },
    { keys: 'g<Down>', type: 'keyToKey', toKeys: 'gj' },
    { keys: '<Space>', type: 'keyToKey', toKeys: 'l' },
    { keys: '<BS>', type: 'keyToKey', toKeys: 'h', context: 'normal'},
    { keys: '<Del>', type: 'keyToKey', toKeys: 'x', context: 'normal'},
    { keys: '<C-Space>', type: 'keyToKey', toKeys: 'W' },
    { keys: '<C-BS>', type: 'keyToKey', toKeys: 'B', context: 'normal' },
    { keys: '<S-Space>', type: 'keyToKey', toKeys: 'w' },
    { keys: '<S-BS>', type: 'keyToKey', toKeys: 'b', context: 'normal' },
    { keys: '<C-n>', type: 'keyToKey', toKeys: 'j' },
    { keys: '<C-p>', type: 'keyToKey', toKeys: 'k' },
    { keys: '<C-[>', type: 'keyToKey', toKeys: '<Esc>' },
    { keys: '<C-c>', type: 'keyToKey', toKeys: '<Esc>' },
    { keys: '<C-[>', type: 'keyToKey', toKeys: '<Esc>', context: 'insert' },
    { keys: '<C-c>', type: 'keyToKey', toKeys: '<Esc>', context: 'insert' },
    { keys: 's', type: 'keyToKey', toKeys: 'cl', context: 'normal' },
    { keys: 's', type: 'keyToKey', toKeys: 'c', context: 'visual'},
    { keys: 'S', type: 'keyToKey', toKeys: 'cc', context: 'normal' },
    { keys: 'S', type: 'keyToKey', toKeys: 'VdO', context: 'visual' },
    { keys: '<Home>', type: 'keyToKey', toKeys: '0' },
    { keys: '<End>', type: 'keyToKey', toKeys: '$' },
    { keys: '<PageUp>', type: 'keyToKey', toKeys: '<C-b>' },
    { keys: '<PageDown>', type: 'keyToKey', toKeys: '<C-f>' },
    { keys: '<CR>', type: 'keyToKey', toKeys: 'j^', context: 'normal' },
    { keys: '<Ins>', type: 'keyToKey', toKeys: 'i', context: 'normal'},
    { keys: '<Ins>', type: 'action', action: 'toggleOverwrite', context: 'insert' },
    // Motions
    { keys: 'H', type: 'motion', motion: 'moveToTopLine', motionArgs: { linewise: true, toJumplist: true }},
    { keys: 'M', type: 'motion', motion: 'moveToMiddleLine', motionArgs: { linewise: true, toJumplist: true }},
    { keys: 'L', type: 'motion', motion: 'moveToBottomLine', motionArgs: { linewise: true, toJumplist: true }},
    { keys: 'h', type: 'motion', motion: 'moveByCharacters', motionArgs: { forward: false }},
    { keys: 'l', type: 'motion', motion: 'moveByCharacters', motionArgs: { forward: true }},
    { keys: 'j', type: 'motion', motion: 'moveByLines', motionArgs: { forward: true, linewise: true }},
    { keys: 'k', type: 'motion', motion: 'moveByLines', motionArgs: { forward: false, linewise: true }},
    { keys: 'gj', type: 'motion', motion: 'moveByDisplayLines', motionArgs: { forward: true }},
    { keys: 'gk', type: 'motion', motion: 'moveByDisplayLines', motionArgs: { forward: false }},
    { keys: 'w', type: 'motion', motion: 'moveByWords', motionArgs: { forward: true, wordEnd: false }},
    { keys: 'W', type: 'motion', motion: 'moveByWords', motionArgs: { forward: true, wordEnd: false, bigWord: true }},
    { keys: 'e', type: 'motion', motion: 'moveByWords', motionArgs: { forward: true, wordEnd: true, inclusive: true }},
    { keys: 'E', type: 'motion', motion: 'moveByWords', motionArgs: { forward: true, wordEnd: true, bigWord: true, inclusive: true }},
    { keys: 'b', type: 'motion', motion: 'moveByWords', motionArgs: { forward: false, wordEnd: false }},
    { keys: 'B', type: 'motion', motion: 'moveByWords', motionArgs: { forward: false, wordEnd: false, bigWord: true }},
    { keys: 'ge', type: 'motion', motion: 'moveByWords', motionArgs: { forward: false, wordEnd: true, inclusive: true }},
    { keys: 'gE', type: 'motion', motion: 'moveByWords', motionArgs: { forward: false, wordEnd: true, bigWord: true, inclusive: true }},
    { keys: '{', type: 'motion', motion: 'moveByParagraph', motionArgs: { forward: false, toJumplist: true }},
    { keys: '}', type: 'motion', motion: 'moveByParagraph', motionArgs: { forward: true, toJumplist: true }},
    { keys: '(', type: 'motion', motion: 'moveBySentence', motionArgs: { forward: false }},
    { keys: ')', type: 'motion', motion: 'moveBySentence', motionArgs: { forward: true }},
    { keys: '<C-f>', type: 'motion', motion: 'moveByPage', motionArgs: { forward: true }},
    { keys: '<C-b>', type: 'motion', motion: 'moveByPage', motionArgs: { forward: false }},
    { keys: '<C-d>', type: 'motion', motion: 'moveByScroll', motionArgs: { forward: true, explicitRepeat: true }},
    { keys: '<C-u>', type: 'motion', motion: 'moveByScroll', motionArgs: { forward: false, explicitRepeat: true }},
    { keys: 'gg', type: 'motion', motion: 'moveToLineOrEdgeOfDocument', motionArgs: { forward: false, explicitRepeat: true, linewise: true, toJumplist: true }},
    { keys: 'G', type: 'motion', motion: 'moveToLineOrEdgeOfDocument', motionArgs: { forward: true, explicitRepeat: true, linewise: true, toJumplist: true }},
    {keys: "g$", type: "motion", motion: "moveToEndOfDisplayLine"},
    {keys: "g^", type: "motion", motion: "moveToStartOfDisplayLine"},
    {keys: "g0", type: "motion", motion: "moveToStartOfDisplayLine"},
    { keys: '0', type: 'motion', motion: 'moveToStartOfLine' },
    { keys: '^', type: 'motion', motion: 'moveToFirstNonWhiteSpaceCharacter' },
    { keys: '+', type: 'motion', motion: 'moveByLines', motionArgs: { forward: true, toFirstChar:true }},
    { keys: '-', type: 'motion', motion: 'moveByLines', motionArgs: { forward: false, toFirstChar:true }},
    { keys: '_', type: 'motion', motion: 'moveByLines', motionArgs: { forward: true, toFirstChar:true, repeatOffset:-1 }},
    { keys: '$', type: 'motion', motion: 'moveToEol', motionArgs: { inclusive: true }},
    { keys: '%', type: 'motion', motion: 'moveToMatchedSymbol', motionArgs: { inclusive: true, toJumplist: true }},
    { keys: 'f<character>', type: 'motion', motion: 'moveToCharacter', motionArgs: { forward: true , inclusive: true }},
    { keys: 'F<character>', type: 'motion', motion: 'moveToCharacter', motionArgs: { forward: false }},
    { keys: 't<character>', type: 'motion', motion: 'moveTillCharacter', motionArgs: { forward: true, inclusive: true }},
    { keys: 'T<character>', type: 'motion', motion: 'moveTillCharacter', motionArgs: { forward: false }},
    { keys: ';', type: 'motion', motion: 'repeatLastCharacterSearch', motionArgs: { forward: true }},
    { keys: ',', type: 'motion', motion: 'repeatLastCharacterSearch', motionArgs: { forward: false }},
    { keys: '\'<character>', type: 'motion', motion: 'goToMark', motionArgs: {toJumplist: true, linewise: true}},
    { keys: '`<character>', type: 'motion', motion: 'goToMark', motionArgs: {toJumplist: true}},
    { keys: ']`', type: 'motion', motion: 'jumpToMark', motionArgs: { forward: true } },
    { keys: '[`', type: 'motion', motion: 'jumpToMark', motionArgs: { forward: false } },
    { keys: ']\'', type: 'motion', motion: 'jumpToMark', motionArgs: { forward: true, linewise: true } },
    { keys: '[\'', type: 'motion', motion: 'jumpToMark', motionArgs: { forward: false, linewise: true } },
    // the next two aren't motions but must come before more general motion declarations
    { keys: ']p', type: 'action', action: 'paste', isEdit: true, actionArgs: { after: true, isEdit: true, matchIndent: true}},
    { keys: '[p', type: 'action', action: 'paste', isEdit: true, actionArgs: { after: false, isEdit: true, matchIndent: true}},
    { keys: ']<character>', type: 'motion', motion: 'moveToSymbol', motionArgs: { forward: true, toJumplist: true}},
    { keys: '[<character>', type: 'motion', motion: 'moveToSymbol', motionArgs: { forward: false, toJumplist: true}},
    { keys: '|', type: 'motion', motion: 'moveToColumn'},
    { keys: 'o', type: 'motion', motion: 'moveToOtherHighlightedEnd', context:'visual'},
    { keys: 'O', type: 'motion', motion: 'moveToOtherHighlightedEnd', motionArgs: {sameLine: true}, context:'visual'},
    // Operators
    { keys: 'd', type: 'operator', operator: 'delete' },
    { keys: 'y', type: 'operator', operator: 'yank' },
    { keys: 'c', type: 'operator', operator: 'change' },
    { keys: '=', type: 'operator', operator: 'indentAuto' },
    { keys: '>', type: 'operator', operator: 'indent', operatorArgs: { indentRight: true }},
    { keys: '<', type: 'operator', operator: 'indent', operatorArgs: { indentRight: false }},
    { keys: 'g~', type: 'operator', operator: 'changeCase' },
    { keys: 'gu', type: 'operator', operator: 'changeCase', operatorArgs: {toLower: true}, isEdit: true },
    { keys: 'gU', type: 'operator', operator: 'changeCase', operatorArgs: {toLower: false}, isEdit: true },
    { keys: 'n', type: 'motion', motion: 'findNext', motionArgs: { forward: true, toJumplist: true }},
    { keys: 'N', type: 'motion', motion: 'findNext', motionArgs: { forward: false, toJumplist: true }},
    { keys: 'gn', type: 'motion', motion: 'findAndSelectNextInclusive', motionArgs: { forward: true }},
    { keys: 'gN', type: 'motion', motion: 'findAndSelectNextInclusive', motionArgs: { forward: false }},
    // Operator-Motion dual commands
    { keys: 'x', type: 'operatorMotion', operator: 'delete', motion: 'moveByCharacters', motionArgs: { forward: true }, operatorMotionArgs: { visualLine: false }},
    { keys: 'X', type: 'operatorMotion', operator: 'delete', motion: 'moveByCharacters', motionArgs: { forward: false }, operatorMotionArgs: { visualLine: true }},
    { keys: 'D', type: 'operatorMotion', operator: 'delete', motion: 'moveToEol', motionArgs: { inclusive: true }, context: 'normal'},
    { keys: 'D', type: 'operator', operator: 'delete', operatorArgs: { linewise: true }, context: 'visual'},
    { keys: 'Y', type: 'operatorMotion', operator: 'yank', motion: 'expandToLine', motionArgs: { linewise: true }, context: 'normal'},
    { keys: 'Y', type: 'operator', operator: 'yank', operatorArgs: { linewise: true }, context: 'visual'},
    { keys: 'C', type: 'operatorMotion', operator: 'change', motion: 'moveToEol', motionArgs: { inclusive: true }, context: 'normal'},
    { keys: 'C', type: 'operator', operator: 'change', operatorArgs: { linewise: true }, context: 'visual'},
    { keys: '~', type: 'operatorMotion', operator: 'changeCase', motion: 'moveByCharacters', motionArgs: { forward: true }, operatorArgs: { shouldMoveCursor: true }, context: 'normal'},
    { keys: '~', type: 'operator', operator: 'changeCase', context: 'visual'},
    { keys: '<C-u>', type: 'operatorMotion', operator: 'delete', motion: 'moveToStartOfLine', context: 'insert' },
    { keys: '<C-w>', type: 'operatorMotion', operator: 'delete', motion: 'moveByWords', motionArgs: { forward: false, wordEnd: false }, context: 'insert' },
    //ignore C-w in normal mode
    { keys: '<C-w>', type: 'idle', context: 'normal' },
    // Actions
    { keys: '<C-i>', type: 'action', action: 'jumpListWalk', actionArgs: { forward: true }},
    { keys: '<C-o>', type: 'action', action: 'jumpListWalk', actionArgs: { forward: false }},
    { keys: '<C-e>', type: 'action', action: 'scroll', actionArgs: { forward: true, linewise: true }},
    { keys: '<C-y>', type: 'action', action: 'scroll', actionArgs: { forward: false, linewise: true }},
    { keys: 'a', type: 'action', action: 'enterInsertMode', isEdit: true, actionArgs: { insertAt: 'charAfter' }, context: 'normal' },
    { keys: 'A', type: 'action', action: 'enterInsertMode', isEdit: true, actionArgs: { insertAt: 'eol' }, context: 'normal' },
    { keys: 'A', type: 'action', action: 'enterInsertMode', isEdit: true, actionArgs: { insertAt: 'endOfSelectedArea' }, context: 'visual' },
    { keys: 'i', type: 'action', action: 'enterInsertMode', isEdit: true, actionArgs: { insertAt: 'inplace' }, context: 'normal' },
    { keys: 'gi', type: 'action', action: 'enterInsertMode', isEdit: true, actionArgs: { insertAt: 'lastEdit' }, context: 'normal' },
    { keys: 'I', type: 'action', action: 'enterInsertMode', isEdit: true, actionArgs: { insertAt: 'firstNonBlank'}, context: 'normal' },
    { keys: 'gI', type: 'action', action: 'enterInsertMode', isEdit: true, actionArgs: { insertAt: 'bol'}, context: 'normal' },
    { keys: 'I', type: 'action', action: 'enterInsertMode', isEdit: true, actionArgs: { insertAt: 'startOfSelectedArea' }, context: 'visual' },
    { keys: 'o', type: 'action', action: 'newLineAndEnterInsertMode', isEdit: true, interlaceInsertRepeat: true, actionArgs: { after: true }, context: 'normal' },
    { keys: 'O', type: 'action', action: 'newLineAndEnterInsertMode', isEdit: true, interlaceInsertRepeat: true, actionArgs: { after: false }, context: 'normal' },
    { keys: 'v', type: 'action', action: 'toggleVisualMode' },
    { keys: 'V', type: 'action', action: 'toggleVisualMode', actionArgs: { linewise: true }},
    { keys: '<C-v>', type: 'action', action: 'toggleVisualMode', actionArgs: { blockwise: true }},
    { keys: '<C-q>', type: 'action', action: 'toggleVisualMode', actionArgs: { blockwise: true }},
    { keys: 'gv', type: 'action', action: 'reselectLastSelection' },
    { keys: 'J', type: 'action', action: 'joinLines', isEdit: true },
    { keys: 'gJ', type: 'action', action: 'joinLines', actionArgs: { keepSpaces: true }, isEdit: true },
    { keys: 'p', type: 'action', action: 'paste', isEdit: true, actionArgs: { after: true, isEdit: true }},
    { keys: 'P', type: 'action', action: 'paste', isEdit: true, actionArgs: { after: false, isEdit: true }},
    { keys: 'r<character>', type: 'action', action: 'replace', isEdit: true },
    { keys: '@<character>', type: 'action', action: 'replayMacro' },
    { keys: 'q<character>', type: 'action', action: 'enterMacroRecordMode' },
    // Handle Replace-mode as a special case of insert mode.
    { keys: 'R', type: 'action', action: 'enterInsertMode', isEdit: true, actionArgs: { replace: true }, context: 'normal'},
    { keys: 'R', type: 'operator', operator: 'change', operatorArgs: { linewise: true, fullLine: true }, context: 'visual', exitVisualBlock: true},
    { keys: 'u', type: 'action', action: 'undo', context: 'normal' },
    { keys: 'u', type: 'operator', operator: 'changeCase', operatorArgs: {toLower: true}, context: 'visual', isEdit: true },
    { keys: 'U', type: 'operator', operator: 'changeCase', operatorArgs: {toLower: false}, context: 'visual', isEdit: true },
    { keys: '<C-r>', type: 'action', action: 'redo' },
    { keys: 'm<character>', type: 'action', action: 'setMark' },
    { keys: '"<character>', type: 'action', action: 'setRegister' },
    { keys: 'zz', type: 'action', action: 'scrollToCursor', actionArgs: { position: 'center' }},
    { keys: 'z.', type: 'action', action: 'scrollToCursor', actionArgs: { position: 'center' }, motion: 'moveToFirstNonWhiteSpaceCharacter' },
    { keys: 'zt', type: 'action', action: 'scrollToCursor', actionArgs: { position: 'top' }},
    { keys: 'z<CR>', type: 'action', action: 'scrollToCursor', actionArgs: { position: 'top' }, motion: 'moveToFirstNonWhiteSpaceCharacter' },
    { keys: 'z-', type: 'action', action: 'scrollToCursor', actionArgs: { position: 'bottom' }},
    { keys: 'zb', type: 'action', action: 'scrollToCursor', actionArgs: { position: 'bottom' }, motion: 'moveToFirstNonWhiteSpaceCharacter' },
    { keys: '.', type: 'action', action: 'repeatLastEdit' },
    { keys: '<C-a>', type: 'action', action: 'incrementNumberToken', isEdit: true, actionArgs: {increase: true, backtrack: false}},
    { keys: '<C-x>', type: 'action', action: 'incrementNumberToken', isEdit: true, actionArgs: {increase: false, backtrack: false}},
    { keys: '<C-t>', type: 'action', action: 'indent', actionArgs: { indentRight: true }, context: 'insert' },
    { keys: '<C-d>', type: 'action', action: 'indent', actionArgs: { indentRight: false }, context: 'insert' },
    // Text object motions
    { keys: 'a<character>', type: 'motion', motion: 'textObjectManipulation' },
    { keys: 'i<character>', type: 'motion', motion: 'textObjectManipulation', motionArgs: { textObjectInner: true }},
    // Search
    { keys: '/', type: 'search', searchArgs: { forward: true, querySrc: 'prompt', toJumplist: true }},
    { keys: '?', type: 'search', searchArgs: { forward: false, querySrc: 'prompt', toJumplist: true }},
    { keys: '*', type: 'search', searchArgs: { forward: true, querySrc: 'wordUnderCursor', wholeWordOnly: true, toJumplist: true }},
    { keys: '#', type: 'search', searchArgs: { forward: false, querySrc: 'wordUnderCursor', wholeWordOnly: true, toJumplist: true }},
    { keys: 'g*', type: 'search', searchArgs: { forward: true, querySrc: 'wordUnderCursor', toJumplist: true }},
    { keys: 'g#', type: 'search', searchArgs: { forward: false, querySrc: 'wordUnderCursor', toJumplist: true }},
    // Ex command
    { keys: ':', type: 'ex' }
  ];
  var defaultKeymapLength = defaultKeymap.length;

  /**
   * Ex commands
   * Care must be taken when adding to the default Ex command map. For any
   * pair of commands that have a shared prefix, at least one of their
   * shortNames must not match the prefix of the other command.
   */
  var defaultExCommandMap = [
    { name: 'colorscheme', shortName: 'colo' },
    { name: 'map' },
    { name: 'imap', shortName: 'im' },
    { name: 'nmap', shortName: 'nm' },
    { name: 'vmap', shortName: 'vm' },
    { name: 'unmap' },
    { name: 'write', shortName: 'w' },
    { name: 'undo', shortName: 'u' },
    { name: 'redo', shortName: 'red' },
    { name: 'set', shortName: 'se' },
    { name: 'setlocal', shortName: 'setl' },
    { name: 'setglobal', shortName: 'setg' },
    { name: 'sort', shortName: 'sor' },
    { name: 'substitute', shortName: 's', possiblyAsync: true },
    { name: 'nohlsearch', shortName: 'noh' },
    { name: 'yank', shortName: 'y' },
    { name: 'delmarks', shortName: 'delm' },
    { name: 'registers', shortName: 'reg', excludeFromCommandHistory: true },
    { name: 'vglobal', shortName: 'v' },
    { name: 'global', shortName: 'g' }
  ];

  var Vim = function() {
    function enterVimMode(cm) {
      cm.setOption('disableInput', true);
      cm.setOption('showCursorWhenSelecting', false);
      CodeMirror.signal(cm, "vim-mode-change", {mode: "normal"});
      cm.on('cursorActivity', onCursorActivity);
      maybeInitVimState(cm);
      CodeMirror.on(cm.getInputField(), 'paste', getOnPasteFn(cm));
    }

    function leaveVimMode(cm) {
      cm.setOption('disableInput', false);
      cm.off('cursorActivity', onCursorActivity);
      CodeMirror.off(cm.getInputField(), 'paste', getOnPasteFn(cm));
      cm.state.vim = null;
      if (highlightTimeout) clearTimeout(highlightTimeout);
    }

    function detachVimMap(cm, next) {
      if (this == CodeMirror.keyMap.vim) {
        cm.options.$customCursor = null;
        CodeMirror.rmClass(cm.getWrapperElement(), "cm-fat-cursor");
      }

      if (!next || next.attach != attachVimMap)
        leaveVimMode(cm);
    }
    function attachVimMap(cm, prev) {
      if (this == CodeMirror.keyMap.vim) {
        if (cm.curOp) cm.curOp.selectionChanged = true;
        cm.options.$customCursor = transformCursor;
        CodeMirror.addClass(cm.getWrapperElement(), "cm-fat-cursor");
      }

      if (!prev || prev.attach != attachVimMap)
        enterVimMode(cm);
    }

    // Deprecated, simply setting the keymap works again.
    CodeMirror.defineOption('vimMode', false, function(cm, val, prev) {
      if (val && cm.getOption("keyMap") != "vim")
        cm.setOption("keyMap", "vim");
      else if (!val && prev != CodeMirror.Init && /^vim/.test(cm.getOption("keyMap")))
        cm.setOption("keyMap", "default");
    });

    function cmKey(key, cm) {
      if (!cm) { return undefined; }
      if (this[key]) { return this[key]; }
      var vimKey = cmKeyToVimKey(key);
      if (!vimKey) {
        return false;
      }
      var cmd = vimApi.findKey(cm, vimKey);
      if (typeof cmd == 'function') {
        CodeMirror.signal(cm, 'vim-keypress', vimKey);
      }
      return cmd;
    }

    var modifiers = {Shift:'S',Ctrl:'C',Alt:'A',Cmd:'D',Mod:'A',CapsLock:''};
    var specialKeys = {Enter:'CR',Backspace:'BS',Delete:'Del',Insert:'Ins'};
    function cmKeyToVimKey(key) {
      if (key.charAt(0) == '\'') {
        // Keypress character binding of format "'a'"
        return key.charAt(1);
      }
      var pieces = key.split(/-(?!$)/);
      var lastPiece = pieces[pieces.length - 1];
      if (pieces.length == 1 && pieces[0].length == 1) {
        // No-modifier bindings use literal character bindings above. Skip.
        return false;
      } else if (pieces.length == 2 && pieces[0] == 'Shift' && lastPiece.length == 1) {
        // Ignore Shift+char bindings as they should be handled by literal character.
        return false;
      }
      var hasCharacter = false;
      for (var i = 0; i < pieces.length; i++) {
        var piece = pieces[i];
        if (piece in modifiers) { pieces[i] = modifiers[piece]; }
        else { hasCharacter = true; }
        if (piece in specialKeys) { pieces[i] = specialKeys[piece]; }
      }
      if (!hasCharacter) {
        // Vim does not support modifier only keys.
        return false;
      }
      // TODO: Current bindings expect the character to be lower case, but
      // it looks like vim key notation uses upper case.
      if (isUpperCase(lastPiece)) {
        pieces[pieces.length - 1] = lastPiece.toLowerCase();
      }
      return '<' + pieces.join('-') + '>';
    }

    function getOnPasteFn(cm) {
      var vim = cm.state.vim;
      if (!vim.onPasteFn) {
        vim.onPasteFn = function() {
          if (!vim.insertMode) {
            cm.setCursor(offsetCursor(cm.getCursor(), 0, 1));
            actions.enterInsertMode(cm, {}, vim);
          }
        };
      }
      return vim.onPasteFn;
    }

    var numberRegex = /[\d]/;
    var wordCharTest = [CodeMirror.isWordChar, function(ch) {
      return ch && !CodeMirror.isWordChar(ch) && !/\s/.test(ch);
    }], bigWordCharTest = [function(ch) {
      return /\S/.test(ch);
    }];
    function makeKeyRange(start, size) {
      var keys = [];
      for (var i = start; i < start + size; i++) {
        keys.push(String.fromCharCode(i));
      }
      return keys;
    }
    var upperCaseAlphabet = makeKeyRange(65, 26);
    var lowerCaseAlphabet = makeKeyRange(97, 26);
    var numbers = makeKeyRange(48, 10);
    var validMarks = [].concat(upperCaseAlphabet, lowerCaseAlphabet, numbers, ['<', '>']);
    var validRegisters = [].concat(upperCaseAlphabet, lowerCaseAlphabet, numbers, ['-', '"', '.', ':', '_', '/']);
    var upperCaseChars;
    try { upperCaseChars = new RegExp("^[\\p{Lu}]$", "u"); }
    catch (_) { upperCaseChars = /^[A-Z]$/; }

    function isLine(cm, line) {
      return line >= cm.firstLine() && line <= cm.lastLine();
    }
    function isLowerCase(k) {
      return (/^[a-z]$/).test(k);
    }
    function isMatchableSymbol(k) {
      return '()[]{}'.indexOf(k) != -1;
    }
    function isNumber(k) {
      return numberRegex.test(k);
    }
    function isUpperCase(k) {
      return upperCaseChars.test(k);
    }
    function isWhiteSpaceString(k) {
      return (/^\s*$/).test(k);
    }
    function isEndOfSentenceSymbol(k) {
      return '.?!'.indexOf(k) != -1;
    }
    function inArray(val, arr) {
      for (var i = 0; i < arr.length; i++) {
        if (arr[i] == val) {
          return true;
        }
      }
      return false;
    }

    var options = {};
    function defineOption(name, defaultValue, type, aliases, callback) {
      if (defaultValue === undefined && !callback) {
        throw Error('defaultValue is required unless callback is provided');
      }
      if (!type) { type = 'string'; }
      options[name] = {
        type: type,
        defaultValue: defaultValue,
        callback: callback
      };
      if (aliases) {
        for (var i = 0; i < aliases.length; i++) {
          options[aliases[i]] = options[name];
        }
      }
      if (defaultValue) {
        setOption(name, defaultValue);
      }
    }

    function setOption(name, value, cm, cfg) {
      var option = options[name];
      cfg = cfg || {};
      var scope = cfg.scope;
      if (!option) {
        return new Error('Unknown option: ' + name);
      }
      if (option.type == 'boolean') {
        if (value && value !== true) {
          return new Error('Invalid argument: ' + name + '=' + value);
        } else if (value !== false) {
          // Boolean options are set to true if value is not defined.
          value = true;
        }
      }
      if (option.callback) {
        if (scope !== 'local') {
          option.callback(value, undefined);
        }
        if (scope !== 'global' && cm) {
          option.callback(value, cm);
        }
      } else {
        if (scope !== 'local') {
          option.value = option.type == 'boolean' ? !!value : value;
        }
        if (scope !== 'global' && cm) {
          cm.state.vim.options[name] = {value: value};
        }
      }
    }

    function getOption(name, cm, cfg) {
      var option = options[name];
      cfg = cfg || {};
      var scope = cfg.scope;
      if (!option) {
        return new Error('Unknown option: ' + name);
      }
      if (option.callback) {
        var local = cm && option.callback(undefined, cm);
        if (scope !== 'global' && local !== undefined) {
          return local;
        }
        if (scope !== 'local') {
          return option.callback();
        }
        return;
      } else {
        var local = (scope !== 'global') && (cm && cm.state.vim.options[name]);
        return (local || (scope !== 'local') && option || {}).value;
      }
    }

    defineOption('filetype', undefined, 'string', ['ft'], function(name, cm) {
      // Option is local. Do nothing for global.
      if (cm === undefined) {
        return;
      }
      // The 'filetype' option proxies to the CodeMirror 'mode' option.
      if (name === undefined) {
        var mode = cm.getOption('mode');
        return mode == 'null' ? '' : mode;
      } else {
        var mode = name == '' ? 'null' : name;
        cm.setOption('mode', mode);
      }
    });

    var createCircularJumpList = function() {
      var size = 100;
      var pointer = -1;
      var head = 0;
      var tail = 0;
      var buffer = new Array(size);
      function add(cm, oldCur, newCur) {
        var current = pointer % size;
        var curMark = buffer[current];
        function useNextSlot(cursor) {
          var next = ++pointer % size;
          var trashMark = buffer[next];
          if (trashMark) {
            trashMark.clear();
          }
          buffer[next] = cm.setBookmark(cursor);
        }
        if (curMark) {
          var markPos = curMark.find();
          // avoid recording redundant cursor position
          if (markPos && !cursorEqual(markPos, oldCur)) {
            useNextSlot(oldCur);
          }
        } else {
          useNextSlot(oldCur);
        }
        useNextSlot(newCur);
        head = pointer;
        tail = pointer - size + 1;
        if (tail < 0) {
          tail = 0;
        }
      }
      function move(cm, offset) {
        pointer += offset;
        if (pointer > head) {
          pointer = head;
        } else if (pointer < tail) {
          pointer = tail;
        }
        var mark = buffer[(size + pointer) % size];
        // skip marks that are temporarily removed from text buffer
        if (mark && !mark.find()) {
          var inc = offset > 0 ? 1 : -1;
          var newCur;
          var oldCur = cm.getCursor();
          do {
            pointer += inc;
            mark = buffer[(size + pointer) % size];
            // skip marks that are the same as current position
            if (mark &&
                (newCur = mark.find()) &&
                !cursorEqual(oldCur, newCur)) {
              break;
            }
          } while (pointer < head && pointer > tail);
        }
        return mark;
      }
      function find(cm, offset) {
        var oldPointer = pointer;
        var mark = move(cm, offset);
        pointer = oldPointer;
        return mark && mark.find();
      }
      return {
        cachedCursor: undefined, //used for # and * jumps
        add: add,
        find: find,
        move: move
      };
    };

    // Returns an object to track the changes associated insert mode.  It
    // clones the object that is passed in, or creates an empty object one if
    // none is provided.
    var createInsertModeChanges = function(c) {
      if (c) {
        // Copy construction
        return {
          changes: c.changes,
          expectCursorActivityForChange: c.expectCursorActivityForChange
        };
      }
      return {
        // Change list
        changes: [],
        // Set to true on change, false on cursorActivity.
        expectCursorActivityForChange: false
      };
    };

    function MacroModeState() {
      this.latestRegister = undefined;
      this.isPlaying = false;
      this.isRecording = false;
      this.replaySearchQueries = [];
      this.onRecordingDone = undefined;
      this.lastInsertModeChanges = createInsertModeChanges();
    }
    MacroModeState.prototype = {
      exitMacroRecordMode: function() {
        var macroModeState = vimGlobalState.macroModeState;
        if (macroModeState.onRecordingDone) {
          macroModeState.onRecordingDone(); // close dialog
        }
        macroModeState.onRecordingDone = undefined;
        macroModeState.isRecording = false;
      },
      enterMacroRecordMode: function(cm, registerName) {
        var register =
            vimGlobalState.registerController.getRegister(registerName);
        if (register) {
          register.clear();
          this.latestRegister = registerName;
          if (cm.openDialog) {
            this.onRecordingDone = cm.openDialog(
                document.createTextNode('(recording)['+registerName+']'), null, {bottom:true});
          }
          this.isRecording = true;
        }
      }
    };

    function maybeInitVimState(cm) {
      if (!cm.state.vim) {
        // Store instance state in the CodeMirror object.
        cm.state.vim = {
          inputState: new InputState(),
          // Vim's input state that triggered the last edit, used to repeat
          // motions and operators with '.'.
          lastEditInputState: undefined,
          // Vim's action command before the last edit, used to repeat actions
          // with '.' and insert mode repeat.
          lastEditActionCommand: undefined,
          // When using jk for navigation, if you move from a longer line to a
          // shorter line, the cursor may clip to the end of the shorter line.
          // If j is pressed again and cursor goes to the next line, the
          // cursor should go back to its horizontal position on the longer
          // line if it can. This is to keep track of the horizontal position.
          lastHPos: -1,
          // Doing the same with screen-position for gj/gk
          lastHSPos: -1,
          // The last motion command run. Cleared if a non-motion command gets
          // executed in between.
          lastMotion: null,
          marks: {},
          insertMode: false,
          // Repeat count for changes made in insert mode, triggered by key
          // sequences like 3,i. Only exists when insertMode is true.
          insertModeRepeat: undefined,
          visualMode: false,
          // If we are in visual line mode. No effect if visualMode is false.
          visualLine: false,
          visualBlock: false,
          lastSelection: null,
          lastPastedText: null,
          sel: {},
          // Buffer-local/window-local values of vim options.
          options: {}
        };
      }
      return cm.state.vim;
    }
    var vimGlobalState;
    function resetVimGlobalState() {
      vimGlobalState = {
        // The current search query.
        searchQuery: null,
        // Whether we are searching backwards.
        searchIsReversed: false,
        // Replace part of the last substituted pattern
        lastSubstituteReplacePart: undefined,
        jumpList: createCircularJumpList(),
        macroModeState: new MacroModeState,
        // Recording latest f, t, F or T motion command.
        lastCharacterSearch: {increment:0, forward:true, selectedCharacter:''},
        registerController: new RegisterController({}),
        // search history buffer
        searchHistoryController: new HistoryController(),
        // ex Command history buffer
        exCommandHistoryController : new HistoryController()
      };
      for (var optionName in options) {
        var option = options[optionName];
        option.value = option.defaultValue;
      }
    }

    var lastInsertModeKeyTimer;
    var vimApi= {
      buildKeyMap: function() {
        // TODO: Convert keymap into dictionary format for fast lookup.
      },
      // Testing hook, though it might be useful to expose the register
      // controller anyway.
      getRegisterController: function() {
        return vimGlobalState.registerController;
      },
      // Testing hook.
      resetVimGlobalState_: resetVimGlobalState,

      // Testing hook.
      getVimGlobalState_: function() {
        return vimGlobalState;
      },

      // Testing hook.
      maybeInitVimState_: maybeInitVimState,

      suppressErrorLogging: false,

      InsertModeKey: InsertModeKey,
      map: function(lhs, rhs, ctx) {
        // Add user defined key bindings.
        exCommandDispatcher.map(lhs, rhs, ctx);
      },
      unmap: function(lhs, ctx) {
        return exCommandDispatcher.unmap(lhs, ctx);
      },
      // Non-recursive map function.
      // NOTE: This will not create mappings to key maps that aren't present
      // in the default key map. See TODO at bottom of function.
      noremap: function(lhs, rhs, ctx) {
        function toCtxArray(ctx) {
          return ctx ? [ctx] : ['normal', 'insert', 'visual'];
        }
        var ctxsToMap = toCtxArray(ctx);
        // Look through all actual defaults to find a map candidate.
        var actualLength = defaultKeymap.length, origLength = defaultKeymapLength;
        for (var i = actualLength - origLength;
             i < actualLength && ctxsToMap.length;
             i++) {
          var mapping = defaultKeymap[i];
          // Omit mappings that operate in the wrong context(s) and those of invalid type.
          if (mapping.keys == rhs &&
              (!ctx || !mapping.context || mapping.context === ctx) &&
              mapping.type.substr(0, 2) !== 'ex' &&
              mapping.type.substr(0, 3) !== 'key') {
            // Make a shallow copy of the original keymap entry.
            var newMapping = {};
            for (var key in mapping) {
              newMapping[key] = mapping[key];
            }
            // Modify it point to the new mapping with the proper context.
            newMapping.keys = lhs;
            if (ctx && !newMapping.context) {
              newMapping.context = ctx;
            }
            // Add it to the keymap with a higher priority than the original.
            this._mapCommand(newMapping);
            // Record the mapped contexts as complete.
            var mappedCtxs = toCtxArray(mapping.context);
            ctxsToMap = ctxsToMap.filter(function(el) { return mappedCtxs.indexOf(el) === -1; });
          }
        }
        // TODO: Create non-recursive keyToKey mappings for the unmapped contexts once those exist.
      },
      // Remove all user-defined mappings for the provided context.
      mapclear: function(ctx) {
        // Partition the existing keymap into user-defined and true defaults.
        var actualLength = defaultKeymap.length,
            origLength = defaultKeymapLength;
        var userKeymap = defaultKeymap.slice(0, actualLength - origLength);
        defaultKeymap = defaultKeymap.slice(actualLength - origLength);
        if (ctx) {
          // If a specific context is being cleared, we need to keep mappings
          // from all other contexts.
          for (var i = userKeymap.length - 1; i >= 0; i--) {
            var mapping = userKeymap[i];
            if (ctx !== mapping.context) {
              if (mapping.context) {
                this._mapCommand(mapping);
              } else {
                // `mapping` applies to all contexts so create keymap copies
                // for each context except the one being cleared.
                var contexts = ['normal', 'insert', 'visual'];
                for (var j in contexts) {
                  if (contexts[j] !== ctx) {
                    var newMapping = {};
                    for (var key in mapping) {
                      newMapping[key] = mapping[key];
                    }
                    newMapping.context = contexts[j];
                    this._mapCommand(newMapping);
                  }
                }
              }
            }
          }
        }
      },
      // TODO: Expose setOption and getOption as instance methods. Need to decide how to namespace
      // them, or somehow make them work with the existing CodeMirror setOption/getOption API.
      setOption: setOption,
      getOption: getOption,
      defineOption: defineOption,
      defineEx: function(name, prefix, func){
        if (!prefix) {
          prefix = name;
        } else if (name.indexOf(prefix) !== 0) {
          throw new Error('(Vim.defineEx) "'+prefix+'" is not a prefix of "'+name+'", command not registered');
        }
        exCommands[name]=func;
        exCommandDispatcher.commandMap_[prefix]={name:name, shortName:prefix, type:'api'};
      },
      handleKey: function (cm, key, origin) {
        var command = this.findKey(cm, key, origin);
        if (typeof command === 'function') {
          return command();
        }
      },
      /**
       * This is the outermost function called by CodeMirror, after keys have
       * been mapped to their Vim equivalents.
       *
       * Finds a command based on the key (and cached keys if there is a
       * multi-key sequence). Returns `undefined` if no key is matched, a noop
       * function if a partial match is found (multi-key), and a function to
       * execute the bound command if a a key is matched. The function always
       * returns true.
       */
      findKey: function(cm, key, origin) {
        var vim = maybeInitVimState(cm);
        function handleMacroRecording() {
          var macroModeState = vimGlobalState.macroModeState;
          if (macroModeState.isRecording) {
            if (key == 'q') {
              macroModeState.exitMacroRecordMode();
              clearInputState(cm);
              return true;
            }
            if (origin != 'mapping') {
              logKey(macroModeState, key);
            }
          }
        }
        function handleEsc() {
          if (key == '<Esc>') {
            if (vim.visualMode) {
              // Get back to normal mode.
              exitVisualMode(cm);
            } else if (vim.insertMode) {
              // Get back to normal mode.
              exitInsertMode(cm);
            } else {
              // We're already in normal mode. Let '<Esc>' be handled normally.
              return;
            }
            clearInputState(cm);
            return true;
          }
        }
        function doKeyToKey(keys) {
          // TODO: prevent infinite recursion.
          var match;
          while (keys) {
            // Pull off one command key, which is either a single character
            // or a special sequence wrapped in '<' and '>', e.g. '<Space>'.
            match = (/<\w+-.+?>|<\w+>|./).exec(keys);
            key = match[0];
            keys = keys.substring(match.index + key.length);
            vimApi.handleKey(cm, key, 'mapping');
          }
        }

        function handleKeyInsertMode() {
          if (handleEsc()) { return true; }
          var keys = vim.inputState.keyBuffer = vim.inputState.keyBuffer + key;
          var keysAreChars = key.length == 1;
          var match = commandDispatcher.matchCommand(keys, defaultKeymap, vim.inputState, 'insert');
          // Need to check all key substrings in insert mode.
          while (keys.length > 1 && match.type != 'full') {
            var keys = vim.inputState.keyBuffer = keys.slice(1);
            var thisMatch = commandDispatcher.matchCommand(keys, defaultKeymap, vim.inputState, 'insert');
            if (thisMatch.type != 'none') { match = thisMatch; }
          }
          if (match.type == 'none') { clearInputState(cm); return false; }
          else if (match.type == 'partial') {
            if (lastInsertModeKeyTimer) { window.clearTimeout(lastInsertModeKeyTimer); }
            lastInsertModeKeyTimer = window.setTimeout(
              function() { if (vim.insertMode && vim.inputState.keyBuffer) { clearInputState(cm); } },
              getOption('insertModeEscKeysTimeout'));
            return !keysAreChars;
          }

          if (lastInsertModeKeyTimer) { window.clearTimeout(lastInsertModeKeyTimer); }
          if (keysAreChars) {
            var selections = cm.listSelections();
            for (var i = 0; i < selections.length; i++) {
              var here = selections[i].head;
              cm.replaceRange('', offsetCursor(here, 0, -(keys.length - 1)), here, '+input');
            }
            vimGlobalState.macroModeState.lastInsertModeChanges.changes.pop();
          }
          clearInputState(cm);
          return match.command;
        }

        function handleKeyNonInsertMode() {
          if (handleMacroRecording() || handleEsc()) { return true; }

          var keys = vim.inputState.keyBuffer = vim.inputState.keyBuffer + key;
          if (/^[1-9]\d*$/.test(keys)) { return true; }

          var keysMatcher = /^(\d*)(.*)$/.exec(keys);
          if (!keysMatcher) { clearInputState(cm); return false; }
          var context = vim.visualMode ? 'visual' :
                                         'normal';
          var mainKey = keysMatcher[2] || keysMatcher[1];
          if (vim.inputState.operatorShortcut && vim.inputState.operatorShortcut.slice(-1) == mainKey) {
            // multikey operators act linewise by repeating only the last character
            mainKey = vim.inputState.operatorShortcut;
          }
          var match = commandDispatcher.matchCommand(mainKey, defaultKeymap, vim.inputState, context);
          if (match.type == 'none') { clearInputState(cm); return false; }
          else if (match.type == 'partial') { return true; }

          vim.inputState.keyBuffer = '';
          var keysMatcher = /^(\d*)(.*)$/.exec(keys);
          if (keysMatcher[1] && keysMatcher[1] != '0') {
            vim.inputState.pushRepeatDigit(keysMatcher[1]);
          }
          return match.command;
        }

        var command;
        if (vim.insertMode) { command = handleKeyInsertMode(); }
        else { command = handleKeyNonInsertMode(); }
        if (command === false) {
          return !vim.insertMode && key.length === 1 ? function() { return true; } : undefined;
        } else if (command === true) {
          // TODO: Look into using CodeMirror's multi-key handling.
          // Return no-op since we are caching the key. Counts as handled, but
          // don't want act on it just yet.
          return function() { return true; };
        } else {
          return function() {
            return cm.operation(function() {
              cm.curOp.isVimOp = true;
              try {
                if (command.type == 'keyToKey') {
                  doKeyToKey(command.toKeys);
                } else {
                  commandDispatcher.processCommand(cm, vim, command);
                }
              } catch (e) {
                // clear VIM state in case it's in a bad state.
                cm.state.vim = undefined;
                maybeInitVimState(cm);
                if (!vimApi.suppressErrorLogging) {
                  console['log'](e);
                }
                throw e;
              }
              return true;
            });
          };
        }
      },
      handleEx: function(cm, input) {
        exCommandDispatcher.processCommand(cm, input);
      },

      defineMotion: defineMotion,
      defineAction: defineAction,
      defineOperator: defineOperator,
      mapCommand: mapCommand,
      _mapCommand: _mapCommand,

      defineRegister: defineRegister,

      exitVisualMode: exitVisualMode,
      exitInsertMode: exitInsertMode
    };

    // Represents the current input state.
    function InputState() {
      this.prefixRepeat = [];
      this.motionRepeat = [];

      this.operator = null;
      this.operatorArgs = null;
      this.motion = null;
      this.motionArgs = null;
      this.keyBuffer = []; // For matching multi-key commands.
      this.registerName = null; // Defaults to the unnamed register.
    }
    InputState.prototype.pushRepeatDigit = function(n) {
      if (!this.operator) {
        this.prefixRepeat = this.prefixRepeat.concat(n);
      } else {
        this.motionRepeat = this.motionRepeat.concat(n);
      }
    };
    InputState.prototype.getRepeat = function() {
      var repeat = 0;
      if (this.prefixRepeat.length > 0 || this.motionRepeat.length > 0) {
        repeat = 1;
        if (this.prefixRepeat.length > 0) {
          repeat *= parseInt(this.prefixRepeat.join(''), 10);
        }
        if (this.motionRepeat.length > 0) {
          repeat *= parseInt(this.motionRepeat.join(''), 10);
        }
      }
      return repeat;
    };

    function clearInputState(cm, reason) {
      cm.state.vim.inputState = new InputState();
      CodeMirror.signal(cm, 'vim-command-done', reason);
    }

    /*
     * Register stores information about copy and paste registers.  Besides
     * text, a register must store whether it is linewise (i.e., when it is
     * pasted, should it insert itself into a new line, or should the text be
     * inserted at the cursor position.)
     */
    function Register(text, linewise, blockwise) {
      this.clear();
      this.keyBuffer = [text || ''];
      this.insertModeChanges = [];
      this.searchQueries = [];
      this.linewise = !!linewise;
      this.blockwise = !!blockwise;
    }
    Register.prototype = {
      setText: function(text, linewise, blockwise) {
        this.keyBuffer = [text || ''];
        this.linewise = !!linewise;
        this.blockwise = !!blockwise;
      },
      pushText: function(text, linewise) {
        // if this register has ever been set to linewise, use linewise.
        if (linewise) {
          if (!this.linewise) {
            this.keyBuffer.push('\n');
          }
          this.linewise = true;
        }
        this.keyBuffer.push(text);
      },
      pushInsertModeChanges: function(changes) {
        this.insertModeChanges.push(createInsertModeChanges(changes));
      },
      pushSearchQuery: function(query) {
        this.searchQueries.push(query);
      },
      clear: function() {
        this.keyBuffer = [];
        this.insertModeChanges = [];
        this.searchQueries = [];
        this.linewise = false;
      },
      toString: function() {
        return this.keyBuffer.join('');
      }
    };

    /**
     * Defines an external register.
     *
     * The name should be a single character that will be used to reference the register.
     * The register should support setText, pushText, clear, and toString(). See Register
     * for a reference implementation.
     */
    function defineRegister(name, register) {
      var registers = vimGlobalState.registerController.registers;
      if (!name || name.length != 1) {
        throw Error('Register name must be 1 character');
      }
      if (registers[name]) {
        throw Error('Register already defined ' + name);
      }
      registers[name] = register;
      validRegisters.push(name);
    }

    /*
     * vim registers allow you to keep many independent copy and paste buffers.
     * See http://usevim.com/2012/04/13/registers/ for an introduction.
     *
     * RegisterController keeps the state of all the registers.  An initial
     * state may be passed in.  The unnamed register '"' will always be
     * overridden.
     */
    function RegisterController(registers) {
      this.registers = registers;
      this.unnamedRegister = registers['"'] = new Register();
      registers['.'] = new Register();
      registers[':'] = new Register();
      registers['/'] = new Register();
    }
    RegisterController.prototype = {
      pushText: function(registerName, operator, text, linewise, blockwise) {
        // The black hole register, "_, means delete/yank to nowhere.
        if (registerName === '_') return;
        if (linewise && text.charAt(text.length - 1) !== '\n'){
          text += '\n';
        }
        // Lowercase and uppercase registers refer to the same register.
        // Uppercase just means append.
        var register = this.isValidRegister(registerName) ?
            this.getRegister(registerName) : null;
        // if no register/an invalid register was specified, things go to the
        // default registers
        if (!register) {
          switch (operator) {
            case 'yank':
              // The 0 register contains the text from the most recent yank.
              this.registers['0'] = new Register(text, linewise, blockwise);
              break;
            case 'delete':
            case 'change':
              if (text.indexOf('\n') == -1) {
                // Delete less than 1 line. Update the small delete register.
                this.registers['-'] = new Register(text, linewise);
              } else {
                // Shift down the contents of the numbered registers and put the
                // deleted text into register 1.
                this.shiftNumericRegisters_();
                this.registers['1'] = new Register(text, linewise);
              }
              break;
          }
          // Make sure the unnamed register is set to what just happened
          this.unnamedRegister.setText(text, linewise, blockwise);
          return;
        }

        // If we've gotten to this point, we've actually specified a register
        var append = isUpperCase(registerName);
        if (append) {
          register.pushText(text, linewise);
        } else {
          register.setText(text, linewise, blockwise);
        }
        // The unnamed register always has the same value as the last used
        // register.
        this.unnamedRegister.setText(register.toString(), linewise);
      },
      // Gets the register named @name.  If one of @name doesn't already exist,
      // create it.  If @name is invalid, return the unnamedRegister.
      getRegister: function(name) {
        if (!this.isValidRegister(name)) {
          return this.unnamedRegister;
        }
        name = name.toLowerCase();
        if (!this.registers[name]) {
          this.registers[name] = new Register();
        }
        return this.registers[name];
      },
      isValidRegister: function(name) {
        return name && inArray(name, validRegisters);
      },
      shiftNumericRegisters_: function() {
        for (var i = 9; i >= 2; i--) {
          this.registers[i] = this.getRegister('' + (i - 1));
        }
      }
    };
    function HistoryController() {
        this.historyBuffer = [];
        this.iterator = 0;
        this.initialPrefix = null;
    }
    HistoryController.prototype = {
      // the input argument here acts a user entered prefix for a small time
      // until we start autocompletion in which case it is the autocompleted.
      nextMatch: function (input, up) {
        var historyBuffer = this.historyBuffer;
        var dir = up ? -1 : 1;
        if (this.initialPrefix === null) this.initialPrefix = input;
        for (var i = this.iterator + dir; up ? i >= 0 : i < historyBuffer.length; i+= dir) {
          var element = historyBuffer[i];
          for (var j = 0; j <= element.length; j++) {
            if (this.initialPrefix == element.substring(0, j)) {
              this.iterator = i;
              return element;
            }
          }
        }
        // should return the user input in case we reach the end of buffer.
        if (i >= historyBuffer.length) {
          this.iterator = historyBuffer.length;
          return this.initialPrefix;
        }
        // return the last autocompleted query or exCommand as it is.
        if (i < 0 ) return input;
      },
      pushInput: function(input) {
        var index = this.historyBuffer.indexOf(input);
        if (index > -1) this.historyBuffer.splice(index, 1);
        if (input.length) this.historyBuffer.push(input);
      },
      reset: function() {
        this.initialPrefix = null;
        this.iterator = this.historyBuffer.length;
      }
    };
    var commandDispatcher = {
      matchCommand: function(keys, keyMap, inputState, context) {
        var matches = commandMatches(keys, keyMap, context, inputState);
        if (!matches.full && !matches.partial) {
          return {type: 'none'};
        } else if (!matches.full && matches.partial) {
          return {type: 'partial'};
        }

        var bestMatch;
        for (var i = 0; i < matches.full.length; i++) {
          var match = matches.full[i];
          if (!bestMatch) {
            bestMatch = match;
          }
        }
        if (bestMatch.keys.slice(-11) == '<character>') {
          var character = lastChar(keys);
          if (!character) return {type: 'none'};
          inputState.selectedCharacter = character;
        }
        return {type: 'full', command: bestMatch};
      },
      processCommand: function(cm, vim, command) {
        vim.inputState.repeatOverride = command.repeatOverride;
        switch (command.type) {
          case 'motion':
            this.processMotion(cm, vim, command);
            break;
          case 'operator':
            this.processOperator(cm, vim, command);
            break;
          case 'operatorMotion':
            this.processOperatorMotion(cm, vim, command);
            break;
          case 'action':
            this.processAction(cm, vim, command);
            break;
          case 'search':
            this.processSearch(cm, vim, command);
            break;
          case 'ex':
          case 'keyToEx':
            this.processEx(cm, vim, command);
            break;
          default:
            break;
        }
      },
      processMotion: function(cm, vim, command) {
        vim.inputState.motion = command.motion;
        vim.inputState.motionArgs = copyArgs(command.motionArgs);
        this.evalInput(cm, vim);
      },
      processOperator: function(cm, vim, command) {
        var inputState = vim.inputState;
        if (inputState.operator) {
          if (inputState.operator == command.operator) {
            // Typing an operator twice like 'dd' makes the operator operate
            // linewise
            inputState.motion = 'expandToLine';
            inputState.motionArgs = { linewise: true };
            this.evalInput(cm, vim);
            return;
          } else {
            // 2 different operators in a row doesn't make sense.
            clearInputState(cm);
          }
        }
        inputState.operator = command.operator;
        inputState.operatorArgs = copyArgs(command.operatorArgs);
        if (command.keys.length > 1) {
          inputState.operatorShortcut = command.keys;
        }
        if (command.exitVisualBlock) {
            vim.visualBlock = false;
            updateCmSelection(cm);
        }
        if (vim.visualMode) {
          // Operating on a selection in visual mode. We don't need a motion.
          this.evalInput(cm, vim);
        }
      },
      processOperatorMotion: function(cm, vim, command) {
        var visualMode = vim.visualMode;
        var operatorMotionArgs = copyArgs(command.operatorMotionArgs);
        if (operatorMotionArgs) {
          // Operator motions may have special behavior in visual mode.
          if (visualMode && operatorMotionArgs.visualLine) {
            vim.visualLine = true;
          }
        }
        this.processOperator(cm, vim, command);
        if (!visualMode) {
          this.processMotion(cm, vim, command);
        }
      },
      processAction: function(cm, vim, command) {
        var inputState = vim.inputState;
        var repeat = inputState.getRepeat();
        var repeatIsExplicit = !!repeat;
        var actionArgs = copyArgs(command.actionArgs) || {};
        if (inputState.selectedCharacter) {
          actionArgs.selectedCharacter = inputState.selectedCharacter;
        }
        // Actions may or may not have motions and operators. Do these first.
        if (command.operator) {
          this.processOperator(cm, vim, command);
        }
        if (command.motion) {
          this.processMotion(cm, vim, command);
        }
        if (command.motion || command.operator) {
          this.evalInput(cm, vim);
        }
        actionArgs.repeat = repeat || 1;
        actionArgs.repeatIsExplicit = repeatIsExplicit;
        actionArgs.registerName = inputState.registerName;
        clearInputState(cm);
        vim.lastMotion = null;
        if (command.isEdit) {
          this.recordLastEdit(vim, inputState, command);
        }
        actions[command.action](cm, actionArgs, vim);
      },
      processSearch: function(cm, vim, command) {
        if (!cm.getSearchCursor) {
          // Search depends on SearchCursor.
          return;
        }
        var forward = command.searchArgs.forward;
        var wholeWordOnly = command.searchArgs.wholeWordOnly;
        getSearchState(cm).setReversed(!forward);
        var promptPrefix = (forward) ? '/' : '?';
        var originalQuery = getSearchState(cm).getQuery();
        var originalScrollPos = cm.getScrollInfo();
        function handleQuery(query, ignoreCase, smartCase) {
          vimGlobalState.searchHistoryController.pushInput(query);
          vimGlobalState.searchHistoryController.reset();
          try {
            updateSearchQuery(cm, query, ignoreCase, smartCase);
          } catch (e) {
            showConfirm(cm, 'Invalid regex: ' + query);
            clearInputState(cm);
            return;
          }
          commandDispatcher.processMotion(cm, vim, {
            type: 'motion',
            motion: 'findNext',
            motionArgs: { forward: true, toJumplist: command.searchArgs.toJumplist }
          });
        }
        function onPromptClose(query) {
          cm.scrollTo(originalScrollPos.left, originalScrollPos.top);
          handleQuery(query, true /** ignoreCase */, true /** smartCase */);
          var macroModeState = vimGlobalState.macroModeState;
          if (macroModeState.isRecording) {
            logSearchQuery(macroModeState, query);
          }
        }
        function onPromptKeyUp(e, query, close) {
          var keyName = CodeMirror.keyName(e), up, offset;
          if (keyName == 'Up' || keyName == 'Down') {
            up = keyName == 'Up' ? true : false;
            offset = e.target ? e.target.selectionEnd : 0;
            query = vimGlobalState.searchHistoryController.nextMatch(query, up) || '';
            close(query);
            if (offset && e.target) e.target.selectionEnd = e.target.selectionStart = Math.min(offset, e.target.value.length);
          } else {
            if ( keyName != 'Left' && keyName != 'Right' && keyName != 'Ctrl' && keyName != 'Alt' && keyName != 'Shift')
              vimGlobalState.searchHistoryController.reset();
          }
          var parsedQuery;
          try {
            parsedQuery = updateSearchQuery(cm, query,
                true /** ignoreCase */, true /** smartCase */);
          } catch (e) {
            // Swallow bad regexes for incremental search.
          }
          if (parsedQuery) {
            cm.scrollIntoView(findNext(cm, !forward, parsedQuery), 30);
          } else {
            clearSearchHighlight(cm);
            cm.scrollTo(originalScrollPos.left, originalScrollPos.top);
          }
        }
        function onPromptKeyDown(e, query, close) {
          var keyName = CodeMirror.keyName(e);
          if (keyName == 'Esc' || keyName == 'Ctrl-C' || keyName == 'Ctrl-[' ||
              (keyName == 'Backspace' && query == '')) {
            vimGlobalState.searchHistoryController.pushInput(query);
            vimGlobalState.searchHistoryController.reset();
            updateSearchQuery(cm, originalQuery);
            clearSearchHighlight(cm);
            cm.scrollTo(originalScrollPos.left, originalScrollPos.top);
            CodeMirror.e_stop(e);
            clearInputState(cm);
            close();
            cm.focus();
          } else if (keyName == 'Up' || keyName == 'Down') {
            CodeMirror.e_stop(e);
          } else if (keyName == 'Ctrl-U') {
            // Ctrl-U clears input.
            CodeMirror.e_stop(e);
            close('');
          }
        }
        switch (command.searchArgs.querySrc) {
          case 'prompt':
            var macroModeState = vimGlobalState.macroModeState;
            if (macroModeState.isPlaying) {
              var query = macroModeState.replaySearchQueries.shift();
              handleQuery(query, true /** ignoreCase */, false /** smartCase */);
            } else {
              showPrompt(cm, {
                  onClose: onPromptClose,
                  prefix: promptPrefix,
                  desc: '(JavaScript regexp)',
                  onKeyUp: onPromptKeyUp,
                  onKeyDown: onPromptKeyDown
              });
            }
            break;
          case 'wordUnderCursor':
            var word = expandWordUnderCursor(cm, false /** inclusive */,
                true /** forward */, false /** bigWord */,
                true /** noSymbol */);
            var isKeyword = true;
            if (!word) {
              word = expandWordUnderCursor(cm, false /** inclusive */,
                  true /** forward */, false /** bigWord */,
                  false /** noSymbol */);
              isKeyword = false;
            }
            if (!word) {
              return;
            }
            var query = cm.getLine(word.start.line).substring(word.start.ch,
                word.end.ch);
            if (isKeyword && wholeWordOnly) {
                query = '\\b' + query + '\\b';
            } else {
              query = escapeRegex(query);
            }

            // cachedCursor is used to save the old position of the cursor
            // when * or # causes vim to seek for the nearest word and shift
            // the cursor before entering the motion.
            vimGlobalState.jumpList.cachedCursor = cm.getCursor();
            cm.setCursor(word.start);

            handleQuery(query, true /** ignoreCase */, false /** smartCase */);
            break;
        }
      },
      processEx: function(cm, vim, command) {
        function onPromptClose(input) {
          // Give the prompt some time to close so that if processCommand shows
          // an error, the elements don't overlap.
          vimGlobalState.exCommandHistoryController.pushInput(input);
          vimGlobalState.exCommandHistoryController.reset();
          exCommandDispatcher.processCommand(cm, input);
        }
        function onPromptKeyDown(e, input, close) {
          var keyName = CodeMirror.keyName(e), up, offset;
          if (keyName == 'Esc' || keyName == 'Ctrl-C' || keyName == 'Ctrl-[' ||
              (keyName == 'Backspace' && input == '')) {
            vimGlobalState.exCommandHistoryController.pushInput(input);
            vimGlobalState.exCommandHistoryController.reset();
            CodeMirror.e_stop(e);
            clearInputState(cm);
            close();
            cm.focus();
          }
          if (keyName == 'Up' || keyName == 'Down') {
            CodeMirror.e_stop(e);
            up = keyName == 'Up' ? true : false;
            offset = e.target ? e.target.selectionEnd : 0;
            input = vimGlobalState.exCommandHistoryController.nextMatch(input, up) || '';
            close(input);
            if (offset && e.target) e.target.selectionEnd = e.target.selectionStart = Math.min(offset, e.target.value.length);
          } else if (keyName == 'Ctrl-U') {
            // Ctrl-U clears input.
            CodeMirror.e_stop(e);
            close('');
          } else {
            if ( keyName != 'Left' && keyName != 'Right' && keyName != 'Ctrl' && keyName != 'Alt' && keyName != 'Shift')
              vimGlobalState.exCommandHistoryController.reset();
          }
        }
        if (command.type == 'keyToEx') {
          // Handle user defined Ex to Ex mappings
          exCommandDispatcher.processCommand(cm, command.exArgs.input);
        } else {
          if (vim.visualMode) {
            showPrompt(cm, { onClose: onPromptClose, prefix: ':', value: '\'<,\'>',
                onKeyDown: onPromptKeyDown, selectValueOnOpen: false});
          } else {
            showPrompt(cm, { onClose: onPromptClose, prefix: ':',
                onKeyDown: onPromptKeyDown});
          }
        }
      },
      evalInput: function(cm, vim) {
        // If the motion command is set, execute both the operator and motion.
        // Otherwise return.
        var inputState = vim.inputState;
        var motion = inputState.motion;
        var motionArgs = inputState.motionArgs || {};
        var operator = inputState.operator;
        var operatorArgs = inputState.operatorArgs || {};
        var registerName = inputState.registerName;
        var sel = vim.sel;
        // TODO: Make sure cm and vim selections are identical outside visual mode.
        var origHead = copyCursor(vim.visualMode ? clipCursorToContent(cm, sel.head): cm.getCursor('head'));
        var origAnchor = copyCursor(vim.visualMode ? clipCursorToContent(cm, sel.anchor) : cm.getCursor('anchor'));
        var oldHead = copyCursor(origHead);
        var oldAnchor = copyCursor(origAnchor);
        var newHead, newAnchor;
        var repeat;
        if (operator) {
          this.recordLastEdit(vim, inputState);
        }
        if (inputState.repeatOverride !== undefined) {
          // If repeatOverride is specified, that takes precedence over the
          // input state's repeat. Used by Ex mode and can be user defined.
          repeat = inputState.repeatOverride;
        } else {
          repeat = inputState.getRepeat();
        }
        if (repeat > 0 && motionArgs.explicitRepeat) {
          motionArgs.repeatIsExplicit = true;
        } else if (motionArgs.noRepeat ||
            (!motionArgs.explicitRepeat && repeat === 0)) {
          repeat = 1;
          motionArgs.repeatIsExplicit = false;
        }
        if (inputState.selectedCharacter) {
          // If there is a character input, stick it in all of the arg arrays.
          motionArgs.selectedCharacter = operatorArgs.selectedCharacter =
              inputState.selectedCharacter;
        }
        motionArgs.repeat = repeat;
        clearInputState(cm);
        if (motion) {
          var motionResult = motions[motion](cm, origHead, motionArgs, vim, inputState);
          vim.lastMotion = motions[motion];
          if (!motionResult) {
            return;
          }
          if (motionArgs.toJumplist) {
            var jumpList = vimGlobalState.jumpList;
            // if the current motion is # or *, use cachedCursor
            var cachedCursor = jumpList.cachedCursor;
            if (cachedCursor) {
              recordJumpPosition(cm, cachedCursor, motionResult);
              delete jumpList.cachedCursor;
            } else {
              recordJumpPosition(cm, origHead, motionResult);
            }
          }
          if (motionResult instanceof Array) {
            newAnchor = motionResult[0];
            newHead = motionResult[1];
          } else {
            newHead = motionResult;
          }
          // TODO: Handle null returns from motion commands better.
          if (!newHead) {
            newHead = copyCursor(origHead);
          }
          if (vim.visualMode) {
            if (!(vim.visualBlock && newHead.ch === Infinity)) {
              newHead = clipCursorToContent(cm, newHead);
            }
            if (newAnchor) {
              newAnchor = clipCursorToContent(cm, newAnchor);
            }
            newAnchor = newAnchor || oldAnchor;
            sel.anchor = newAnchor;
            sel.head = newHead;
            updateCmSelection(cm);
            updateMark(cm, vim, '<',
                cursorIsBefore(newAnchor, newHead) ? newAnchor
                    : newHead);
            updateMark(cm, vim, '>',
                cursorIsBefore(newAnchor, newHead) ? newHead
                    : newAnchor);
          } else if (!operator) {
            newHead = clipCursorToContent(cm, newHead);
            cm.setCursor(newHead.line, newHead.ch);
          }
        }
        if (operator) {
          if (operatorArgs.lastSel) {
            // Replaying a visual mode operation
            newAnchor = oldAnchor;
            var lastSel = operatorArgs.lastSel;
            var lineOffset = Math.abs(lastSel.head.line - lastSel.anchor.line);
            var chOffset = Math.abs(lastSel.head.ch - lastSel.anchor.ch);
            if (lastSel.visualLine) {
              // Linewise Visual mode: The same number of lines.
              newHead = new Pos(oldAnchor.line + lineOffset, oldAnchor.ch);
            } else if (lastSel.visualBlock) {
              // Blockwise Visual mode: The same number of lines and columns.
              newHead = new Pos(oldAnchor.line + lineOffset, oldAnchor.ch + chOffset);
            } else if (lastSel.head.line == lastSel.anchor.line) {
              // Normal Visual mode within one line: The same number of characters.
              newHead = new Pos(oldAnchor.line, oldAnchor.ch + chOffset);
            } else {
              // Normal Visual mode with several lines: The same number of lines, in the
              // last line the same number of characters as in the last line the last time.
              newHead = new Pos(oldAnchor.line + lineOffset, oldAnchor.ch);
            }
            vim.visualMode = true;
            vim.visualLine = lastSel.visualLine;
            vim.visualBlock = lastSel.visualBlock;
            sel = vim.sel = {
              anchor: newAnchor,
              head: newHead
            };
            updateCmSelection(cm);
          } else if (vim.visualMode) {
            operatorArgs.lastSel = {
              anchor: copyCursor(sel.anchor),
              head: copyCursor(sel.head),
              visualBlock: vim.visualBlock,
              visualLine: vim.visualLine
            };
          }
          var curStart, curEnd, linewise, mode;
          var cmSel;
          if (vim.visualMode) {
            // Init visual op
            curStart = cursorMin(sel.head, sel.anchor);
            curEnd = cursorMax(sel.head, sel.anchor);
            linewise = vim.visualLine || operatorArgs.linewise;
            mode = vim.visualBlock ? 'block' :
                   linewise ? 'line' :
                   'char';
            cmSel = makeCmSelection(cm, {
              anchor: curStart,
              head: curEnd
            }, mode);
            if (linewise) {
              var ranges = cmSel.ranges;
              if (mode == 'block') {
                // Linewise operators in visual block mode extend to end of line
                for (var i = 0; i < ranges.length; i++) {
                  ranges[i].head.ch = lineLength(cm, ranges[i].head.line);
                }
              } else if (mode == 'line') {
                ranges[0].head = new Pos(ranges[0].head.line + 1, 0);
              }
            }
          } else {
            // Init motion op
            curStart = copyCursor(newAnchor || oldAnchor);
            curEnd = copyCursor(newHead || oldHead);
            if (cursorIsBefore(curEnd, curStart)) {
              var tmp = curStart;
              curStart = curEnd;
              curEnd = tmp;
            }
            linewise = motionArgs.linewise || operatorArgs.linewise;
            if (linewise) {
              // Expand selection to entire line.
              expandSelectionToLine(cm, curStart, curEnd);
            } else if (motionArgs.forward) {
              // Clip to trailing newlines only if the motion goes forward.
              clipToLine(cm, curStart, curEnd);
            }
            mode = 'char';
            var exclusive = !motionArgs.inclusive || linewise;
            cmSel = makeCmSelection(cm, {
              anchor: curStart,
              head: curEnd
            }, mode, exclusive);
          }
          cm.setSelections(cmSel.ranges, cmSel.primary);
          vim.lastMotion = null;
          operatorArgs.repeat = repeat; // For indent in visual mode.
          operatorArgs.registerName = registerName;
          // Keep track of linewise as it affects how paste and change behave.
          operatorArgs.linewise = linewise;
          var operatorMoveTo = operators[operator](
            cm, operatorArgs, cmSel.ranges, oldAnchor, newHead);
          if (vim.visualMode) {
            exitVisualMode(cm, operatorMoveTo != null);
          }
          if (operatorMoveTo) {
            cm.setCursor(operatorMoveTo);
          }
        }
      },
      recordLastEdit: function(vim, inputState, actionCommand) {
        var macroModeState = vimGlobalState.macroModeState;
        if (macroModeState.isPlaying) { return; }
        vim.lastEditInputState = inputState;
        vim.lastEditActionCommand = actionCommand;
        macroModeState.lastInsertModeChanges.changes = [];
        macroModeState.lastInsertModeChanges.expectCursorActivityForChange = false;
        macroModeState.lastInsertModeChanges.visualBlock = vim.visualBlock ? vim.sel.head.line - vim.sel.anchor.line : 0;
      }
    };

    /**
     * typedef {Object{line:number,ch:number}} Cursor An object containing the
     *     position of the cursor.
     */
    // All of the functions below return Cursor objects.
    var motions = {
      moveToTopLine: function(cm, _head, motionArgs) {
        var line = getUserVisibleLines(cm).top + motionArgs.repeat -1;
        return new Pos(line, findFirstNonWhiteSpaceCharacter(cm.getLine(line)));
      },
      moveToMiddleLine: function(cm) {
        var range = getUserVisibleLines(cm);
        var line = Math.floor((range.top + range.bottom) * 0.5);
        return new Pos(line, findFirstNonWhiteSpaceCharacter(cm.getLine(line)));
      },
      moveToBottomLine: function(cm, _head, motionArgs) {
        var line = getUserVisibleLines(cm).bottom - motionArgs.repeat +1;
        return new Pos(line, findFirstNonWhiteSpaceCharacter(cm.getLine(line)));
      },
      expandToLine: function(_cm, head, motionArgs) {
        // Expands forward to end of line, and then to next line if repeat is
        // >1. Does not handle backward motion!
        var cur = head;
        return new Pos(cur.line + motionArgs.repeat - 1, Infinity);
      },
      findNext: function(cm, _head, motionArgs) {
        var state = getSearchState(cm);
        var query = state.getQuery();
        if (!query) {
          return;
        }
        var prev = !motionArgs.forward;
        // If search is initiated with ? instead of /, negate direction.
        prev = (state.isReversed()) ? !prev : prev;
        highlightSearchMatches(cm, query);
        return findNext(cm, prev/** prev */, query, motionArgs.repeat);
      },
      /**
       * Find and select the next occurrence of the search query. If the cursor is currently
       * within a match, then find and select the current match. Otherwise, find the next occurrence in the
       * appropriate direction.
       *
       * This differs from `findNext` in the following ways:
       *
       * 1. Instead of only returning the "from", this returns a "from", "to" range.
       * 2. If the cursor is currently inside a search match, this selects the current match
       *    instead of the next match.
       * 3. If there is no associated operator, this will turn on visual mode.
       */
      findAndSelectNextInclusive: function(cm, _head, motionArgs, vim, prevInputState) {
        var state = getSearchState(cm);
        var query = state.getQuery();

        if (!query) {
          return;
        }

        var prev = !motionArgs.forward;
        prev = (state.isReversed()) ? !prev : prev;

        // next: [from, to] | null
        var next = findNextFromAndToInclusive(cm, prev, query, motionArgs.repeat, vim);

        // No matches.
        if (!next) {
          return;
        }

        // If there's an operator that will be executed, return the selection.
        if (prevInputState.operator) {
          return next;
        }

        // At this point, we know that there is no accompanying operator -- let's
        // deal with visual mode in order to select an appropriate match.

        var from = next[0];
        // For whatever reason, when we use the "to" as returned by searchcursor.js directly,
        // the resulting selection is extended by 1 char. Let's shrink it so that only the
        // match is selected.
        var to = new Pos(next[1].line, next[1].ch - 1);

        if (vim.visualMode) {
          // If we were in visualLine or visualBlock mode, get out of it.
          if (vim.visualLine || vim.visualBlock) {
            vim.visualLine = false;
            vim.visualBlock = false;
            CodeMirror.signal(cm, "vim-mode-change", {mode: "visual", subMode: ""});
          }

          // If we're currently in visual mode, we should extend the selection to include
          // the search result.
          var anchor = vim.sel.anchor;
          if (anchor) {
            if (state.isReversed()) {
              if (motionArgs.forward) {
                return [anchor, from];
              }

              return [anchor, to];
            } else {
              if (motionArgs.forward) {
                return [anchor, to];
              }

              return [anchor, from];
            }
          }
        } else {
          // Let's turn visual mode on.
          vim.visualMode = true;
          vim.visualLine = false;
          vim.visualBlock = false;
          CodeMirror.signal(cm, "vim-mode-change", {mode: "visual", subMode: ""});
        }

        return prev ? [to, from] : [from, to];
      },
      goToMark: function(cm, _head, motionArgs, vim) {
        var pos = getMarkPos(cm, vim, motionArgs.selectedCharacter);
        if (pos) {
          return motionArgs.linewise ? { line: pos.line, ch: findFirstNonWhiteSpaceCharacter(cm.getLine(pos.line)) } : pos;
        }
        return null;
      },
      moveToOtherHighlightedEnd: function(cm, _head, motionArgs, vim) {
        if (vim.visualBlock && motionArgs.sameLine) {
          var sel = vim.sel;
          return [
            clipCursorToContent(cm, new Pos(sel.anchor.line, sel.head.ch)),
            clipCursorToContent(cm, new Pos(sel.head.line, sel.anchor.ch))
          ];
        } else {
          return ([vim.sel.head, vim.sel.anchor]);
        }
      },
      jumpToMark: function(cm, head, motionArgs, vim) {
        var best = head;
        for (var i = 0; i < motionArgs.repeat; i++) {
          var cursor = best;
          for (var key in vim.marks) {
            if (!isLowerCase(key)) {
              continue;
            }
            var mark = vim.marks[key].find();
            var isWrongDirection = (motionArgs.forward) ?
              cursorIsBefore(mark, cursor) : cursorIsBefore(cursor, mark);

            if (isWrongDirection) {
              continue;
            }
            if (motionArgs.linewise && (mark.line == cursor.line)) {
              continue;
            }

            var equal = cursorEqual(cursor, best);
            var between = (motionArgs.forward) ?
              cursorIsBetween(cursor, mark, best) :
              cursorIsBetween(best, mark, cursor);

            if (equal || between) {
              best = mark;
            }
          }
        }

        if (motionArgs.linewise) {
          // Vim places the cursor on the first non-whitespace character of
          // the line if there is one, else it places the cursor at the end
          // of the line, regardless of whether a mark was found.
          best = new Pos(best.line, findFirstNonWhiteSpaceCharacter(cm.getLine(best.line)));
        }
        return best;
      },
      moveByCharacters: function(_cm, head, motionArgs) {
        var cur = head;
        var repeat = motionArgs.repeat;
        var ch = motionArgs.forward ? cur.ch + repeat : cur.ch - repeat;
        return new Pos(cur.line, ch);
      },
      moveByLines: function(cm, head, motionArgs, vim) {
        var cur = head;
        var endCh = cur.ch;
        // Depending what our last motion was, we may want to do different
        // things. If our last motion was moving vertically, we want to
        // preserve the HPos from our last horizontal move.  If our last motion
        // was going to the end of a line, moving vertically we should go to
        // the end of the line, etc.
        switch (vim.lastMotion) {
          case this.moveByLines:
          case this.moveByDisplayLines:
          case this.moveByScroll:
          case this.moveToColumn:
          case this.moveToEol:
            endCh = vim.lastHPos;
            break;
          default:
            vim.lastHPos = endCh;
        }
        var repeat = motionArgs.repeat+(motionArgs.repeatOffset||0);
        var line = motionArgs.forward ? cur.line + repeat : cur.line - repeat;
        var first = cm.firstLine();
        var last = cm.lastLine();
        var posV = cm.findPosV(cur, (motionArgs.forward ? repeat : -repeat), 'line', vim.lastHSPos);
        var hasMarkedText = motionArgs.forward ? posV.line > line : posV.line < line;
        if (hasMarkedText) {
          line = posV.line;
          endCh = posV.ch;
        }
        // Vim go to line begin or line end when cursor at first/last line and
        // move to previous/next line is triggered.
        if (line < first && cur.line == first){
          return this.moveToStartOfLine(cm, head, motionArgs, vim);
        } else if (line > last && cur.line == last){
            return moveToEol(cm, head, motionArgs, vim, true);
        }
        if (motionArgs.toFirstChar){
          endCh=findFirstNonWhiteSpaceCharacter(cm.getLine(line));
          vim.lastHPos = endCh;
        }
        vim.lastHSPos = cm.charCoords(new Pos(line, endCh),'div').left;
        return new Pos(line, endCh);
      },
      moveByDisplayLines: function(cm, head, motionArgs, vim) {
        var cur = head;
        switch (vim.lastMotion) {
          case this.moveByDisplayLines:
          case this.moveByScroll:
          case this.moveByLines:
          case this.moveToColumn:
          case this.moveToEol:
            break;
          default:
            vim.lastHSPos = cm.charCoords(cur,'div').left;
        }
        var repeat = motionArgs.repeat;
        var res=cm.findPosV(cur,(motionArgs.forward ? repeat : -repeat),'line',vim.lastHSPos);
        if (res.hitSide) {
          if (motionArgs.forward) {
            var lastCharCoords = cm.charCoords(res, 'div');
            var goalCoords = { top: lastCharCoords.top + 8, left: vim.lastHSPos };
            var res = cm.coordsChar(goalCoords, 'div');
          } else {
            var resCoords = cm.charCoords(new Pos(cm.firstLine(), 0), 'div');
            resCoords.left = vim.lastHSPos;
            res = cm.coordsChar(resCoords, 'div');
          }
        }
        vim.lastHPos = res.ch;
        return res;
      },
      moveByPage: function(cm, head, motionArgs) {
        // CodeMirror only exposes functions that move the cursor page down, so
        // doing this bad hack to move the cursor and move it back. evalInput
        // will move the cursor to where it should be in the end.
        var curStart = head;
        var repeat = motionArgs.repeat;
        return cm.findPosV(curStart, (motionArgs.forward ? repeat : -repeat), 'page');
      },
      moveByParagraph: function(cm, head, motionArgs) {
        var dir = motionArgs.forward ? 1 : -1;
        return findParagraph(cm, head, motionArgs.repeat, dir);
      },
      moveBySentence: function(cm, head, motionArgs) {
        var dir = motionArgs.forward ? 1 : -1;
        return findSentence(cm, head, motionArgs.repeat, dir);
      },
      moveByScroll: function(cm, head, motionArgs, vim) {
        var scrollbox = cm.getScrollInfo();
        var curEnd = null;
        var repeat = motionArgs.repeat;
        if (!repeat) {
          repeat = scrollbox.clientHeight / (2 * cm.defaultTextHeight());
        }
        var orig = cm.charCoords(head, 'local');
        motionArgs.repeat = repeat;
        var curEnd = motions.moveByDisplayLines(cm, head, motionArgs, vim);
        if (!curEnd) {
          return null;
        }
        var dest = cm.charCoords(curEnd, 'local');
        cm.scrollTo(null, scrollbox.top + dest.top - orig.top);
        return curEnd;
      },
      moveByWords: function(cm, head, motionArgs) {
        return moveToWord(cm, head, motionArgs.repeat, !!motionArgs.forward,
            !!motionArgs.wordEnd, !!motionArgs.bigWord);
      },
      moveTillCharacter: function(cm, _head, motionArgs) {
        var repeat = motionArgs.repeat;
        var curEnd = moveToCharacter(cm, repeat, motionArgs.forward,
            motionArgs.selectedCharacter);
        var increment = motionArgs.forward ? -1 : 1;
        recordLastCharacterSearch(increment, motionArgs);
        if (!curEnd) return null;
        curEnd.ch += increment;
        return curEnd;
      },
      moveToCharacter: function(cm, head, motionArgs) {
        var repeat = motionArgs.repeat;
        recordLastCharacterSearch(0, motionArgs);
        return moveToCharacter(cm, repeat, motionArgs.forward,
            motionArgs.selectedCharacter) || head;
      },
      moveToSymbol: function(cm, head, motionArgs) {
        var repeat = motionArgs.repeat;
        return findSymbol(cm, repeat, motionArgs.forward,
            motionArgs.selectedCharacter) || head;
      },
      moveToColumn: function(cm, head, motionArgs, vim) {
        var repeat = motionArgs.repeat;
        // repeat is equivalent to which column we want to move to!
        vim.lastHPos = repeat - 1;
        vim.lastHSPos = cm.charCoords(head,'div').left;
        return moveToColumn(cm, repeat);
      },
      moveToEol: function(cm, head, motionArgs, vim) {
        return moveToEol(cm, head, motionArgs, vim, false);
      },
      moveToFirstNonWhiteSpaceCharacter: function(cm, head) {
        // Go to the start of the line where the text begins, or the end for
        // whitespace-only lines
        var cursor = head;
        return new Pos(cursor.line,
                   findFirstNonWhiteSpaceCharacter(cm.getLine(cursor.line)));
      },
      moveToMatchedSymbol: function(cm, head) {
        var cursor = head;
        var line = cursor.line;
        var ch = cursor.ch;
        var lineText = cm.getLine(line);
        var symbol;
        for (; ch < lineText.length; ch++) {
          symbol = lineText.charAt(ch);
          if (symbol && isMatchableSymbol(symbol)) {
            var style = cm.getTokenTypeAt(new Pos(line, ch + 1));
            if (style !== "string" && style !== "comment") {
              break;
            }
          }
        }
        if (ch < lineText.length) {
          // Only include angle brackets in analysis if they are being matched.
          var re = (ch === '<' || ch === '>') ? /[(){}[\]<>]/ : /[(){}[\]]/;
          var matched = cm.findMatchingBracket(new Pos(line, ch), {bracketRegex: re});
          return matched.to;
        } else {
          return cursor;
        }
      },
      moveToStartOfLine: function(_cm, head) {
        return new Pos(head.line, 0);
      },
      moveToLineOrEdgeOfDocument: function(cm, _head, motionArgs) {
        var lineNum = motionArgs.forward ? cm.lastLine() : cm.firstLine();
        if (motionArgs.repeatIsExplicit) {
          lineNum = motionArgs.repeat - cm.getOption('firstLineNumber');
        }
        return new Pos(lineNum,
                   findFirstNonWhiteSpaceCharacter(cm.getLine(lineNum)));
      },
      moveToStartOfDisplayLine: function(cm) {
        cm.execCommand("goLineLeft");
        return cm.getCursor();
      },
      moveToEndOfDisplayLine: function(cm) {
        cm.execCommand("goLineRight");
        var head = cm.getCursor();
        if (head.sticky == "before") head.ch--;
        return head;
      },
      textObjectManipulation: function(cm, head, motionArgs, vim) {
        // TODO: lots of possible exceptions that can be thrown here. Try da(
        //     outside of a () block.
        var mirroredPairs = {'(': ')', ')': '(',
                             '{': '}', '}': '{',
                             '[': ']', ']': '[',
                             '<': '>', '>': '<'};
        var selfPaired = {'\'': true, '"': true, '`': true};

        var character = motionArgs.selectedCharacter;
        // 'b' refers to  '()' block.
        // 'B' refers to  '{}' block.
        if (character == 'b') {
          character = '(';
        } else if (character == 'B') {
          character = '{';
        }

        // Inclusive is the difference between a and i
        // TODO: Instead of using the additional text object map to perform text
        //     object operations, merge the map into the defaultKeyMap and use
        //     motionArgs to define behavior. Define separate entries for 'aw',
        //     'iw', 'a[', 'i[', etc.
        var inclusive = !motionArgs.textObjectInner;

        var tmp;
        if (mirroredPairs[character]) {
          tmp = selectCompanionObject(cm, head, character, inclusive);
        } else if (selfPaired[character]) {
          tmp = findBeginningAndEnd(cm, head, character, inclusive);
        } else if (character === 'W') {
          tmp = expandWordUnderCursor(cm, inclusive, true /** forward */,
                                                     true /** bigWord */);
        } else if (character === 'w') {
          tmp = expandWordUnderCursor(cm, inclusive, true /** forward */,
                                                     false /** bigWord */);
        } else if (character === 'p') {
          tmp = findParagraph(cm, head, motionArgs.repeat, 0, inclusive);
          motionArgs.linewise = true;
          if (vim.visualMode) {
            if (!vim.visualLine) { vim.visualLine = true; }
          } else {
            var operatorArgs = vim.inputState.operatorArgs;
            if (operatorArgs) { operatorArgs.linewise = true; }
            tmp.end.line--;
          }
        } else if (character === 't') {
          tmp = expandTagUnderCursor(cm, head, inclusive);
        } else {
          // No text object defined for this, don't move.
          return null;
        }

        if (!cm.state.vim.visualMode) {
          return [tmp.start, tmp.end];
        } else {
          return expandSelection(cm, tmp.start, tmp.end);
        }
      },

      repeatLastCharacterSearch: function(cm, head, motionArgs) {
        var lastSearch = vimGlobalState.lastCharacterSearch;
        var repeat = motionArgs.repeat;
        var forward = motionArgs.forward === lastSearch.forward;
        var increment = (lastSearch.increment ? 1 : 0) * (forward ? -1 : 1);
        cm.moveH(-increment, 'char');
        motionArgs.inclusive = forward ? true : false;
        var curEnd = moveToCharacter(cm, repeat, forward, lastSearch.selectedCharacter);
        if (!curEnd) {
          cm.moveH(increment, 'char');
          return head;
        }
        curEnd.ch += increment;
        return curEnd;
      }
    };

    function defineMotion(name, fn) {
      motions[name] = fn;
    }

    function fillArray(val, times) {
      var arr = [];
      for (var i = 0; i < times; i++) {
        arr.push(val);
      }
      return arr;
    }
    /**
     * An operator acts on a text selection. It receives the list of selections
     * as input. The corresponding CodeMirror selection is guaranteed to
    * match the input selection.
     */
    var operators = {
      change: function(cm, args, ranges) {
        var finalHead, text;
        var vim = cm.state.vim;
        var anchor = ranges[0].anchor,
            head = ranges[0].head;
        if (!vim.visualMode) {
          text = cm.getRange(anchor, head);
          var lastState = vim.lastEditInputState || {};
          if (lastState.motion == "moveByWords" && !isWhiteSpaceString(text)) {
            // Exclude trailing whitespace if the range is not all whitespace.
            var match = (/\s+$/).exec(text);
            if (match && lastState.motionArgs && lastState.motionArgs.forward) {
              head = offsetCursor(head, 0, - match[0].length);
              text = text.slice(0, - match[0].length);
            }
          }
          var prevLineEnd = new Pos(anchor.line - 1, Number.MAX_VALUE);
          var wasLastLine = cm.firstLine() == cm.lastLine();
          if (head.line > cm.lastLine() && args.linewise && !wasLastLine) {
            cm.replaceRange('', prevLineEnd, head);
          } else {
            cm.replaceRange('', anchor, head);
          }
          if (args.linewise) {
            // Push the next line back down, if there is a next line.
            if (!wasLastLine) {
              cm.setCursor(prevLineEnd);
              CodeMirror.commands.newlineAndIndent(cm);
            }
            // make sure cursor ends up at the end of the line.
            anchor.ch = Number.MAX_VALUE;
          }
          finalHead = anchor;
        } else if (args.fullLine) {
            head.ch = Number.MAX_VALUE;
            head.line--;
            cm.setSelection(anchor, head)
            text = cm.getSelection();
            cm.replaceSelection("");
            finalHead = anchor;
        } else {
          text = cm.getSelection();
          var replacement = fillArray('', ranges.length);
          cm.replaceSelections(replacement);
          finalHead = cursorMin(ranges[0].head, ranges[0].anchor);
        }
        vimGlobalState.registerController.pushText(
            args.registerName, 'change', text,
            args.linewise, ranges.length > 1);
        actions.enterInsertMode(cm, {head: finalHead}, cm.state.vim);
      },
      // delete is a javascript keyword.
      'delete': function(cm, args, ranges) {
        var finalHead, text;
        var vim = cm.state.vim;
        if (!vim.visualBlock) {
          var anchor = ranges[0].anchor,
              head = ranges[0].head;
          if (args.linewise &&
              head.line != cm.firstLine() &&
              anchor.line == cm.lastLine() &&
              anchor.line == head.line - 1) {
            // Special case for dd on last line (and first line).
            if (anchor.line == cm.firstLine()) {
              anchor.ch = 0;
            } else {
              anchor = new Pos(anchor.line - 1, lineLength(cm, anchor.line - 1));
            }
          }
          text = cm.getRange(anchor, head);
          cm.replaceRange('', anchor, head);
          finalHead = anchor;
          if (args.linewise) {
            finalHead = motions.moveToFirstNonWhiteSpaceCharacter(cm, anchor);
          }
        } else {
          text = cm.getSelection();
          var replacement = fillArray('', ranges.length);
          cm.replaceSelections(replacement);
          finalHead = cursorMin(ranges[0].head, ranges[0].anchor);
        }
        vimGlobalState.registerController.pushText(
            args.registerName, 'delete', text,
            args.linewise, vim.visualBlock);
        return clipCursorToContent(cm, finalHead);
      },
      indent: function(cm, args, ranges) {
        var vim = cm.state.vim;
        var startLine = ranges[0].anchor.line;
        var endLine = vim.visualBlock ?
          ranges[ranges.length - 1].anchor.line :
          ranges[0].head.line;
        // In visual mode, n> shifts the selection right n times, instead of
        // shifting n lines right once.
        var repeat = (vim.visualMode) ? args.repeat : 1;
        if (args.linewise) {
          // The only way to delete a newline is to delete until the start of
          // the next line, so in linewise mode evalInput will include the next
          // line. We don't want this in indent, so we go back a line.
          endLine--;
        }
        for (var i = startLine; i <= endLine; i++) {
          for (var j = 0; j < repeat; j++) {
            cm.indentLine(i, args.indentRight);
          }
        }
        return motions.moveToFirstNonWhiteSpaceCharacter(cm, ranges[0].anchor);
      },
      indentAuto: function(cm, _args, ranges) {
        cm.execCommand("indentAuto");
        return motions.moveToFirstNonWhiteSpaceCharacter(cm, ranges[0].anchor);
      },
      changeCase: function(cm, args, ranges, oldAnchor, newHead) {
        var selections = cm.getSelections();
        var swapped = [];
        var toLower = args.toLower;
        for (var j = 0; j < selections.length; j++) {
          var toSwap = selections[j];
          var text = '';
          if (toLower === true) {
            text = toSwap.toLowerCase();
          } else if (toLower === false) {
            text = toSwap.toUpperCase();
          } else {
            for (var i = 0; i < toSwap.length; i++) {
              var character = toSwap.charAt(i);
              text += isUpperCase(character) ? character.toLowerCase() :
                  character.toUpperCase();
            }
          }
          swapped.push(text);
        }
        cm.replaceSelections(swapped);
        if (args.shouldMoveCursor){
          return newHead;
        } else if (!cm.state.vim.visualMode && args.linewise && ranges[0].anchor.line + 1 == ranges[0].head.line) {
          return motions.moveToFirstNonWhiteSpaceCharacter(cm, oldAnchor);
        } else if (args.linewise){
          return oldAnchor;
        } else {
          return cursorMin(ranges[0].anchor, ranges[0].head);
        }
      },
      yank: function(cm, args, ranges, oldAnchor) {
        var vim = cm.state.vim;
        var text = cm.getSelection();
        var endPos = vim.visualMode
          ? cursorMin(vim.sel.anchor, vim.sel.head, ranges[0].head, ranges[0].anchor)
          : oldAnchor;
        if (['+', '*'].indexOf(args.registerName) !== -1) {
          copyToClipboard(text)
          cm.focus()
        }
        vimGlobalState.registerController.pushText(
            args.registerName, 'yank',
            text, args.linewise, vim.visualBlock);
        return endPos;
      }
    };

    function defineOperator(name, fn) {
      operators[name] = fn;
    }

    var actions = {
      jumpListWalk: function(cm, actionArgs, vim) {
        if (vim.visualMode) {
          return;
        }
        var repeat = actionArgs.repeat;
        var forward = actionArgs.forward;
        var jumpList = vimGlobalState.jumpList;

        var mark = jumpList.move(cm, forward ? repeat : -repeat);
        var markPos = mark ? mark.find() : undefined;
        markPos = markPos ? markPos : cm.getCursor();
        cm.setCursor(markPos);
      },
      scroll: function(cm, actionArgs, vim) {
        if (vim.visualMode) {
          return;
        }
        var repeat = actionArgs.repeat || 1;
        var lineHeight = cm.defaultTextHeight();
        var top = cm.getScrollInfo().top;
        var delta = lineHeight * repeat;
        var newPos = actionArgs.forward ? top + delta : top - delta;
        var cursor = copyCursor(cm.getCursor());
        var cursorCoords = cm.charCoords(cursor, 'local');
        if (actionArgs.forward) {
          if (newPos > cursorCoords.top) {
             cursor.line += (newPos - cursorCoords.top) / lineHeight;
             cursor.line = Math.ceil(cursor.line);
             cm.setCursor(cursor);
             cursorCoords = cm.charCoords(cursor, 'local');
             cm.scrollTo(null, cursorCoords.top);
          } else {
             // Cursor stays within bounds.  Just reposition the scroll window.
             cm.scrollTo(null, newPos);
          }
        } else {
          var newBottom = newPos + cm.getScrollInfo().clientHeight;
          if (newBottom < cursorCoords.bottom) {
             cursor.line -= (cursorCoords.bottom - newBottom) / lineHeight;
             cursor.line = Math.floor(cursor.line);
             cm.setCursor(cursor);
             cursorCoords = cm.charCoords(cursor, 'local');
             cm.scrollTo(
                 null, cursorCoords.bottom - cm.getScrollInfo().clientHeight);
          } else {
             // Cursor stays within bounds.  Just reposition the scroll window.
             cm.scrollTo(null, newPos);
          }
        }
      },
      scrollToCursor: function(cm, actionArgs) {
        var lineNum = cm.getCursor().line;
        var charCoords = cm.charCoords(new Pos(lineNum, 0), 'local');
        var height = cm.getScrollInfo().clientHeight;
        var y = charCoords.top;
        var lineHeight = charCoords.bottom - y;
        switch (actionArgs.position) {
          case 'center': y = y - (height / 2) + lineHeight;
            break;
          case 'bottom': y = y - height + lineHeight;
            break;
        }
        cm.scrollTo(null, y);
      },
      replayMacro: function(cm, actionArgs, vim) {
        var registerName = actionArgs.selectedCharacter;
        var repeat = actionArgs.repeat;
        var macroModeState = vimGlobalState.macroModeState;
        if (registerName == '@') {
          registerName = macroModeState.latestRegister;
        } else {
          macroModeState.latestRegister = registerName;
        }
        while(repeat--){
          executeMacroRegister(cm, vim, macroModeState, registerName);
        }
      },
      enterMacroRecordMode: function(cm, actionArgs) {
        var macroModeState = vimGlobalState.macroModeState;
        var registerName = actionArgs.selectedCharacter;
        if (vimGlobalState.registerController.isValidRegister(registerName)) {
          macroModeState.enterMacroRecordMode(cm, registerName);
        }
      },
      toggleOverwrite: function(cm) {
        if (!cm.state.overwrite) {
          cm.toggleOverwrite(true);
          cm.setOption('keyMap', 'vim-replace');
          CodeMirror.signal(cm, "vim-mode-change", {mode: "replace"});
        } else {
          cm.toggleOverwrite(false);
          cm.setOption('keyMap', 'vim-insert');
          CodeMirror.signal(cm, "vim-mode-change", {mode: "insert"});
        }
      },
      enterInsertMode: function(cm, actionArgs, vim) {
        if (cm.getOption('readOnly')) { return; }
        vim.insertMode = true;
        vim.insertModeRepeat = actionArgs && actionArgs.repeat || 1;
        var insertAt = (actionArgs) ? actionArgs.insertAt : null;
        var sel = vim.sel;
        var head = actionArgs.head || cm.getCursor('head');
        var height = cm.listSelections().length;
        if (insertAt == 'eol') {
          head = new Pos(head.line, lineLength(cm, head.line));
        } else if (insertAt == 'bol') {
          head = new Pos(head.line, 0);
        } else if (insertAt == 'charAfter') {
          head = offsetCursor(head, 0, 1);
        } else if (insertAt == 'firstNonBlank') {
          head = motions.moveToFirstNonWhiteSpaceCharacter(cm, head);
        } else if (insertAt == 'startOfSelectedArea') {
          if (!vim.visualMode)
              return;
          if (!vim.visualBlock) {
            if (sel.head.line < sel.anchor.line) {
              head = sel.head;
            } else {
              head = new Pos(sel.anchor.line, 0);
            }
          } else {
            head = new Pos(
                Math.min(sel.head.line, sel.anchor.line),
                Math.min(sel.head.ch, sel.anchor.ch));
            height = Math.abs(sel.head.line - sel.anchor.line) + 1;
          }
        } else if (insertAt == 'endOfSelectedArea') {
            if (!vim.visualMode)
              return;
          if (!vim.visualBlock) {
            if (sel.head.line >= sel.anchor.line) {
              head = offsetCursor(sel.head, 0, 1);
            } else {
              head = new Pos(sel.anchor.line, 0);
            }
          } else {
            head = new Pos(
                Math.min(sel.head.line, sel.anchor.line),
                Math.max(sel.head.ch, sel.anchor.ch) + 1);
            height = Math.abs(sel.head.line - sel.anchor.line) + 1;
          }
        } else if (insertAt == 'inplace') {
          if (vim.visualMode){
            return;
          }
        } else if (insertAt == 'lastEdit') {
          head = getLastEditPos(cm) || head;
        }
        cm.setOption('disableInput', false);
        if (actionArgs && actionArgs.replace) {
          // Handle Replace-mode as a special case of insert mode.
          cm.toggleOverwrite(true);
          cm.setOption('keyMap', 'vim-replace');
          CodeMirror.signal(cm, "vim-mode-change", {mode: "replace"});
        } else {
          cm.toggleOverwrite(false);
          cm.setOption('keyMap', 'vim-insert');
          CodeMirror.signal(cm, "vim-mode-change", {mode: "insert"});
        }
        if (!vimGlobalState.macroModeState.isPlaying) {
          // Only record if not replaying.
          cm.on('change', onChange);
          CodeMirror.on(cm.getInputField(), 'keydown', onKeyEventTargetKeyDown);
        }
        if (vim.visualMode) {
          exitVisualMode(cm);
        }
        selectForInsert(cm, head, height);
      },
      toggleVisualMode: function(cm, actionArgs, vim) {
        var repeat = actionArgs.repeat;
        var anchor = cm.getCursor();
        var head;
        // TODO: The repeat should actually select number of characters/lines
        //     equal to the repeat times the size of the previous visual
        //     operation.
        if (!vim.visualMode) {
          // Entering visual mode
          vim.visualMode = true;
          vim.visualLine = !!actionArgs.linewise;
          vim.visualBlock = !!actionArgs.blockwise;
          head = clipCursorToContent(
              cm, new Pos(anchor.line, anchor.ch + repeat - 1));
          vim.sel = {
            anchor: anchor,
            head: head
          };
          CodeMirror.signal(cm, "vim-mode-change", {mode: "visual", subMode: vim.visualLine ? "linewise" : vim.visualBlock ? "blockwise" : ""});
          updateCmSelection(cm);
          updateMark(cm, vim, '<', cursorMin(anchor, head));
          updateMark(cm, vim, '>', cursorMax(anchor, head));
        } else if (vim.visualLine ^ actionArgs.linewise ||
            vim.visualBlock ^ actionArgs.blockwise) {
          // Toggling between modes
          vim.visualLine = !!actionArgs.linewise;
          vim.visualBlock = !!actionArgs.blockwise;
          CodeMirror.signal(cm, "vim-mode-change", {mode: "visual", subMode: vim.visualLine ? "linewise" : vim.visualBlock ? "blockwise" : ""});
          updateCmSelection(cm);
        } else {
          exitVisualMode(cm);
        }
      },
      reselectLastSelection: function(cm, _actionArgs, vim) {
        var lastSelection = vim.lastSelection;
        if (vim.visualMode) {
          updateLastSelection(cm, vim);
        }
        if (lastSelection) {
          var anchor = lastSelection.anchorMark.find();
          var head = lastSelection.headMark.find();
          if (!anchor || !head) {
            // If the marks have been destroyed due to edits, do nothing.
            return;
          }
          vim.sel = {
            anchor: anchor,
            head: head
          };
          vim.visualMode = true;
          vim.visualLine = lastSelection.visualLine;
          vim.visualBlock = lastSelection.visualBlock;
          updateCmSelection(cm);
          updateMark(cm, vim, '<', cursorMin(anchor, head));
          updateMark(cm, vim, '>', cursorMax(anchor, head));
          CodeMirror.signal(cm, 'vim-mode-change', {
            mode: 'visual',
            subMode: vim.visualLine ? 'linewise' :
                     vim.visualBlock ? 'blockwise' : ''});
        }
      },
      joinLines: function(cm, actionArgs, vim) {
        var curStart, curEnd;
        if (vim.visualMode) {
          curStart = cm.getCursor('anchor');
          curEnd = cm.getCursor('head');
          if (cursorIsBefore(curEnd, curStart)) {
            var tmp = curEnd;
            curEnd = curStart;
            curStart = tmp;
          }
          curEnd.ch = lineLength(cm, curEnd.line) - 1;
        } else {
          // Repeat is the number of lines to join. Minimum 2 lines.
          var repeat = Math.max(actionArgs.repeat, 2);
          curStart = cm.getCursor();
          curEnd = clipCursorToContent(cm, new Pos(curStart.line + repeat - 1,
                                               Infinity));
        }
        var finalCh = 0;
        for (var i = curStart.line; i < curEnd.line; i++) {
          finalCh = lineLength(cm, curStart.line);
          var tmp = new Pos(curStart.line + 1,
                        lineLength(cm, curStart.line + 1));
          var text = cm.getRange(curStart, tmp);
          text = actionArgs.keepSpaces
            ? text.replace(/\n\r?/g, '')
            : text.replace(/\n\s*/g, ' ');
          cm.replaceRange(text, curStart, tmp);
        }
        var curFinalPos = new Pos(curStart.line, finalCh);
        if (vim.visualMode) {
          exitVisualMode(cm, false);
        }
        cm.setCursor(curFinalPos);
      },
      newLineAndEnterInsertMode: function(cm, actionArgs, vim) {
        vim.insertMode = true;
        var insertAt = copyCursor(cm.getCursor());
        if (insertAt.line === cm.firstLine() && !actionArgs.after) {
          // Special case for inserting newline before start of document.
          cm.replaceRange('\n', new Pos(cm.firstLine(), 0));
          cm.setCursor(cm.firstLine(), 0);
        } else {
          insertAt.line = (actionArgs.after) ? insertAt.line :
              insertAt.line - 1;
          insertAt.ch = lineLength(cm, insertAt.line);
          cm.setCursor(insertAt);
          var newlineFn = CodeMirror.commands.newlineAndIndentContinueComment ||
              CodeMirror.commands.newlineAndIndent;
          newlineFn(cm);
        }
        this.enterInsertMode(cm, { repeat: actionArgs.repeat }, vim);
      },
      paste: function(cm, actionArgs, vim) {
        var cur = copyCursor(cm.getCursor());
        var register = vimGlobalState.registerController.getRegister(
            actionArgs.registerName);
        var text = register.toString();
        if (!text) {
          return;
        }
        if (actionArgs.matchIndent) {
          var tabSize = cm.getOption("tabSize");
          // length that considers tabs and tabSize
          var whitespaceLength = function(str) {
            var tabs = (str.split("\t").length - 1);
            var spaces = (str.split(" ").length - 1);
            return tabs * tabSize + spaces * 1;
          };
          var currentLine = cm.getLine(cm.getCursor().line);
          var indent = whitespaceLength(currentLine.match(/^\s*/)[0]);
          // chomp last newline b/c don't want it to match /^\s*/gm
          var chompedText = text.replace(/\n$/, '');
          var wasChomped = text !== chompedText;
          var firstIndent = whitespaceLength(text.match(/^\s*/)[0]);
          var text = chompedText.replace(/^\s*/gm, function(wspace) {
            var newIndent = indent + (whitespaceLength(wspace) - firstIndent);
            if (newIndent < 0) {
              return "";
            }
            else if (cm.getOption("indentWithTabs")) {
              var quotient = Math.floor(newIndent / tabSize);
              return Array(quotient + 1).join('\t');
            }
            else {
              return Array(newIndent + 1).join(' ');
            }
          });
          text += wasChomped ? "\n" : "";
        }
        if (actionArgs.repeat > 1) {
          var text = Array(actionArgs.repeat + 1).join(text);
        }
        var linewise = register.linewise;
        var blockwise = register.blockwise;
        if (blockwise) {
          text = text.split('\n');
          if (linewise) {
              text.pop();
          }
          for (var i = 0; i < text.length; i++) {
            text[i] = (text[i] == '') ? ' ' : text[i];
          }
          cur.ch += actionArgs.after ? 1 : 0;
          cur.ch = Math.min(lineLength(cm, cur.line), cur.ch);
        } else if (linewise) {
          if(vim.visualMode) {
            text = vim.visualLine ? text.slice(0, -1) : '\n' + text.slice(0, text.length - 1) + '\n';
          } else if (actionArgs.after) {
            // Move the newline at the end to the start instead, and paste just
            // before the newline character of the line we are on right now.
            text = '\n' + text.slice(0, text.length - 1);
            cur.ch = lineLength(cm, cur.line);
          } else {
            cur.ch = 0;
          }
        } else {
          cur.ch += actionArgs.after ? 1 : 0;
        }
        var curPosFinal;
        var idx;
        if (vim.visualMode) {
          //  save the pasted text for reselection if the need arises
          vim.lastPastedText = text;
          var lastSelectionCurEnd;
          var selectedArea = getSelectedAreaRange(cm, vim);
          var selectionStart = selectedArea[0];
          var selectionEnd = selectedArea[1];
          var selectedText = cm.getSelection();
          var selections = cm.listSelections();
          var emptyStrings = new Array(selections.length).join('1').split('1');
          // save the curEnd marker before it get cleared due to cm.replaceRange.
          if (vim.lastSelection) {
            lastSelectionCurEnd = vim.lastSelection.headMark.find();
          }
          // push the previously selected text to unnamed register
          vimGlobalState.registerController.unnamedRegister.setText(selectedText);
          if (blockwise) {
            // first delete the selected text
            cm.replaceSelections(emptyStrings);
            // Set new selections as per the block length of the yanked text
            selectionEnd = new Pos(selectionStart.line + text.length-1, selectionStart.ch);
            cm.setCursor(selectionStart);
            selectBlock(cm, selectionEnd);
            cm.replaceSelections(text);
            curPosFinal = selectionStart;
          } else if (vim.visualBlock) {
            cm.replaceSelections(emptyStrings);
            cm.setCursor(selectionStart);
            cm.replaceRange(text, selectionStart, selectionStart);
            curPosFinal = selectionStart;
          } else {
            cm.replaceRange(text, selectionStart, selectionEnd);
            curPosFinal = cm.posFromIndex(cm.indexFromPos(selectionStart) + text.length - 1);
          }
          // restore the the curEnd marker
          if(lastSelectionCurEnd) {
            vim.lastSelection.headMark = cm.setBookmark(lastSelectionCurEnd);
          }
          if (linewise) {
            curPosFinal.ch=0;
          }
        } else {
          if (blockwise) {
            cm.setCursor(cur);
            for (var i = 0; i < text.length; i++) {
              var line = cur.line+i;
              if (line > cm.lastLine()) {
                cm.replaceRange('\n',  new Pos(line, 0));
              }
              var lastCh = lineLength(cm, line);
              if (lastCh < cur.ch) {
                extendLineToColumn(cm, line, cur.ch);
              }
            }
            cm.setCursor(cur);
            selectBlock(cm, new Pos(cur.line + text.length-1, cur.ch));
            cm.replaceSelections(text);
            curPosFinal = cur;
          } else {
            cm.replaceRange(text, cur);
            // Now fine tune the cursor to where we want it.
            if (linewise && actionArgs.after) {
              curPosFinal = new Pos(
              cur.line + 1,
              findFirstNonWhiteSpaceCharacter(cm.getLine(cur.line + 1)));
            } else if (linewise && !actionArgs.after) {
              curPosFinal = new Pos(
                cur.line,
                findFirstNonWhiteSpaceCharacter(cm.getLine(cur.line)));
            } else if (!linewise && actionArgs.after) {
              idx = cm.indexFromPos(cur);
              curPosFinal = cm.posFromIndex(idx + text.length - 1);
            } else {
              idx = cm.indexFromPos(cur);
              curPosFinal = cm.posFromIndex(idx + text.length);
            }
          }
        }
        if (vim.visualMode) {
          exitVisualMode(cm, false);
        }
        cm.setCursor(curPosFinal);
      },
      undo: function(cm, actionArgs) {
        cm.operation(function() {
          repeatFn(cm, CodeMirror.commands.undo, actionArgs.repeat)();
          cm.setCursor(cm.getCursor('anchor'));
        });
      },
      redo: function(cm, actionArgs) {
        repeatFn(cm, CodeMirror.commands.redo, actionArgs.repeat)();
      },
      setRegister: function(_cm, actionArgs, vim) {
        vim.inputState.registerName = actionArgs.selectedCharacter;
      },
      setMark: function(cm, actionArgs, vim) {
        var markName = actionArgs.selectedCharacter;
        updateMark(cm, vim, markName, cm.getCursor());
      },
      replace: function(cm, actionArgs, vim) {
        var replaceWith = actionArgs.selectedCharacter;
        var curStart = cm.getCursor();
        var replaceTo;
        var curEnd;
        var selections = cm.listSelections();
        if (vim.visualMode) {
          curStart = cm.getCursor('start');
          curEnd = cm.getCursor('end');
        } else {
          var line = cm.getLine(curStart.line);
          replaceTo = curStart.ch + actionArgs.repeat;
          if (replaceTo > line.length) {
            replaceTo=line.length;
          }
          curEnd = new Pos(curStart.line, replaceTo);
        }
        if (replaceWith=='\n') {
          if (!vim.visualMode) cm.replaceRange('', curStart, curEnd);
          // special case, where vim help says to replace by just one line-break
          (CodeMirror.commands.newlineAndIndentContinueComment || CodeMirror.commands.newlineAndIndent)(cm);
        } else {
          var replaceWithStr = cm.getRange(curStart, curEnd);
          //replace all characters in range by selected, but keep linebreaks
          replaceWithStr = replaceWithStr.replace(/[^\n]/g, replaceWith);
          if (vim.visualBlock) {
            // Tabs are split in visua block before replacing
            var spaces = new Array(cm.getOption("tabSize")+1).join(' ');
            replaceWithStr = cm.getSelection();
            replaceWithStr = replaceWithStr.replace(/\t/g, spaces).replace(/[^\n]/g, replaceWith).split('\n');
            cm.replaceSelections(replaceWithStr);
          } else {
            cm.replaceRange(replaceWithStr, curStart, curEnd);
          }
          if (vim.visualMode) {
            curStart = cursorIsBefore(selections[0].anchor, selections[0].head) ?
                         selections[0].anchor : selections[0].head;
            cm.setCursor(curStart);
            exitVisualMode(cm, false);
          } else {
            cm.setCursor(offsetCursor(curEnd, 0, -1));
          }
        }
      },
      incrementNumberToken: function(cm, actionArgs) {
        var cur = cm.getCursor();
        var lineStr = cm.getLine(cur.line);
        var re = /(-?)(?:(0x)([\da-f]+)|(0b|0|)(\d+))/gi;
        var match;
        var start;
        var end;
        var numberStr;
        while ((match = re.exec(lineStr)) !== null) {
          start = match.index;
          end = start + match[0].length;
          if (cur.ch < end)break;
        }
        if (!actionArgs.backtrack && (end <= cur.ch))return;
        if (match) {
          var baseStr = match[2] || match[4]
          var digits = match[3] || match[5]
          var increment = actionArgs.increase ? 1 : -1;
          var base = {'0b': 2, '0': 8, '': 10, '0x': 16}[baseStr.toLowerCase()];
          var number = parseInt(match[1] + digits, base) + (increment * actionArgs.repeat);
          numberStr = number.toString(base);
          var zeroPadding = baseStr ? new Array(digits.length - numberStr.length + 1 + match[1].length).join('0') : ''
          if (numberStr.charAt(0) === '-') {
            numberStr = '-' + baseStr + zeroPadding + numberStr.substr(1);
          } else {
            numberStr = baseStr + zeroPadding + numberStr;
          }
          var from = new Pos(cur.line, start);
          var to = new Pos(cur.line, end);
          cm.replaceRange(numberStr, from, to);
        } else {
          return;
        }
        cm.setCursor(new Pos(cur.line, start + numberStr.length - 1));
      },
      repeatLastEdit: function(cm, actionArgs, vim) {
        var lastEditInputState = vim.lastEditInputState;
        if (!lastEditInputState) { return; }
        var repeat = actionArgs.repeat;
        if (repeat && actionArgs.repeatIsExplicit) {
          vim.lastEditInputState.repeatOverride = repeat;
        } else {
          repeat = vim.lastEditInputState.repeatOverride || repeat;
        }
        repeatLastEdit(cm, vim, repeat, false /** repeatForInsert */);
      },
      indent: function(cm, actionArgs) {
        cm.indentLine(cm.getCursor().line, actionArgs.indentRight);
      },
      exitInsertMode: exitInsertMode
    };

    function defineAction(name, fn) {
      actions[name] = fn;
    }

    /*
     * Below are miscellaneous utility functions used by vim.js
     */

    /**
     * Clips cursor to ensure that line is within the buffer's range
     * If includeLineBreak is true, then allow cur.ch == lineLength.
     */
    function clipCursorToContent(cm, cur) {
      var vim = cm.state.vim;
      var includeLineBreak = vim.insertMode || vim.visualMode;
      var line = Math.min(Math.max(cm.firstLine(), cur.line), cm.lastLine() );
      var maxCh = lineLength(cm, line) - 1 + !!includeLineBreak;
      var ch = Math.min(Math.max(0, cur.ch), maxCh);
      return new Pos(line, ch);
    }
    function copyArgs(args) {
      var ret = {};
      for (var prop in args) {
        if (args.hasOwnProperty(prop)) {
          ret[prop] = args[prop];
        }
      }
      return ret;
    }
    function offsetCursor(cur, offsetLine, offsetCh) {
      if (typeof offsetLine === 'object') {
        offsetCh = offsetLine.ch;
        offsetLine = offsetLine.line;
      }
      return new Pos(cur.line + offsetLine, cur.ch + offsetCh);
    }
    function commandMatches(keys, keyMap, context, inputState) {
      // Partial matches are not applied. They inform the key handler
      // that the current key sequence is a subsequence of a valid key
      // sequence, so that the key buffer is not cleared.
      var match, partial = [], full = [];
      for (var i = 0; i < keyMap.length; i++) {
        var command = keyMap[i];
        if (context == 'insert' && command.context != 'insert' ||
            command.context && command.context != context ||
            inputState.operator && command.type == 'action' ||
            !(match = commandMatch(keys, command.keys))) { continue; }
        if (match == 'partial') { partial.push(command); }
        if (match == 'full') { full.push(command); }
      }
      return {
        partial: partial.length && partial,
        full: full.length && full
      };
    }
    function commandMatch(pressed, mapped) {
      if (mapped.slice(-11) == '<character>') {
        // Last character matches anything.
        var prefixLen = mapped.length - 11;
        var pressedPrefix = pressed.slice(0, prefixLen);
        var mappedPrefix = mapped.slice(0, prefixLen);
        return pressedPrefix == mappedPrefix && pressed.length > prefixLen ? 'full' :
               mappedPrefix.indexOf(pressedPrefix) == 0 ? 'partial' : false;
      } else {
        return pressed == mapped ? 'full' :
               mapped.indexOf(pressed) == 0 ? 'partial' : false;
      }
    }
    function lastChar(keys) {
      var match = /^.*(<[^>]+>)$/.exec(keys);
      var selectedCharacter = match ? match[1] : keys.slice(-1);
      if (selectedCharacter.length > 1){
        switch(selectedCharacter){
          case '<CR>':
            selectedCharacter='\n';
            break;
          case '<Space>':
            selectedCharacter=' ';
            break;
          default:
            selectedCharacter='';
            break;
        }
      }
      return selectedCharacter;
    }
    function repeatFn(cm, fn, repeat) {
      return function() {
        for (var i = 0; i < repeat; i++) {
          fn(cm);
        }
      };
    }
    function copyCursor(cur) {
      return new Pos(cur.line, cur.ch);
    }
    function cursorEqual(cur1, cur2) {
      return cur1.ch == cur2.ch && cur1.line == cur2.line;
    }
    function cursorIsBefore(cur1, cur2) {
      if (cur1.line < cur2.line) {
        return true;
      }
      if (cur1.line == cur2.line && cur1.ch < cur2.ch) {
        return true;
      }
      return false;
    }
    function cursorMin(cur1, cur2) {
      if (arguments.length > 2) {
        cur2 = cursorMin.apply(undefined, Array.prototype.slice.call(arguments, 1));
      }
      return cursorIsBefore(cur1, cur2) ? cur1 : cur2;
    }
    function cursorMax(cur1, cur2) {
      if (arguments.length > 2) {
        cur2 = cursorMax.apply(undefined, Array.prototype.slice.call(arguments, 1));
      }
      return cursorIsBefore(cur1, cur2) ? cur2 : cur1;
    }
    function cursorIsBetween(cur1, cur2, cur3) {
      // returns true if cur2 is between cur1 and cur3.
      var cur1before2 = cursorIsBefore(cur1, cur2);
      var cur2before3 = cursorIsBefore(cur2, cur3);
      return cur1before2 && cur2before3;
    }
    function lineLength(cm, lineNum) {
      return cm.getLine(lineNum).length;
    }
    function trim(s) {
      if (s.trim) {
        return s.trim();
      }
      return s.replace(/^\s+|\s+$/g, '');
    }
    function escapeRegex(s) {
      return s.replace(/([.?*+$\[\]\/\\(){}|\-])/g, '\\$1');
    }
    function extendLineToColumn(cm, lineNum, column) {
      var endCh = lineLength(cm, lineNum);
      var spaces = new Array(column-endCh+1).join(' ');
      cm.setCursor(new Pos(lineNum, endCh));
      cm.replaceRange(spaces, cm.getCursor());
    }
    // This functions selects a rectangular block
    // of text with selectionEnd as any of its corner
    // Height of block:
    // Difference in selectionEnd.line and first/last selection.line
    // Width of the block:
    // Distance between selectionEnd.ch and any(first considered here) selection.ch
    function selectBlock(cm, selectionEnd) {
      var selections = [], ranges = cm.listSelections();
      var head = copyCursor(cm.clipPos(selectionEnd));
      var isClipped = !cursorEqual(selectionEnd, head);
      var curHead = cm.getCursor('head');
      var primIndex = getIndex(ranges, curHead);
      var wasClipped = cursorEqual(ranges[primIndex].head, ranges[primIndex].anchor);
      var max = ranges.length - 1;
      var index = max - primIndex > primIndex ? max : 0;
      var base = ranges[index].anchor;

      var firstLine = Math.min(base.line, head.line);
      var lastLine = Math.max(base.line, head.line);
      var baseCh = base.ch, headCh = head.ch;

      var dir = ranges[index].head.ch - baseCh;
      var newDir = headCh - baseCh;
      if (dir > 0 && newDir <= 0) {
        baseCh++;
        if (!isClipped) { headCh--; }
      } else if (dir < 0 && newDir >= 0) {
        baseCh--;
        if (!wasClipped) { headCh++; }
      } else if (dir < 0 && newDir == -1) {
        baseCh--;
        headCh++;
      }
      for (var line = firstLine; line <= lastLine; line++) {
        var range = {anchor: new Pos(line, baseCh), head: new Pos(line, headCh)};
        selections.push(range);
      }
      cm.setSelections(selections);
      selectionEnd.ch = headCh;
      base.ch = baseCh;
      return base;
    }
    function selectForInsert(cm, head, height) {
      var sel = [];
      for (var i = 0; i < height; i++) {
        var lineHead = offsetCursor(head, i, 0);
        sel.push({anchor: lineHead, head: lineHead});
      }
      cm.setSelections(sel, 0);
    }
    // getIndex returns the index of the cursor in the selections.
    function getIndex(ranges, cursor, end) {
      for (var i = 0; i < ranges.length; i++) {
        var atAnchor = end != 'head' && cursorEqual(ranges[i].anchor, cursor);
        var atHead = end != 'anchor' && cursorEqual(ranges[i].head, cursor);
        if (atAnchor || atHead) {
          return i;
        }
      }
      return -1;
    }
    function getSelectedAreaRange(cm, vim) {
      var lastSelection = vim.lastSelection;
      var getCurrentSelectedAreaRange = function() {
        var selections = cm.listSelections();
        var start =  selections[0];
        var end = selections[selections.length-1];
        var selectionStart = cursorIsBefore(start.anchor, start.head) ? start.anchor : start.head;
        var selectionEnd = cursorIsBefore(end.anchor, end.head) ? end.head : end.anchor;
        return [selectionStart, selectionEnd];
      };
      var getLastSelectedAreaRange = function() {
        var selectionStart = cm.getCursor();
        var selectionEnd = cm.getCursor();
        var block = lastSelection.visualBlock;
        if (block) {
          var width = block.width;
          var height = block.height;
          selectionEnd = new Pos(selectionStart.line + height, selectionStart.ch + width);
          var selections = [];
          // selectBlock creates a 'proper' rectangular block.
          // We do not want that in all cases, so we manually set selections.
          for (var i = selectionStart.line; i < selectionEnd.line; i++) {
            var anchor = new Pos(i, selectionStart.ch);
            var head = new Pos(i, selectionEnd.ch);
            var range = {anchor: anchor, head: head};
            selections.push(range);
          }
          cm.setSelections(selections);
        } else {
          var start = lastSelection.anchorMark.find();
          var end = lastSelection.headMark.find();
          var line = end.line - start.line;
          var ch = end.ch - start.ch;
          selectionEnd = {line: selectionEnd.line + line, ch: line ? selectionEnd.ch : ch + selectionEnd.ch};
          if (lastSelection.visualLine) {
            selectionStart = new Pos(selectionStart.line, 0);
            selectionEnd = new Pos(selectionEnd.line, lineLength(cm, selectionEnd.line));
          }
          cm.setSelection(selectionStart, selectionEnd);
        }
        return [selectionStart, selectionEnd];
      };
      if (!vim.visualMode) {
      // In case of replaying the action.
        return getLastSelectedAreaRange();
      } else {
        return getCurrentSelectedAreaRange();
      }
    }
    // Updates the previous selection with the current selection's values. This
    // should only be called in visual mode.
    function updateLastSelection(cm, vim) {
      var anchor = vim.sel.anchor;
      var head = vim.sel.head;
      // To accommodate the effect of lastPastedText in the last selection
      if (vim.lastPastedText) {
        head = cm.posFromIndex(cm.indexFromPos(anchor) + vim.lastPastedText.length);
        vim.lastPastedText = null;
      }
      vim.lastSelection = {'anchorMark': cm.setBookmark(anchor),
                           'headMark': cm.setBookmark(head),
                           'anchor': copyCursor(anchor),
                           'head': copyCursor(head),
                           'visualMode': vim.visualMode,
                           'visualLine': vim.visualLine,
                           'visualBlock': vim.visualBlock};
    }
    function expandSelection(cm, start, end) {
      var sel = cm.state.vim.sel;
      var head = sel.head;
      var anchor = sel.anchor;
      var tmp;
      if (cursorIsBefore(end, start)) {
        tmp = end;
        end = start;
        start = tmp;
      }
      if (cursorIsBefore(head, anchor)) {
        head = cursorMin(start, head);
        anchor = cursorMax(anchor, end);
      } else {
        anchor = cursorMin(start, anchor);
        head = cursorMax(head, end);
        head = offsetCursor(head, 0, -1);
        if (head.ch == -1 && head.line != cm.firstLine()) {
          head = new Pos(head.line - 1, lineLength(cm, head.line - 1));
        }
      }
      return [anchor, head];
    }
    /**
     * Updates the CodeMirror selection to match the provided vim selection.
     * If no arguments are given, it uses the current vim selection state.
     */
    function updateCmSelection(cm, sel, mode) {
      var vim = cm.state.vim;
      sel = sel || vim.sel;
      var mode = mode ||
        vim.visualLine ? 'line' : vim.visualBlock ? 'block' : 'char';
      var cmSel = makeCmSelection(cm, sel, mode);
      cm.setSelections(cmSel.ranges, cmSel.primary);
    }
    function makeCmSelection(cm, sel, mode, exclusive) {
      var head = copyCursor(sel.head);
      var anchor = copyCursor(sel.anchor);
      if (mode == 'char') {
        var headOffset = !exclusive && !cursorIsBefore(sel.head, sel.anchor) ? 1 : 0;
        var anchorOffset = cursorIsBefore(sel.head, sel.anchor) ? 1 : 0;
        head = offsetCursor(sel.head, 0, headOffset);
        anchor = offsetCursor(sel.anchor, 0, anchorOffset);
        return {
          ranges: [{anchor: anchor, head: head}],
          primary: 0
        };
      } else if (mode == 'line') {
        if (!cursorIsBefore(sel.head, sel.anchor)) {
          anchor.ch = 0;

          var lastLine = cm.lastLine();
          if (head.line > lastLine) {
            head.line = lastLine;
          }
          head.ch = lineLength(cm, head.line);
        } else {
          head.ch = 0;
          anchor.ch = lineLength(cm, anchor.line);
        }
        return {
          ranges: [{anchor: anchor, head: head}],
          primary: 0
        };
      } else if (mode == 'block') {
        var top = Math.min(anchor.line, head.line),
            fromCh = anchor.ch,
            bottom = Math.max(anchor.line, head.line),
            toCh = head.ch;
        if (fromCh < toCh) { toCh += 1 }
        else { fromCh += 1 };
        var height = bottom - top + 1;
        var primary = head.line == top ? 0 : height - 1;
        var ranges = [];
        for (var i = 0; i < height; i++) {
          ranges.push({
            anchor: new Pos(top + i, fromCh),
            head: new Pos(top + i, toCh)
          });
        }
        return {
          ranges: ranges,
          primary: primary
        };
      }
    }
    function getHead(cm) {
      var cur = cm.getCursor('head');
      if (cm.getSelection().length == 1) {
        // Small corner case when only 1 character is selected. The "real"
        // head is the left of head and anchor.
        cur = cursorMin(cur, cm.getCursor('anchor'));
      }
      return cur;
    }

    /**
     * If moveHead is set to false, the CodeMirror selection will not be
     * touched. The caller assumes the responsibility of putting the cursor
    * in the right place.
     */
    function exitVisualMode(cm, moveHead) {
      var vim = cm.state.vim;
      if (moveHead !== false) {
        cm.setCursor(clipCursorToContent(cm, vim.sel.head));
      }
      updateLastSelection(cm, vim);
      vim.visualMode = false;
      vim.visualLine = false;
      vim.visualBlock = false;
      if (!vim.insertMode) CodeMirror.signal(cm, "vim-mode-change", {mode: "normal"});
    }

    // Remove any trailing newlines from the selection. For
    // example, with the caret at the start of the last word on the line,
    // 'dw' should word, but not the newline, while 'w' should advance the
    // caret to the first character of the next line.
    function clipToLine(cm, curStart, curEnd) {
      var selection = cm.getRange(curStart, curEnd);
      // Only clip if the selection ends with trailing newline + whitespace
      if (/\n\s*$/.test(selection)) {
        var lines = selection.split('\n');
        // We know this is all whitespace.
        lines.pop();

        // Cases:
        // 1. Last word is an empty line - do not clip the trailing '\n'
        // 2. Last word is not an empty line - clip the trailing '\n'
        var line;
        // Find the line containing the last word, and clip all whitespace up
        // to it.
        for (var line = lines.pop(); lines.length > 0 && line && isWhiteSpaceString(line); line = lines.pop()) {
          curEnd.line--;
          curEnd.ch = 0;
        }
        // If the last word is not an empty line, clip an additional newline
        if (line) {
          curEnd.line--;
          curEnd.ch = lineLength(cm, curEnd.line);
        } else {
          curEnd.ch = 0;
        }
      }
    }

    // Expand the selection to line ends.
    function expandSelectionToLine(_cm, curStart, curEnd) {
      curStart.ch = 0;
      curEnd.ch = 0;
      curEnd.line++;
    }

    function findFirstNonWhiteSpaceCharacter(text) {
      if (!text) {
        return 0;
      }
      var firstNonWS = text.search(/\S/);
      return firstNonWS == -1 ? text.length : firstNonWS;
    }

    function expandWordUnderCursor(cm, inclusive, _forward, bigWord, noSymbol) {
      var cur = getHead(cm);
      var line = cm.getLine(cur.line);
      var idx = cur.ch;

      // Seek to first word or non-whitespace character, depending on if
      // noSymbol is true.
      var test = noSymbol ? wordCharTest[0] : bigWordCharTest [0];
      while (!test(line.charAt(idx))) {
        idx++;
        if (idx >= line.length) { return null; }
      }

      if (bigWord) {
        test = bigWordCharTest[0];
      } else {
        test = wordCharTest[0];
        if (!test(line.charAt(idx))) {
          test = wordCharTest[1];
        }
      }

      var end = idx, start = idx;
      while (test(line.charAt(end)) && end < line.length) { end++; }
      while (test(line.charAt(start)) && start >= 0) { start--; }
      start++;

      if (inclusive) {
        // If present, include all whitespace after word.
        // Otherwise, include all whitespace before word, except indentation.
        var wordEnd = end;
        while (/\s/.test(line.charAt(end)) && end < line.length) { end++; }
        if (wordEnd == end) {
          var wordStart = start;
          while (/\s/.test(line.charAt(start - 1)) && start > 0) { start--; }
          if (!start) { start = wordStart; }
        }
      }
      return { start: new Pos(cur.line, start), end: new Pos(cur.line, end) };
    }

    /**
     * Depends on the following:
     *
     * - editor mode should be htmlmixedmode / xml
     * - mode/xml/xml.js should be loaded
     * - addon/fold/xml-fold.js should be loaded
     *
     * If any of the above requirements are not true, this function noops.
     *
     * This is _NOT_ a 100% accurate implementation of vim tag text objects.
     * The following caveats apply (based off cursory testing, I'm sure there
     * are other discrepancies):
     *
     * - Does not work inside comments:
     *   ```
     *   <!-- <div>broken</div> -->
     *   ```
     * - Does not work when tags have different cases:
     *   ```
     *   <div>broken</DIV>
     *   ```
     * - Does not work when cursor is inside a broken tag:
     *   ```
     *   <div><brok><en></div>
     *   ```
     */
    function expandTagUnderCursor(cm, head, inclusive) {
      var cur = head;
      if (!CodeMirror.findMatchingTag || !CodeMirror.findEnclosingTag) {
        return { start: cur, end: cur };
      }

      var tags = CodeMirror.findMatchingTag(cm, head) || CodeMirror.findEnclosingTag(cm, head);
      if (!tags || !tags.open || !tags.close) {
        return { start: cur, end: cur };
      }

      if (inclusive) {
        return { start: tags.open.from, end: tags.close.to };
      }
      return { start: tags.open.to, end: tags.close.from };
    }

    function recordJumpPosition(cm, oldCur, newCur) {
      if (!cursorEqual(oldCur, newCur)) {
        vimGlobalState.jumpList.add(cm, oldCur, newCur);
      }
    }

    function recordLastCharacterSearch(increment, args) {
        vimGlobalState.lastCharacterSearch.increment = increment;
        vimGlobalState.lastCharacterSearch.forward = args.forward;
        vimGlobalState.lastCharacterSearch.selectedCharacter = args.selectedCharacter;
    }

    var symbolToMode = {
        '(': 'bracket', ')': 'bracket', '{': 'bracket', '}': 'bracket',
        '[': 'section', ']': 'section',
        '*': 'comment', '/': 'comment',
        'm': 'method', 'M': 'method',
        '#': 'preprocess'
    };
    var findSymbolModes = {
      bracket: {
        isComplete: function(state) {
          if (state.nextCh === state.symb) {
            state.depth++;
            if (state.depth >= 1)return true;
          } else if (state.nextCh === state.reverseSymb) {
            state.depth--;
          }
          return false;
        }
      },
      section: {
        init: function(state) {
          state.curMoveThrough = true;
          state.symb = (state.forward ? ']' : '[') === state.symb ? '{' : '}';
        },
        isComplete: function(state) {
          return state.index === 0 && state.nextCh === state.symb;
        }
      },
      comment: {
        isComplete: function(state) {
          var found = state.lastCh === '*' && state.nextCh === '/';
          state.lastCh = state.nextCh;
          return found;
        }
      },
      // TODO: The original Vim implementation only operates on level 1 and 2.
      // The current implementation doesn't check for code block level and
      // therefore it operates on any levels.
      method: {
        init: function(state) {
          state.symb = (state.symb === 'm' ? '{' : '}');
          state.reverseSymb = state.symb === '{' ? '}' : '{';
        },
        isComplete: function(state) {
          if (state.nextCh === state.symb)return true;
          return false;
        }
      },
      preprocess: {
        init: function(state) {
          state.index = 0;
        },
        isComplete: function(state) {
          if (state.nextCh === '#') {
            var token = state.lineText.match(/^#(\w+)/)[1];
            if (token === 'endif') {
              if (state.forward && state.depth === 0) {
                return true;
              }
              state.depth++;
            } else if (token === 'if') {
              if (!state.forward && state.depth === 0) {
                return true;
              }
              state.depth--;
            }
            if (token === 'else' && state.depth === 0)return true;
          }
          return false;
        }
      }
    };
    function findSymbol(cm, repeat, forward, symb) {
      var cur = copyCursor(cm.getCursor());
      var increment = forward ? 1 : -1;
      var endLine = forward ? cm.lineCount() : -1;
      var curCh = cur.ch;
      var line = cur.line;
      var lineText = cm.getLine(line);
      var state = {
        lineText: lineText,
        nextCh: lineText.charAt(curCh),
        lastCh: null,
        index: curCh,
        symb: symb,
        reverseSymb: (forward ?  { ')': '(', '}': '{' } : { '(': ')', '{': '}' })[symb],
        forward: forward,
        depth: 0,
        curMoveThrough: false
      };
      var mode = symbolToMode[symb];
      if (!mode)return cur;
      var init = findSymbolModes[mode].init;
      var isComplete = findSymbolModes[mode].isComplete;
      if (init) { init(state); }
      while (line !== endLine && repeat) {
        state.index += increment;
        state.nextCh = state.lineText.charAt(state.index);
        if (!state.nextCh) {
          line += increment;
          state.lineText = cm.getLine(line) || '';
          if (increment > 0) {
            state.index = 0;
          } else {
            var lineLen = state.lineText.length;
            state.index = (lineLen > 0) ? (lineLen-1) : 0;
          }
          state.nextCh = state.lineText.charAt(state.index);
        }
        if (isComplete(state)) {
          cur.line = line;
          cur.ch = state.index;
          repeat--;
        }
      }
      if (state.nextCh || state.curMoveThrough) {
        return new Pos(line, state.index);
      }
      return cur;
    }

    /*
     * Returns the boundaries of the next word. If the cursor in the middle of
     * the word, then returns the boundaries of the current word, starting at
     * the cursor. If the cursor is at the start/end of a word, and we are going
     * forward/backward, respectively, find the boundaries of the next word.
     *
     * @param {CodeMirror} cm CodeMirror object.
     * @param {Cursor} cur The cursor position.
     * @param {boolean} forward True to search forward. False to search
     *     backward.
     * @param {boolean} bigWord True if punctuation count as part of the word.
     *     False if only [a-zA-Z0-9] characters count as part of the word.
     * @param {boolean} emptyLineIsWord True if empty lines should be treated
     *     as words.
     * @return {Object{from:number, to:number, line: number}} The boundaries of
     *     the word, or null if there are no more words.
     */
    function findWord(cm, cur, forward, bigWord, emptyLineIsWord) {
      var lineNum = cur.line;
      var pos = cur.ch;
      var line = cm.getLine(lineNum);
      var dir = forward ? 1 : -1;
      var charTests = bigWord ? bigWordCharTest: wordCharTest;

      if (emptyLineIsWord && line == '') {
        lineNum += dir;
        line = cm.getLine(lineNum);
        if (!isLine(cm, lineNum)) {
          return null;
        }
        pos = (forward) ? 0 : line.length;
      }

      while (true) {
        if (emptyLineIsWord && line == '') {
          return { from: 0, to: 0, line: lineNum };
        }
        var stop = (dir > 0) ? line.length : -1;
        var wordStart = stop, wordEnd = stop;
        // Find bounds of next word.
        while (pos != stop) {
          var foundWord = false;
          for (var i = 0; i < charTests.length && !foundWord; ++i) {
            if (charTests[i](line.charAt(pos))) {
              wordStart = pos;
              // Advance to end of word.
              while (pos != stop && charTests[i](line.charAt(pos))) {
                pos += dir;
              }
              wordEnd = pos;
              foundWord = wordStart != wordEnd;
              if (wordStart == cur.ch && lineNum == cur.line &&
                  wordEnd == wordStart + dir) {
                // We started at the end of a word. Find the next one.
                continue;
              } else {
                return {
                  from: Math.min(wordStart, wordEnd + 1),
                  to: Math.max(wordStart, wordEnd),
                  line: lineNum };
              }
            }
          }
          if (!foundWord) {
            pos += dir;
          }
        }
        // Advance to next/prev line.
        lineNum += dir;
        if (!isLine(cm, lineNum)) {
          return null;
        }
        line = cm.getLine(lineNum);
        pos = (dir > 0) ? 0 : line.length;
      }
    }

    /**
     * @param {CodeMirror} cm CodeMirror object.
     * @param {Pos} cur The position to start from.
     * @param {int} repeat Number of words to move past.
     * @param {boolean} forward True to search forward. False to search
     *     backward.
     * @param {boolean} wordEnd True to move to end of word. False to move to
     *     beginning of word.
     * @param {boolean} bigWord True if punctuation count as part of the word.
     *     False if only alphabet characters count as part of the word.
     * @return {Cursor} The position the cursor should move to.
     */
    function moveToWord(cm, cur, repeat, forward, wordEnd, bigWord) {
      var curStart = copyCursor(cur);
      var words = [];
      if (forward && !wordEnd || !forward && wordEnd) {
        repeat++;
      }
      // For 'e', empty lines are not considered words, go figure.
      var emptyLineIsWord = !(forward && wordEnd);
      for (var i = 0; i < repeat; i++) {
        var word = findWord(cm, cur, forward, bigWord, emptyLineIsWord);
        if (!word) {
          var eodCh = lineLength(cm, cm.lastLine());
          words.push(forward
              ? {line: cm.lastLine(), from: eodCh, to: eodCh}
              : {line: 0, from: 0, to: 0});
          break;
        }
        words.push(word);
        cur = new Pos(word.line, forward ? (word.to - 1) : word.from);
      }
      var shortCircuit = words.length != repeat;
      var firstWord = words[0];
      var lastWord = words.pop();
      if (forward && !wordEnd) {
        // w
        if (!shortCircuit && (firstWord.from != curStart.ch || firstWord.line != curStart.line)) {
          // We did not start in the middle of a word. Discard the extra word at the end.
          lastWord = words.pop();
        }
        return new Pos(lastWord.line, lastWord.from);
      } else if (forward && wordEnd) {
        return new Pos(lastWord.line, lastWord.to - 1);
      } else if (!forward && wordEnd) {
        // ge
        if (!shortCircuit && (firstWord.to != curStart.ch || firstWord.line != curStart.line)) {
          // We did not start in the middle of a word. Discard the extra word at the end.
          lastWord = words.pop();
        }
        return new Pos(lastWord.line, lastWord.to);
      } else {
        // b
        return new Pos(lastWord.line, lastWord.from);
      }
    }

    function moveToEol(cm, head, motionArgs, vim, keepHPos) {
      var cur = head;
      var retval= new Pos(cur.line + motionArgs.repeat - 1, Infinity);
      var end=cm.clipPos(retval);
      end.ch--;
      if (!keepHPos) {
        vim.lastHPos = Infinity;
        vim.lastHSPos = cm.charCoords(end,'div').left;
      }
      return retval;
    }

    function moveToCharacter(cm, repeat, forward, character) {
      var cur = cm.getCursor();
      var start = cur.ch;
      var idx;
      for (var i = 0; i < repeat; i ++) {
        var line = cm.getLine(cur.line);
        idx = charIdxInLine(start, line, character, forward, true);
        if (idx == -1) {
          return null;
        }
        start = idx;
      }
      return new Pos(cm.getCursor().line, idx);
    }

    function moveToColumn(cm, repeat) {
      // repeat is always >= 1, so repeat - 1 always corresponds
      // to the column we want to go to.
      var line = cm.getCursor().line;
      return clipCursorToContent(cm, new Pos(line, repeat - 1));
    }

    function updateMark(cm, vim, markName, pos) {
      if (!inArray(markName, validMarks)) {
        return;
      }
      if (vim.marks[markName]) {
        vim.marks[markName].clear();
      }
      vim.marks[markName] = cm.setBookmark(pos);
    }

    function charIdxInLine(start, line, character, forward, includeChar) {
      // Search for char in line.
      // motion_options: {forward, includeChar}
      // If includeChar = true, include it too.
      // If forward = true, search forward, else search backwards.
      // If char is not found on this line, do nothing
      var idx;
      if (forward) {
        idx = line.indexOf(character, start + 1);
        if (idx != -1 && !includeChar) {
          idx -= 1;
        }
      } else {
        idx = line.lastIndexOf(character, start - 1);
        if (idx != -1 && !includeChar) {
          idx += 1;
        }
      }
      return idx;
    }

    function findParagraph(cm, head, repeat, dir, inclusive) {
      var line = head.line;
      var min = cm.firstLine();
      var max = cm.lastLine();
      var start, end, i = line;
      function isEmpty(i) { return !cm.getLine(i); }
      function isBoundary(i, dir, any) {
        if (any) { return isEmpty(i) != isEmpty(i + dir); }
        return !isEmpty(i) && isEmpty(i + dir);
      }
      if (dir) {
        while (min <= i && i <= max && repeat > 0) {
          if (isBoundary(i, dir)) { repeat--; }
          i += dir;
        }
        return new Pos(i, 0);
      }

      var vim = cm.state.vim;
      if (vim.visualLine && isBoundary(line, 1, true)) {
        var anchor = vim.sel.anchor;
        if (isBoundary(anchor.line, -1, true)) {
          if (!inclusive || anchor.line != line) {
            line += 1;
          }
        }
      }
      var startState = isEmpty(line);
      for (i = line; i <= max && repeat; i++) {
        if (isBoundary(i, 1, true)) {
          if (!inclusive || isEmpty(i) != startState) {
            repeat--;
          }
        }
      }
      end = new Pos(i, 0);
      // select boundary before paragraph for the last one
      if (i > max && !startState) { startState = true; }
      else { inclusive = false; }
      for (i = line; i > min; i--) {
        if (!inclusive || isEmpty(i) == startState || i == line) {
          if (isBoundary(i, -1, true)) { break; }
        }
      }
      start = new Pos(i, 0);
      return { start: start, end: end };
    }

    function findSentence(cm, cur, repeat, dir) {

      /*
        Takes an index object
        {
          line: the line string,
          ln: line number,
          pos: index in line,
          dir: direction of traversal (-1 or 1)
        }
        and modifies the line, ln, and pos members to represent the
        next valid position or sets them to null if there are
        no more valid positions.
       */
      function nextChar(cm, idx) {
        if (idx.pos + idx.dir < 0 || idx.pos + idx.dir >= idx.line.length) {
          idx.ln += idx.dir;
          if (!isLine(cm, idx.ln)) {
            idx.line = null;
            idx.ln = null;
            idx.pos = null;
            return;
          }
          idx.line = cm.getLine(idx.ln);
          idx.pos = (idx.dir > 0) ? 0 : idx.line.length - 1;
        }
        else {
          idx.pos += idx.dir;
        }
      }

      /*
        Performs one iteration of traversal in forward direction
        Returns an index object of the new location
       */
      function forward(cm, ln, pos, dir) {
        var line = cm.getLine(ln);
        var stop = (line === "");

        var curr = {
          line: line,
          ln: ln,
          pos: pos,
          dir: dir,
        }

        var last_valid = {
          ln: curr.ln,
          pos: curr.pos,
        }

        var skip_empty_lines = (curr.line === "");

        // Move one step to skip character we start on
        nextChar(cm, curr);

        while (curr.line !== null) {
          last_valid.ln = curr.ln;
          last_valid.pos = curr.pos;

          if (curr.line === "" && !skip_empty_lines) {
            return { ln: curr.ln, pos: curr.pos, };
          }
          else if (stop && curr.line !== "" && !isWhiteSpaceString(curr.line[curr.pos])) {
            return { ln: curr.ln, pos: curr.pos, };
          }
          else if (isEndOfSentenceSymbol(curr.line[curr.pos])
            && !stop
            && (curr.pos === curr.line.length - 1
              || isWhiteSpaceString(curr.line[curr.pos + 1]))) {
            stop = true;
          }

          nextChar(cm, curr);
        }

        /*
          Set the position to the last non whitespace character on the last
          valid line in the case that we reach the end of the document.
        */
        var line = cm.getLine(last_valid.ln);
        last_valid.pos = 0;
        for(var i = line.length - 1; i >= 0; --i) {
          if (!isWhiteSpaceString(line[i])) {
            last_valid.pos = i;
            break;
          }
        }

        return last_valid;

      }

      /*
        Performs one iteration of traversal in reverse direction
        Returns an index object of the new location
       */
      function reverse(cm, ln, pos, dir) {
        var line = cm.getLine(ln);

        var curr = {
          line: line,
          ln: ln,
          pos: pos,
          dir: dir,
        }

        var last_valid = {
          ln: curr.ln,
          pos: null,
        };

        var skip_empty_lines = (curr.line === "");

        // Move one step to skip character we start on
        nextChar(cm, curr);

        while (curr.line !== null) {

          if (curr.line === "" && !skip_empty_lines) {
            if (last_valid.pos !== null) {
              return last_valid;
            }
            else {
              return { ln: curr.ln, pos: curr.pos };
            }
          }
          else if (isEndOfSentenceSymbol(curr.line[curr.pos])
              && last_valid.pos !== null
              && !(curr.ln === last_valid.ln && curr.pos + 1 === last_valid.pos)) {
            return last_valid;
          }
          else if (curr.line !== "" && !isWhiteSpaceString(curr.line[curr.pos])) {
            skip_empty_lines = false;
            last_valid = { ln: curr.ln, pos: curr.pos }
          }

          nextChar(cm, curr);
        }

        /*
          Set the position to the first non whitespace character on the last
          valid line in the case that we reach the beginning of the document.
        */
        var line = cm.getLine(last_valid.ln);
        last_valid.pos = 0;
        for(var i = 0; i < line.length; ++i) {
          if (!isWhiteSpaceString(line[i])) {
            last_valid.pos = i;
            break;
          }
        }
        return last_valid;
      }

      var curr_index = {
        ln: cur.line,
        pos: cur.ch,
      };

      while (repeat > 0) {
        if (dir < 0) {
          curr_index = reverse(cm, curr_index.ln, curr_index.pos, dir);
        }
        else {
          curr_index = forward(cm, curr_index.ln, curr_index.pos, dir);
        }
        repeat--;
      }

      return new Pos(curr_index.ln, curr_index.pos);
    }

    // TODO: perhaps this finagling of start and end positions belongs
    // in codemirror/replaceRange?
    function selectCompanionObject(cm, head, symb, inclusive) {
      var cur = head, start, end;

      var bracketRegexp = ({
        '(': /[()]/, ')': /[()]/,
        '[': /[[\]]/, ']': /[[\]]/,
        '{': /[{}]/, '}': /[{}]/,
        '<': /[<>]/, '>': /[<>]/})[symb];
      var openSym = ({
        '(': '(', ')': '(',
        '[': '[', ']': '[',
        '{': '{', '}': '{',
        '<': '<', '>': '<'})[symb];
      var curChar = cm.getLine(cur.line).charAt(cur.ch);
      // Due to the behavior of scanForBracket, we need to add an offset if the
      // cursor is on a matching open bracket.
      var offset = curChar === openSym ? 1 : 0;

      start = cm.scanForBracket(new Pos(cur.line, cur.ch + offset), -1, undefined, {'bracketRegex': bracketRegexp});
      end = cm.scanForBracket(new Pos(cur.line, cur.ch + offset), 1, undefined, {'bracketRegex': bracketRegexp});

      if (!start || !end) {
        return { start: cur, end: cur };
      }

      start = start.pos;
      end = end.pos;

      if ((start.line == end.line && start.ch > end.ch)
          || (start.line > end.line)) {
        var tmp = start;
        start = end;
        end = tmp;
      }

      if (inclusive) {
        end.ch += 1;
      } else {
        start.ch += 1;
      }

      return { start: start, end: end };
    }

    // Takes in a symbol and a cursor and tries to simulate text objects that
    // have identical opening and closing symbols
    // TODO support across multiple lines
    function findBeginningAndEnd(cm, head, symb, inclusive) {
      var cur = copyCursor(head);
      var line = cm.getLine(cur.line);
      var chars = line.split('');
      var start, end, i, len;
      var firstIndex = chars.indexOf(symb);

      // the decision tree is to always look backwards for the beginning first,
      // but if the cursor is in front of the first instance of the symb,
      // then move the cursor forward
      if (cur.ch < firstIndex) {
        cur.ch = firstIndex;
        // Why is this line even here???
        // cm.setCursor(cur.line, firstIndex+1);
      }
      // otherwise if the cursor is currently on the closing symbol
      else if (firstIndex < cur.ch && chars[cur.ch] == symb) {
        end = cur.ch; // assign end to the current cursor
        --cur.ch; // make sure to look backwards
      }

      // if we're currently on the symbol, we've got a start
      if (chars[cur.ch] == symb && !end) {
        start = cur.ch + 1; // assign start to ahead of the cursor
      } else {
        // go backwards to find the start
        for (i = cur.ch; i > -1 && !start; i--) {
          if (chars[i] == symb) {
            start = i + 1;
          }
        }
      }

      // look forwards for the end symbol
      if (start && !end) {
        for (i = start, len = chars.length; i < len && !end; i++) {
          if (chars[i] == symb) {
            end = i;
          }
        }
      }

      // nothing found
      if (!start || !end) {
        return { start: cur, end: cur };
      }

      // include the symbols
      if (inclusive) {
        --start; ++end;
      }

      return {
        start: new Pos(cur.line, start),
        end: new Pos(cur.line, end)
      };
    }

    // Search functions
    defineOption('pcre', true, 'boolean');
    function SearchState() {}
    SearchState.prototype = {
      getQuery: function() {
        return vimGlobalState.query;
      },
      setQuery: function(query) {
        vimGlobalState.query = query;
      },
      getOverlay: function() {
        return this.searchOverlay;
      },
      setOverlay: function(overlay) {
        this.searchOverlay = overlay;
      },
      isReversed: function() {
        return vimGlobalState.isReversed;
      },
      setReversed: function(reversed) {
        vimGlobalState.isReversed = reversed;
      },
      getScrollbarAnnotate: function() {
        return this.annotate;
      },
      setScrollbarAnnotate: function(annotate) {
        this.annotate = annotate;
      }
    };
    function getSearchState(cm) {
      var vim = cm.state.vim;
      return vim.searchState_ || (vim.searchState_ = new SearchState());
    }
    function splitBySlash(argString) {
      return splitBySeparator(argString, '/');
    }

    function findUnescapedSlashes(argString) {
      return findUnescapedSeparators(argString, '/');
    }

    function splitBySeparator(argString, separator) {
      var slashes = findUnescapedSeparators(argString, separator) || [];
      if (!slashes.length) return [];
      var tokens = [];
      // in case of strings like foo/bar
      if (slashes[0] !== 0) return;
      for (var i = 0; i < slashes.length; i++) {
        if (typeof slashes[i] == 'number')
          tokens.push(argString.substring(slashes[i] + 1, slashes[i+1]));
      }
      return tokens;
    }

    function findUnescapedSeparators(str, separator) {
      if (!separator)
        separator = '/';

      var escapeNextChar = false;
      var slashes = [];
      for (var i = 0; i < str.length; i++) {
        var c = str.charAt(i);
        if (!escapeNextChar && c == separator) {
          slashes.push(i);
        }
        escapeNextChar = !escapeNextChar && (c == '\\');
      }
      return slashes;
    }

    // Translates a search string from ex (vim) syntax into javascript form.
    function translateRegex(str) {
      // When these match, add a '\' if unescaped or remove one if escaped.
      var specials = '|(){';
      // Remove, but never add, a '\' for these.
      var unescape = '}';
      var escapeNextChar = false;
      var out = [];
      for (var i = -1; i < str.length; i++) {
        var c = str.charAt(i) || '';
        var n = str.charAt(i+1) || '';
        var specialComesNext = (n && specials.indexOf(n) != -1);
        if (escapeNextChar) {
          if (c !== '\\' || !specialComesNext) {
            out.push(c);
          }
          escapeNextChar = false;
        } else {
          if (c === '\\') {
            escapeNextChar = true;
            // Treat the unescape list as special for removing, but not adding '\'.
            if (n && unescape.indexOf(n) != -1) {
              specialComesNext = true;
            }
            // Not passing this test means removing a '\'.
            if (!specialComesNext || n === '\\') {
              out.push(c);
            }
          } else {
            out.push(c);
            if (specialComesNext && n !== '\\') {
              out.push('\\');
            }
          }
        }
      }
      return out.join('');
    }

    // Translates the replace part of a search and replace from ex (vim) syntax into
    // javascript form.  Similar to translateRegex, but additionally fixes back references
    // (translates '\[0..9]' to '$[0..9]') and follows different rules for escaping '$'.
    var charUnescapes = {'\\n': '\n', '\\r': '\r', '\\t': '\t'};
    function translateRegexReplace(str) {
      var escapeNextChar = false;
      var out = [];
      for (var i = -1; i < str.length; i++) {
        var c = str.charAt(i) || '';
        var n = str.charAt(i+1) || '';
        if (charUnescapes[c + n]) {
          out.push(charUnescapes[c+n]);
          i++;
        } else if (escapeNextChar) {
          // At any point in the loop, escapeNextChar is true if the previous
          // character was a '\' and was not escaped.
          out.push(c);
          escapeNextChar = false;
        } else {
          if (c === '\\') {
            escapeNextChar = true;
            if ((isNumber(n) || n === '$')) {
              out.push('$');
            } else if (n !== '/' && n !== '\\') {
              out.push('\\');
            }
          } else {
            if (c === '$') {
              out.push('$');
            }
            out.push(c);
            if (n === '/') {
              out.push('\\');
            }
          }
        }
      }
      return out.join('');
    }

    // Unescape \ and / in the replace part, for PCRE mode.
    var unescapes = {'\\/': '/', '\\\\': '\\', '\\n': '\n', '\\r': '\r', '\\t': '\t', '\\&':'&'};
    function unescapeRegexReplace(str) {
      var stream = new CodeMirror.StringStream(str);
      var output = [];
      while (!stream.eol()) {
        // Search for \.
        while (stream.peek() && stream.peek() != '\\') {
          output.push(stream.next());
        }
        var matched = false;
        for (var matcher in unescapes) {
          if (stream.match(matcher, true)) {
            matched = true;
            output.push(unescapes[matcher]);
            break;
          }
        }
        if (!matched) {
          // Don't change anything
          output.push(stream.next());
        }
      }
      return output.join('');
    }

    /**
     * Extract the regular expression from the query and return a Regexp object.
     * Returns null if the query is blank.
     * If ignoreCase is passed in, the Regexp object will have the 'i' flag set.
     * If smartCase is passed in, and the query contains upper case letters,
     *   then ignoreCase is overridden, and the 'i' flag will not be set.
     * If the query contains the /i in the flag part of the regular expression,
     *   then both ignoreCase and smartCase are ignored, and 'i' will be passed
     *   through to the Regex object.
     */
    function parseQuery(query, ignoreCase, smartCase) {
      // First update the last search register
      var lastSearchRegister = vimGlobalState.registerController.getRegister('/');
      lastSearchRegister.setText(query);
      // Check if the query is already a regex.
      if (query instanceof RegExp) { return query; }
      // First try to extract regex + flags from the input. If no flags found,
      // extract just the regex. IE does not accept flags directly defined in
      // the regex string in the form /regex/flags
      var slashes = findUnescapedSlashes(query);
      var regexPart;
      var forceIgnoreCase;
      if (!slashes.length) {
        // Query looks like 'regexp'
        regexPart = query;
      } else {
        // Query looks like 'regexp/...'
        regexPart = query.substring(0, slashes[0]);
        var flagsPart = query.substring(slashes[0]);
        forceIgnoreCase = (flagsPart.indexOf('i') != -1);
      }
      if (!regexPart) {
        return null;
      }
      if (!getOption('pcre')) {
        regexPart = translateRegex(regexPart);
      }
      if (smartCase) {
        ignoreCase = (/^[^A-Z]*$/).test(regexPart);
      }
      var regexp = new RegExp(regexPart,
          (ignoreCase || forceIgnoreCase) ? 'im' : 'm');
      return regexp;
    }

    /**
     * dom - Document Object Manipulator
     * Usage:
     *   dom('<tag>'|<node>[, ...{<attributes>|<$styles>}|<child-node>|'<text>'])
     * Examples:
     *   dom('div', {id:'xyz'}, dom('p', 'CM rocks!', {$color:'red'}))
     *   dom(document.head, dom('script', 'alert("hello!")'))
     * Not supported:
     *   dom('p', ['arrays are objects'], Error('objects specify attributes'))
     */
    function dom(n) {
      if (typeof n === 'string') n = document.createElement(n);
      for (var a, i = 1; i < arguments.length; i++) {
        if (!(a = arguments[i])) continue;
        if (typeof a !== 'object') a = document.createTextNode(a);
        if (a.nodeType) n.appendChild(a);
        else for (var key in a) {
          if (!Object.prototype.hasOwnProperty.call(a, key)) continue;
          if (key[0] === '$') n.style[key.slice(1)] = a[key];
          else n.setAttribute(key, a[key]);
        }
      }
      return n;
    }

    function showConfirm(cm, template) {
      var pre = dom('pre', {$color: 'red', class: 'cm-vim-message'}, template);
      if (cm.openNotification) {
        cm.openNotification(pre, {bottom: true, duration: 5000});
      } else {
        alert(pre.innerText);
      }
    }

    function makePrompt(prefix, desc) {
      return dom(document.createDocumentFragment(),
               dom('span', {$fontFamily: 'monospace', $whiteSpace: 'pre'},
                 prefix,
                 dom('input', {type: 'text', autocorrect: 'off',
                               autocapitalize: 'off', spellcheck: 'false'})),
               desc && dom('span', {$color: '#888'}, desc));
    }

    function showPrompt(cm, options) {
      var template = makePrompt(options.prefix, options.desc);
      if (cm.openDialog) {
        cm.openDialog(template, options.onClose, {
          onKeyDown: options.onKeyDown, onKeyUp: options.onKeyUp,
          bottom: true, selectValueOnOpen: false, value: options.value
        });
      }
      else {
        var shortText = '';
        if (typeof options.prefix != "string" && options.prefix) shortText += options.prefix.textContent;
        if (options.desc) shortText += " " + options.desc;
        options.onClose(prompt(shortText, ''));
      }
    }

    function regexEqual(r1, r2) {
      if (r1 instanceof RegExp && r2 instanceof RegExp) {
          var props = ['global', 'multiline', 'ignoreCase', 'source'];
          for (var i = 0; i < props.length; i++) {
              var prop = props[i];
              if (r1[prop] !== r2[prop]) {
                  return false;
              }
          }
          return true;
      }
      return false;
    }
    // Returns true if the query is valid.
    function updateSearchQuery(cm, rawQuery, ignoreCase, smartCase) {
      if (!rawQuery) {
        return;
      }
      var state = getSearchState(cm);
      var query = parseQuery(rawQuery, !!ignoreCase, !!smartCase);
      if (!query) {
        return;
      }
      highlightSearchMatches(cm, query);
      if (regexEqual(query, state.getQuery())) {
        return query;
      }
      state.setQuery(query);
      return query;
    }
    function searchOverlay(query) {
      if (query.source.charAt(0) == '^') {
        var matchSol = true;
      }
      return {
        token: function(stream) {
          if (matchSol && !stream.sol()) {
            stream.skipToEnd();
            return;
          }
          var match = stream.match(query, false);
          if (match) {
            if (match[0].length == 0) {
              // Matched empty string, skip to next.
              stream.next();
              return 'searching';
            }
            if (!stream.sol()) {
              // Backtrack 1 to match \b
              stream.backUp(1);
              if (!query.exec(stream.next() + match[0])) {
                stream.next();
                return null;
              }
            }
            stream.match(query);
            return 'searching';
          }
          while (!stream.eol()) {
            stream.next();
            if (stream.match(query, false)) break;
          }
        },
        query: query
      };
    }
    var highlightTimeout = 0;
    function highlightSearchMatches(cm, query) {
      clearTimeout(highlightTimeout);
      highlightTimeout = setTimeout(function() {
        if (!cm.state.vim) return;
        var searchState = getSearchState(cm);
        var overlay = searchState.getOverlay();
        if (!overlay || query != overlay.query) {
          if (overlay) {
            cm.removeOverlay(overlay);
          }
          overlay = searchOverlay(query);
          cm.addOverlay(overlay);
          if (cm.showMatchesOnScrollbar) {
            if (searchState.getScrollbarAnnotate()) {
              searchState.getScrollbarAnnotate().clear();
            }
            searchState.setScrollbarAnnotate(cm.showMatchesOnScrollbar(query));
          }
          searchState.setOverlay(overlay);
        }
      }, 50);
    }
    function findNext(cm, prev, query, repeat) {
      if (repeat === undefined) { repeat = 1; }
      return cm.operation(function() {
        var pos = cm.getCursor();
        var cursor = cm.getSearchCursor(query, pos);
        for (var i = 0; i < repeat; i++) {
          var found = cursor.find(prev);
          if (i == 0 && found && cursorEqual(cursor.from(), pos)) {
            var lastEndPos = prev ? cursor.from() : cursor.to();
            found = cursor.find(prev);
            if (found && !found[0] && cursorEqual(cursor.from(), lastEndPos)) {
              if (cm.getLine(lastEndPos.line).length == lastEndPos.ch)
                found = cursor.find(prev);
            }
          }
          if (!found) {
            // SearchCursor may have returned null because it hit EOF, wrap
            // around and try again.
            cursor = cm.getSearchCursor(query,
                (prev) ? new Pos(cm.lastLine()) : new Pos(cm.firstLine(), 0) );
            if (!cursor.find(prev)) {
              return;
            }
          }
        }
        return cursor.from();
      });
    }
    /**
     * Pretty much the same as `findNext`, except for the following differences:
     *
     * 1. Before starting the search, move to the previous search. This way if our cursor is
     * already inside a match, we should return the current match.
     * 2. Rather than only returning the cursor's from, we return the cursor's from and to as a tuple.
     */
    function findNextFromAndToInclusive(cm, prev, query, repeat, vim) {
      if (repeat === undefined) { repeat = 1; }
      return cm.operation(function() {
        var pos = cm.getCursor();
        var cursor = cm.getSearchCursor(query, pos);

        // Go back one result to ensure that if the cursor is currently a match, we keep it.
        var found = cursor.find(!prev);

        // If we haven't moved, go back one more (similar to if i==0 logic in findNext).
        if (!vim.visualMode && found && cursorEqual(cursor.from(), pos)) {
          cursor.find(!prev);
        }

        for (var i = 0; i < repeat; i++) {
          found = cursor.find(prev);
          if (!found) {
            // SearchCursor may have returned null because it hit EOF, wrap
            // around and try again.
            cursor = cm.getSearchCursor(query,
                (prev) ? new Pos(cm.lastLine()) : new Pos(cm.firstLine(), 0) );
            if (!cursor.find(prev)) {
              return;
            }
          }
        }
        return [cursor.from(), cursor.to()];
      });
    }
    function clearSearchHighlight(cm) {
      var state = getSearchState(cm);
      cm.removeOverlay(getSearchState(cm).getOverlay());
      state.setOverlay(null);
      if (state.getScrollbarAnnotate()) {
        state.getScrollbarAnnotate().clear();
        state.setScrollbarAnnotate(null);
      }
    }
    /**
     * Check if pos is in the specified range, INCLUSIVE.
     * Range can be specified with 1 or 2 arguments.
     * If the first range argument is an array, treat it as an array of line
     * numbers. Match pos against any of the lines.
     * If the first range argument is a number,
     *   if there is only 1 range argument, check if pos has the same line
     *       number
     *   if there are 2 range arguments, then check if pos is in between the two
     *       range arguments.
     */
    function isInRange(pos, start, end) {
      if (typeof pos != 'number') {
        // Assume it is a cursor position. Get the line number.
        pos = pos.line;
      }
      if (start instanceof Array) {
        return inArray(pos, start);
      } else {
        if (typeof end == 'number') {
          return (pos >= start && pos <= end);
        } else {
          return pos == start;
        }
      }
    }
    function getUserVisibleLines(cm) {
      var scrollInfo = cm.getScrollInfo();
      var occludeToleranceTop = 6;
      var occludeToleranceBottom = 10;
      var from = cm.coordsChar({left:0, top: occludeToleranceTop + scrollInfo.top}, 'local');
      var bottomY = scrollInfo.clientHeight - occludeToleranceBottom + scrollInfo.top;
      var to = cm.coordsChar({left:0, top: bottomY}, 'local');
      return {top: from.line, bottom: to.line};
    }

    function getMarkPos(cm, vim, markName) {
      if (markName == '\'' || markName == '`') {
        return vimGlobalState.jumpList.find(cm, -1) || new Pos(0, 0);
      } else if (markName == '.') {
        return getLastEditPos(cm);
      }

      var mark = vim.marks[markName];
      return mark && mark.find();
    }

    function getLastEditPos(cm) {
      var done = cm.doc.history.done;
      for (var i = done.length; i--;) {
        if (done[i].changes) {
          return copyCursor(done[i].changes[0].to);
        }
      }
    }

    var ExCommandDispatcher = function() {
      this.buildCommandMap_();
    };
    ExCommandDispatcher.prototype = {
      processCommand: function(cm, input, opt_params) {
        var that = this;
        cm.operation(function () {
          cm.curOp.isVimOp = true;
          that._processCommand(cm, input, opt_params);
        });
      },
      _processCommand: function(cm, input, opt_params) {
        var vim = cm.state.vim;
        var commandHistoryRegister = vimGlobalState.registerController.getRegister(':');
        var previousCommand = commandHistoryRegister.toString();
        if (vim.visualMode) {
          exitVisualMode(cm);
        }
        var inputStream = new CodeMirror.StringStream(input);
        // update ": with the latest command whether valid or invalid
        commandHistoryRegister.setText(input);
        var params = opt_params || {};
        params.input = input;
        try {
          this.parseInput_(cm, inputStream, params);
        } catch(e) {
          showConfirm(cm, e.toString());
          throw e;
        }
        var command;
        var commandName;
        if (!params.commandName) {
          // If only a line range is defined, move to the line.
          if (params.line !== undefined) {
            commandName = 'move';
          }
        } else {
          command = this.matchCommand_(params.commandName);
          if (command) {
            commandName = command.name;
            if (command.excludeFromCommandHistory) {
              commandHistoryRegister.setText(previousCommand);
            }
            this.parseCommandArgs_(inputStream, params, command);
            if (command.type == 'exToKey') {
              // Handle Ex to Key mapping.
              for (var i = 0; i < command.toKeys.length; i++) {
                vimApi.handleKey(cm, command.toKeys[i], 'mapping');
              }
              return;
            } else if (command.type == 'exToEx') {
              // Handle Ex to Ex mapping.
              this.processCommand(cm, command.toInput);
              return;
            }
          }
        }
        if (!commandName) {
          showConfirm(cm, 'Not an editor command ":' + input + '"');
          return;
        }
        try {
          exCommands[commandName](cm, params);
          // Possibly asynchronous commands (e.g. substitute, which might have a
          // user confirmation), are responsible for calling the callback when
          // done. All others have it taken care of for them here.
          if ((!command || !command.possiblyAsync) && params.callback) {
            params.callback();
          }
        } catch(e) {
          showConfirm(cm, e.toString());
          throw e;
        }
      },
      parseInput_: function(cm, inputStream, result) {
        inputStream.eatWhile(':');
        // Parse range.
        if (inputStream.eat('%')) {
          result.line = cm.firstLine();
          result.lineEnd = cm.lastLine();
        } else {
          result.line = this.parseLineSpec_(cm, inputStream);
          if (result.line !== undefined && inputStream.eat(',')) {
            result.lineEnd = this.parseLineSpec_(cm, inputStream);
          }
        }

        // Parse command name.
        var commandMatch = inputStream.match(/^(\w+|!!|@@|[!#&*<=>@~])/);
        if (commandMatch) {
          result.commandName = commandMatch[1];
        } else {
          result.commandName = inputStream.match(/.*/)[0];
        }

        return result;
      },
      parseLineSpec_: function(cm, inputStream) {
        var numberMatch = inputStream.match(/^(\d+)/);
        if (numberMatch) {
          // Absolute line number plus offset (N+M or N-M) is probably a typo,
          // not something the user actually wanted. (NB: vim does allow this.)
          return parseInt(numberMatch[1], 10) - 1;
        }
        switch (inputStream.next()) {
          case '.':
            return this.parseLineSpecOffset_(inputStream, cm.getCursor().line);
          case '$':
            return this.parseLineSpecOffset_(inputStream, cm.lastLine());
          case '\'':
            var markName = inputStream.next();
            var markPos = getMarkPos(cm, cm.state.vim, markName);
            if (!markPos) throw new Error('Mark not set');
            return this.parseLineSpecOffset_(inputStream, markPos.line);
          case '-':
          case '+':
            inputStream.backUp(1);
            // Offset is relative to current line if not otherwise specified.
            return this.parseLineSpecOffset_(inputStream, cm.getCursor().line);
          default:
            inputStream.backUp(1);
            return undefined;
        }
      },
      parseLineSpecOffset_: function(inputStream, line) {
        var offsetMatch = inputStream.match(/^([+-])?(\d+)/);
        if (offsetMatch) {
          var offset = parseInt(offsetMatch[2], 10);
          if (offsetMatch[1] == "-") {
            line -= offset;
          } else {
            line += offset;
          }
        }
        return line;
      },
      parseCommandArgs_: function(inputStream, params, command) {
        if (inputStream.eol()) {
          return;
        }
        params.argString = inputStream.match(/.*/)[0];
        // Parse command-line arguments
        var delim = command.argDelimiter || /\s+/;
        var args = trim(params.argString).split(delim);
        if (args.length && args[0]) {
          params.args = args;
        }
      },
      matchCommand_: function(commandName) {
        // Return the command in the command map that matches the shortest
        // prefix of the passed in command name. The match is guaranteed to be
        // unambiguous if the defaultExCommandMap's shortNames are set up
        // correctly. (see @code{defaultExCommandMap}).
        for (var i = commandName.length; i > 0; i--) {
          var prefix = commandName.substring(0, i);
          if (this.commandMap_[prefix]) {
            var command = this.commandMap_[prefix];
            if (command.name.indexOf(commandName) === 0) {
              return command;
            }
          }
        }
        return null;
      },
      buildCommandMap_: function() {
        this.commandMap_ = {};
        for (var i = 0; i < defaultExCommandMap.length; i++) {
          var command = defaultExCommandMap[i];
          var key = command.shortName || command.name;
          this.commandMap_[key] = command;
        }
      },
      map: function(lhs, rhs, ctx) {
        if (lhs != ':' && lhs.charAt(0) == ':') {
          if (ctx) { throw Error('Mode not supported for ex mappings'); }
          var commandName = lhs.substring(1);
          if (rhs != ':' && rhs.charAt(0) == ':') {
            // Ex to Ex mapping
            this.commandMap_[commandName] = {
              name: commandName,
              type: 'exToEx',
              toInput: rhs.substring(1),
              user: true
            };
          } else {
            // Ex to key mapping
            this.commandMap_[commandName] = {
              name: commandName,
              type: 'exToKey',
              toKeys: rhs,
              user: true
            };
          }
        } else {
          if (rhs != ':' && rhs.charAt(0) == ':') {
            // Key to Ex mapping.
            var mapping = {
              keys: lhs,
              type: 'keyToEx',
              exArgs: { input: rhs.substring(1) }
            };
            if (ctx) { mapping.context = ctx; }
            defaultKeymap.unshift(mapping);
          } else {
            // Key to key mapping
            var mapping = {
              keys: lhs,
              type: 'keyToKey',
              toKeys: rhs
            };
            if (ctx) { mapping.context = ctx; }
            defaultKeymap.unshift(mapping);
          }
        }
      },
      unmap: function(lhs, ctx) {
        if (lhs != ':' && lhs.charAt(0) == ':') {
          // Ex to Ex or Ex to key mapping
          if (ctx) { throw Error('Mode not supported for ex mappings'); }
          var commandName = lhs.substring(1);
          if (this.commandMap_[commandName] && this.commandMap_[commandName].user) {
            delete this.commandMap_[commandName];
            return true;
          }
        } else {
          // Key to Ex or key to key mapping
          var keys = lhs;
          for (var i = 0; i < defaultKeymap.length; i++) {
            if (keys == defaultKeymap[i].keys
                && defaultKeymap[i].context === ctx) {
              defaultKeymap.splice(i, 1);
              return true;
            }
          }
        }
      }
    };

    var exCommands = {
      colorscheme: function(cm, params) {
        if (!params.args || params.args.length < 1) {
          showConfirm(cm, cm.getOption('theme'));
          return;
        }
        cm.setOption('theme', params.args[0]);
      },
      map: function(cm, params, ctx) {
        var mapArgs = params.args;
        if (!mapArgs || mapArgs.length < 2) {
          if (cm) {
            showConfirm(cm, 'Invalid mapping: ' + params.input);
          }
          return;
        }
        exCommandDispatcher.map(mapArgs[0], mapArgs[1], ctx);
      },
      imap: function(cm, params) { this.map(cm, params, 'insert'); },
      nmap: function(cm, params) { this.map(cm, params, 'normal'); },
      vmap: function(cm, params) { this.map(cm, params, 'visual'); },
      unmap: function(cm, params, ctx) {
        var mapArgs = params.args;
        if (!mapArgs || mapArgs.length < 1 || !exCommandDispatcher.unmap(mapArgs[0], ctx)) {
          if (cm) {
            showConfirm(cm, 'No such mapping: ' + params.input);
          }
        }
      },
      move: function(cm, params) {
        commandDispatcher.processCommand(cm, cm.state.vim, {
            type: 'motion',
            motion: 'moveToLineOrEdgeOfDocument',
            motionArgs: { forward: false, explicitRepeat: true,
              linewise: true },
            repeatOverride: params.line+1});
      },
      set: function(cm, params) {
        var setArgs = params.args;
        // Options passed through to the setOption/getOption calls. May be passed in by the
        // local/global versions of the set command
        var setCfg = params.setCfg || {};
        if (!setArgs || setArgs.length < 1) {
          if (cm) {
            showConfirm(cm, 'Invalid mapping: ' + params.input);
          }
          return;
        }
        var expr = setArgs[0].split('=');
        var optionName = expr[0];
        var value = expr[1];
        var forceGet = false;

        if (optionName.charAt(optionName.length - 1) == '?') {
          // If post-fixed with ?, then the set is actually a get.
          if (value) { throw Error('Trailing characters: ' + params.argString); }
          optionName = optionName.substring(0, optionName.length - 1);
          forceGet = true;
        }
        if (value === undefined && optionName.substring(0, 2) == 'no') {
          // To set boolean options to false, the option name is prefixed with
          // 'no'.
          optionName = optionName.substring(2);
          value = false;
        }

        var optionIsBoolean = options[optionName] && options[optionName].type == 'boolean';
        if (optionIsBoolean && value == undefined) {
          // Calling set with a boolean option sets it to true.
          value = true;
        }
        // If no value is provided, then we assume this is a get.
        if (!optionIsBoolean && value === undefined || forceGet) {
          var oldValue = getOption(optionName, cm, setCfg);
          if (oldValue instanceof Error) {
            showConfirm(cm, oldValue.message);
          } else if (oldValue === true || oldValue === false) {
            showConfirm(cm, ' ' + (oldValue ? '' : 'no') + optionName);
          } else {
            showConfirm(cm, '  ' + optionName + '=' + oldValue);
          }
        } else {
          var setOptionReturn = setOption(optionName, value, cm, setCfg);
          if (setOptionReturn instanceof Error) {
            showConfirm(cm, setOptionReturn.message);
          }
        }
      },
      setlocal: function (cm, params) {
        // setCfg is passed through to setOption
        params.setCfg = {scope: 'local'};
        this.set(cm, params);
      },
      setglobal: function (cm, params) {
        // setCfg is passed through to setOption
        params.setCfg = {scope: 'global'};
        this.set(cm, params);
      },
      registers: function(cm, params) {
        var regArgs = params.args;
        var registers = vimGlobalState.registerController.registers;
        var regInfo = '----------Registers----------\n\n';
        if (!regArgs) {
          for (var registerName in registers) {
            var text = registers[registerName].toString();
            if (text.length) {
              regInfo += '"' + registerName + '    ' + text + '\n'
            }
          }
        } else {
          var registerName;
          regArgs = regArgs.join('');
          for (var i = 0; i < regArgs.length; i++) {
            registerName = regArgs.charAt(i);
            if (!vimGlobalState.registerController.isValidRegister(registerName)) {
              continue;
            }
            var register = registers[registerName] || new Register();
            regInfo += '"' + registerName + '    ' + register.toString() + '\n'
          }
        }
        showConfirm(cm, regInfo);
      },
      sort: function(cm, params) {
        var reverse, ignoreCase, unique, number, pattern;
        function parseArgs() {
          if (params.argString) {
            var args = new CodeMirror.StringStream(params.argString);
            if (args.eat('!')) { reverse = true; }
            if (args.eol()) { return; }
            if (!args.eatSpace()) { return 'Invalid arguments'; }
            var opts = args.match(/([dinuox]+)?\s*(\/.+\/)?\s*/);
            if (!opts && !args.eol()) { return 'Invalid arguments'; }
            if (opts[1]) {
              ignoreCase = opts[1].indexOf('i') != -1;
              unique = opts[1].indexOf('u') != -1;
              var decimal = opts[1].indexOf('d') != -1 || opts[1].indexOf('n') != -1 && 1;
              var hex = opts[1].indexOf('x') != -1 && 1;
              var octal = opts[1].indexOf('o') != -1 && 1;
              if (decimal + hex + octal > 1) { return 'Invalid arguments'; }
              number = decimal && 'decimal' || hex && 'hex' || octal && 'octal';
            }
            if (opts[2]) {
              pattern = new RegExp(opts[2].substr(1, opts[2].length - 2), ignoreCase ? 'i' : '');
            }
          }
        }
        var err = parseArgs();
        if (err) {
          showConfirm(cm, err + ': ' + params.argString);
          return;
        }
        var lineStart = params.line || cm.firstLine();
        var lineEnd = params.lineEnd || params.line || cm.lastLine();
        if (lineStart == lineEnd) { return; }
        var curStart = new Pos(lineStart, 0);
        var curEnd = new Pos(lineEnd, lineLength(cm, lineEnd));
        var text = cm.getRange(curStart, curEnd).split('\n');
        var numberRegex = pattern ? pattern :
           (number == 'decimal') ? /(-?)([\d]+)/ :
           (number == 'hex') ? /(-?)(?:0x)?([0-9a-f]+)/i :
           (number == 'octal') ? /([0-7]+)/ : null;
        var radix = (number == 'decimal') ? 10 : (number == 'hex') ? 16 : (number == 'octal') ? 8 : null;
        var numPart = [], textPart = [];
        if (number || pattern) {
          for (var i = 0; i < text.length; i++) {
            var matchPart = pattern ? text[i].match(pattern) : null;
            if (matchPart && matchPart[0] != '') {
              numPart.push(matchPart);
            } else if (!pattern && numberRegex.exec(text[i])) {
              numPart.push(text[i]);
            } else {
              textPart.push(text[i]);
            }
          }
        } else {
          textPart = text;
        }
        function compareFn(a, b) {
          if (reverse) { var tmp; tmp = a; a = b; b = tmp; }
          if (ignoreCase) { a = a.toLowerCase(); b = b.toLowerCase(); }
          var anum = number && numberRegex.exec(a);
          var bnum = number && numberRegex.exec(b);
          if (!anum) { return a < b ? -1 : 1; }
          anum = parseInt((anum[1] + anum[2]).toLowerCase(), radix);
          bnum = parseInt((bnum[1] + bnum[2]).toLowerCase(), radix);
          return anum - bnum;
        }
        function comparePatternFn(a, b) {
          if (reverse) { var tmp; tmp = a; a = b; b = tmp; }
          if (ignoreCase) { a[0] = a[0].toLowerCase(); b[0] = b[0].toLowerCase(); }
          return (a[0] < b[0]) ? -1 : 1;
        }
        numPart.sort(pattern ? comparePatternFn : compareFn);
        if (pattern) {
          for (var i = 0; i < numPart.length; i++) {
            numPart[i] = numPart[i].input;
          }
        } else if (!number) { textPart.sort(compareFn); }
        text = (!reverse) ? textPart.concat(numPart) : numPart.concat(textPart);
        if (unique) { // Remove duplicate lines
          var textOld = text;
          var lastLine;
          text = [];
          for (var i = 0; i < textOld.length; i++) {
            if (textOld[i] != lastLine) {
              text.push(textOld[i]);
            }
            lastLine = textOld[i];
          }
        }
        cm.replaceRange(text.join('\n'), curStart, curEnd);
      },
      vglobal: function(cm, params) {
        // global inspects params.commandName
        this.global(cm, params);
      },
      global: function(cm, params) {
        // a global command is of the form
        // :[range]g/pattern/[cmd]
        // argString holds the string /pattern/[cmd]
        var argString = params.argString;
        if (!argString) {
          showConfirm(cm, 'Regular Expression missing from global');
          return;
        }
        var inverted = params.commandName[0] === 'v';
        // range is specified here
        var lineStart = (params.line !== undefined) ? params.line : cm.firstLine();
        var lineEnd = params.lineEnd || params.line || cm.lastLine();
        // get the tokens from argString
        var tokens = splitBySlash(argString);
        var regexPart = argString, cmd;
        if (tokens.length) {
          regexPart = tokens[0];
          cmd = tokens.slice(1, tokens.length).join('/');
        }
        if (regexPart) {
          // If regex part is empty, then use the previous query. Otherwise
          // use the regex part as the new query.
          try {
           updateSearchQuery(cm, regexPart, true /** ignoreCase */,
             true /** smartCase */);
          } catch (e) {
           showConfirm(cm, 'Invalid regex: ' + regexPart);
           return;
          }
        }
        // now that we have the regexPart, search for regex matches in the
        // specified range of lines
        var query = getSearchState(cm).getQuery();
        var matchedLines = [];
        for (var i = lineStart; i <= lineEnd; i++) {
          var line = cm.getLineHandle(i);
          var matched = query.test(line.text);
          if (matched !== inverted) {
            matchedLines.push(cmd ? line : line.text);
          }
        }
        // if there is no [cmd], just display the list of matched lines
        if (!cmd) {
          showConfirm(cm, matchedLines.join('\n'));
          return;
        }
        var index = 0;
        var nextCommand = function() {
          if (index < matchedLines.length) {
            var line = matchedLines[index++];
            var lineNum = cm.getLineNumber(line);
            if (lineNum == null) {
              nextCommand();
              return;
            }
            var command = (lineNum + 1) + cmd;
            exCommandDispatcher.processCommand(cm, command, {
              callback: nextCommand
            });
          }
        };
        nextCommand();
      },
      substitute: function(cm, params) {
        if (!cm.getSearchCursor) {
          throw new Error('Search feature not available. Requires searchcursor.js or ' +
              'any other getSearchCursor implementation.');
        }
        var argString = params.argString;
        var tokens = argString ? splitBySeparator(argString, argString[0]) : [];
        var regexPart, replacePart = '', trailing, flagsPart, count;
        var confirm = false; // Whether to confirm each replace.
        var global = false; // True to replace all instances on a line, false to replace only 1.
        if (tokens.length) {
          regexPart = tokens[0];
          if (getOption('pcre') && regexPart !== '') {
              regexPart = new RegExp(regexPart).source; //normalize not escaped characters
          }
          replacePart = tokens[1];
          if (replacePart !== undefined) {
            if (getOption('pcre')) {
              replacePart = unescapeRegexReplace(replacePart.replace(/([^\\])&/g,"$1$$&"));
            } else {
              replacePart = translateRegexReplace(replacePart);
            }
            vimGlobalState.lastSubstituteReplacePart = replacePart;
          }
          trailing = tokens[2] ? tokens[2].split(' ') : [];
        } else {
          // either the argString is empty or its of the form ' hello/world'
          // actually splitBySlash returns a list of tokens
          // only if the string starts with a '/'
          if (argString && argString.length) {
            showConfirm(cm, 'Substitutions should be of the form ' +
                ':s/pattern/replace/');
            return;
          }
        }
        // After the 3rd slash, we can have flags followed by a space followed
        // by count.
        if (trailing) {
          flagsPart = trailing[0];
          count = parseInt(trailing[1]);
          if (flagsPart) {
            if (flagsPart.indexOf('c') != -1) {
              confirm = true;
            }
            if (flagsPart.indexOf('g') != -1) {
              global = true;
            }
            if (getOption('pcre')) {
               regexPart = regexPart + '/' + flagsPart;
            } else {
               regexPart = regexPart.replace(/\//g, "\\/") + '/' + flagsPart;
            }
          }
        }
        if (regexPart) {
          // If regex part is empty, then use the previous query. Otherwise use
          // the regex part as the new query.
          try {
            updateSearchQuery(cm, regexPart, true /** ignoreCase */,
              true /** smartCase */);
          } catch (e) {
            showConfirm(cm, 'Invalid regex: ' + regexPart);
            return;
          }
        }
        replacePart = replacePart || vimGlobalState.lastSubstituteReplacePart;
        if (replacePart === undefined) {
          showConfirm(cm, 'No previous substitute regular expression');
          return;
        }
        var state = getSearchState(cm);
        var query = state.getQuery();
        var lineStart = (params.line !== undefined) ? params.line : cm.getCursor().line;
        var lineEnd = params.lineEnd || lineStart;
        if (lineStart == cm.firstLine() && lineEnd == cm.lastLine()) {
          lineEnd = Infinity;
        }
        if (count) {
          lineStart = lineEnd;
          lineEnd = lineStart + count - 1;
        }
        var startPos = clipCursorToContent(cm, new Pos(lineStart, 0));
        var cursor = cm.getSearchCursor(query, startPos);
        doReplace(cm, confirm, global, lineStart, lineEnd, cursor, query, replacePart, params.callback);
      },
      redo: CodeMirror.commands.redo,
      undo: CodeMirror.commands.undo,
      write: function(cm) {
        if (CodeMirror.commands.save) {
          // If a save command is defined, call it.
          CodeMirror.commands.save(cm);
        } else if (cm.save) {
          // Saves to text area if no save command is defined and cm.save() is available.
          cm.save();
        }
      },
      nohlsearch: function(cm) {
        clearSearchHighlight(cm);
      },
      yank: function (cm) {
        var cur = copyCursor(cm.getCursor());
        var line = cur.line;
        var lineText = cm.getLine(line);
        vimGlobalState.registerController.pushText(
          '0', 'yank', lineText, true, true);
      },
      delmarks: function(cm, params) {
        if (!params.argString || !trim(params.argString)) {
          showConfirm(cm, 'Argument required');
          return;
        }

        var state = cm.state.vim;
        var stream = new CodeMirror.StringStream(trim(params.argString));
        while (!stream.eol()) {
          stream.eatSpace();

          // Record the streams position at the beginning of the loop for use
          // in error messages.
          var count = stream.pos;

          if (!stream.match(/[a-zA-Z]/, false)) {
            showConfirm(cm, 'Invalid argument: ' + params.argString.substring(count));
            return;
          }

          var sym = stream.next();
          // Check if this symbol is part of a range
          if (stream.match('-', true)) {
            // This symbol is part of a range.

            // The range must terminate at an alphabetic character.
            if (!stream.match(/[a-zA-Z]/, false)) {
              showConfirm(cm, 'Invalid argument: ' + params.argString.substring(count));
              return;
            }

            var startMark = sym;
            var finishMark = stream.next();
            // The range must terminate at an alphabetic character which
            // shares the same case as the start of the range.
            if (isLowerCase(startMark) && isLowerCase(finishMark) ||
                isUpperCase(startMark) && isUpperCase(finishMark)) {
              var start = startMark.charCodeAt(0);
              var finish = finishMark.charCodeAt(0);
              if (start >= finish) {
                showConfirm(cm, 'Invalid argument: ' + params.argString.substring(count));
                return;
              }

              // Because marks are always ASCII values, and we have
              // determined that they are the same case, we can use
              // their char codes to iterate through the defined range.
              for (var j = 0; j <= finish - start; j++) {
                var mark = String.fromCharCode(start + j);
                delete state.marks[mark];
              }
            } else {
              showConfirm(cm, 'Invalid argument: ' + startMark + '-');
              return;
            }
          } else {
            // This symbol is a valid mark, and is not part of a range.
            delete state.marks[sym];
          }
        }
      }
    };

    var exCommandDispatcher = new ExCommandDispatcher();

    /**
    * @param {CodeMirror} cm CodeMirror instance we are in.
    * @param {boolean} confirm Whether to confirm each replace.
    * @param {Cursor} lineStart Line to start replacing from.
    * @param {Cursor} lineEnd Line to stop replacing at.
    * @param {RegExp} query Query for performing matches with.
    * @param {string} replaceWith Text to replace matches with. May contain $1,
    *     $2, etc for replacing captured groups using JavaScript replace.
    * @param {function()} callback A callback for when the replace is done.
    */
    function doReplace(cm, confirm, global, lineStart, lineEnd, searchCursor, query,
        replaceWith, callback) {
      // Set up all the functions.
      cm.state.vim.exMode = true;
      var done = false;
      var lastPos, modifiedLineNumber, joined;
      function replaceAll() {
        cm.operation(function() {
          while (!done) {
            replace();
            next();
          }
          stop();
        });
      }
      function replace() {
        var text = cm.getRange(searchCursor.from(), searchCursor.to());
        var newText = text.replace(query, replaceWith);
        var unmodifiedLineNumber = searchCursor.to().line;
        searchCursor.replace(newText);
        modifiedLineNumber = searchCursor.to().line;
        lineEnd += modifiedLineNumber - unmodifiedLineNumber;
        joined = modifiedLineNumber < unmodifiedLineNumber;
      }
      function findNextValidMatch() {
        var lastMatchTo = lastPos && copyCursor(searchCursor.to());
        var match = searchCursor.findNext();
        if (match && !match[0] && lastMatchTo && cursorEqual(searchCursor.from(), lastMatchTo)) {
          match = searchCursor.findNext();
        }
        return match;
      }
      function next() {
        // The below only loops to skip over multiple occurrences on the same
        // line when 'global' is not true.
        while(findNextValidMatch() &&
              isInRange(searchCursor.from(), lineStart, lineEnd)) {
          if (!global && searchCursor.from().line == modifiedLineNumber && !joined) {
            continue;
          }
          cm.scrollIntoView(searchCursor.from(), 30);
          cm.setSelection(searchCursor.from(), searchCursor.to());
          lastPos = searchCursor.from();
          done = false;
          return;
        }
        done = true;
      }
      function stop(close) {
        if (close) { close(); }
        cm.focus();
        if (lastPos) {
          cm.setCursor(lastPos);
          var vim = cm.state.vim;
          vim.exMode = false;
          vim.lastHPos = vim.lastHSPos = lastPos.ch;
        }
        if (callback) { callback(); }
      }
      function onPromptKeyDown(e, _value, close) {
        // Swallow all keys.
        CodeMirror.e_stop(e);
        var keyName = CodeMirror.keyName(e);
        switch (keyName) {
          case 'Y':
            replace(); next(); break;
          case 'N':
            next(); break;
          case 'A':
            // replaceAll contains a call to close of its own. We don't want it
            // to fire too early or multiple times.
            var savedCallback = callback;
            callback = undefined;
            cm.operation(replaceAll);
            callback = savedCallback;
            break;
          case 'L':
            replace();
            // fall through and exit.
          case 'Q':
          case 'Esc':
          case 'Ctrl-C':
          case 'Ctrl-[':
            stop(close);
            break;
        }
        if (done) { stop(close); }
        return true;
      }

      // Actually do replace.
      next();
      if (done) {
        showConfirm(cm, 'No matches for ' + query.source);
        return;
      }
      if (!confirm) {
        replaceAll();
        if (callback) { callback(); }
        return;
      }
      showPrompt(cm, {
        prefix: dom('span', 'replace with ', dom('strong', replaceWith), ' (y/n/a/q/l)'),
        onKeyDown: onPromptKeyDown
      });
    }

    CodeMirror.keyMap.vim = {
      attach: attachVimMap,
      detach: detachVimMap,
      call: cmKey
    };

    function exitInsertMode(cm) {
      var vim = cm.state.vim;
      var macroModeState = vimGlobalState.macroModeState;
      var insertModeChangeRegister = vimGlobalState.registerController.getRegister('.');
      var isPlaying = macroModeState.isPlaying;
      var lastChange = macroModeState.lastInsertModeChanges;
      if (!isPlaying) {
        cm.off('change', onChange);
        CodeMirror.off(cm.getInputField(), 'keydown', onKeyEventTargetKeyDown);
      }
      if (!isPlaying && vim.insertModeRepeat > 1) {
        // Perform insert mode repeat for commands like 3,a and 3,o.
        repeatLastEdit(cm, vim, vim.insertModeRepeat - 1,
            true /** repeatForInsert */);
        vim.lastEditInputState.repeatOverride = vim.insertModeRepeat;
      }
      delete vim.insertModeRepeat;
      vim.insertMode = false;
      cm.setCursor(cm.getCursor().line, cm.getCursor().ch-1);
      cm.setOption('keyMap', 'vim');
      cm.setOption('disableInput', true);
      cm.toggleOverwrite(false); // exit replace mode if we were in it.
      // update the ". register before exiting insert mode
      insertModeChangeRegister.setText(lastChange.changes.join(''));
      CodeMirror.signal(cm, "vim-mode-change", {mode: "normal"});
      if (macroModeState.isRecording) {
        logInsertModeChange(macroModeState);
      }
    }

    function _mapCommand(command) {
      defaultKeymap.unshift(command);
    }

    function mapCommand(keys, type, name, args, extra) {
      var command = {keys: keys, type: type};
      command[type] = name;
      command[type + "Args"] = args;
      for (var key in extra)
        command[key] = extra[key];
      _mapCommand(command);
    }

    // The timeout in milliseconds for the two-character ESC keymap should be
    // adjusted according to your typing speed to prevent false positives.
    defineOption('insertModeEscKeysTimeout', 200, 'number');

    CodeMirror.keyMap['vim-insert'] = {
      // TODO: override navigation keys so that Esc will cancel automatic
      // indentation from o, O, i_<CR>
      fallthrough: ['default'],
      attach: attachVimMap,
      detach: detachVimMap,
      call: cmKey
    };

    CodeMirror.keyMap['vim-replace'] = {
      'Backspace': 'goCharLeft',
      fallthrough: ['vim-insert'],
      attach: attachVimMap,
      detach: detachVimMap,
      call: cmKey
    };

    function executeMacroRegister(cm, vim, macroModeState, registerName) {
      var register = vimGlobalState.registerController.getRegister(registerName);
      if (registerName == ':') {
        // Read-only register containing last Ex command.
        if (register.keyBuffer[0]) {
          exCommandDispatcher.processCommand(cm, register.keyBuffer[0]);
        }
        macroModeState.isPlaying = false;
        return;
      }
      var keyBuffer = register.keyBuffer;
      var imc = 0;
      macroModeState.isPlaying = true;
      macroModeState.replaySearchQueries = register.searchQueries.slice(0);
      for (var i = 0; i < keyBuffer.length; i++) {
        var text = keyBuffer[i];
        var match, key;
        while (text) {
          // Pull off one command key, which is either a single character
          // or a special sequence wrapped in '<' and '>', e.g. '<Space>'.
          match = (/<\w+-.+?>|<\w+>|./).exec(text);
          key = match[0];
          text = text.substring(match.index + key.length);
          vimApi.handleKey(cm, key, 'macro');
          if (vim.insertMode) {
            var changes = register.insertModeChanges[imc++].changes;
            vimGlobalState.macroModeState.lastInsertModeChanges.changes =
                changes;
            repeatInsertModeChanges(cm, changes, 1);
            exitInsertMode(cm);
          }
        }
      }
      macroModeState.isPlaying = false;
    }

    function logKey(macroModeState, key) {
      if (macroModeState.isPlaying) { return; }
      var registerName = macroModeState.latestRegister;
      var register = vimGlobalState.registerController.getRegister(registerName);
      if (register) {
        register.pushText(key);
      }
    }

    function logInsertModeChange(macroModeState) {
      if (macroModeState.isPlaying) { return; }
      var registerName = macroModeState.latestRegister;
      var register = vimGlobalState.registerController.getRegister(registerName);
      if (register && register.pushInsertModeChanges) {
        register.pushInsertModeChanges(macroModeState.lastInsertModeChanges);
      }
    }

    function logSearchQuery(macroModeState, query) {
      if (macroModeState.isPlaying) { return; }
      var registerName = macroModeState.latestRegister;
      var register = vimGlobalState.registerController.getRegister(registerName);
      if (register && register.pushSearchQuery) {
        register.pushSearchQuery(query);
      }
    }

    /**
     * Listens for changes made in insert mode.
     * Should only be active in insert mode.
     */
    function onChange(cm, changeObj) {
      var macroModeState = vimGlobalState.macroModeState;
      var lastChange = macroModeState.lastInsertModeChanges;
      if (!macroModeState.isPlaying) {
        while(changeObj) {
          lastChange.expectCursorActivityForChange = true;
          if (lastChange.ignoreCount > 1) {
            lastChange.ignoreCount--;
          } else if (changeObj.origin == '+input' || changeObj.origin == 'paste'
              || changeObj.origin === undefined /* only in testing */) {
            var selectionCount = cm.listSelections().length;
            if (selectionCount > 1)
              lastChange.ignoreCount = selectionCount;
            var text = changeObj.text.join('\n');
            if (lastChange.maybeReset) {
              lastChange.changes = [];
              lastChange.maybeReset = false;
            }
            if (text) {
              if (cm.state.overwrite && !/\n/.test(text)) {
                lastChange.changes.push([text]);
              } else {
                lastChange.changes.push(text);
              }
            }
          }
          // Change objects may be chained with next.
          changeObj = changeObj.next;
        }
      }
    }

    /**
    * Listens for any kind of cursor activity on CodeMirror.
    */
    function onCursorActivity(cm) {
      var vim = cm.state.vim;
      if (vim.insertMode) {
        // Tracking cursor activity in insert mode (for macro support).
        var macroModeState = vimGlobalState.macroModeState;
        if (macroModeState.isPlaying) { return; }
        var lastChange = macroModeState.lastInsertModeChanges;
        if (lastChange.expectCursorActivityForChange) {
          lastChange.expectCursorActivityForChange = false;
        } else {
          // Cursor moved outside the context of an edit. Reset the change.
          lastChange.maybeReset = true;
        }
      } else if (!cm.curOp.isVimOp) {
        handleExternalSelection(cm, vim);
      }
    }
    function handleExternalSelection(cm, vim) {
      var anchor = cm.getCursor('anchor');
      var head = cm.getCursor('head');
      // Enter or exit visual mode to match mouse selection.
      if (vim.visualMode && !cm.somethingSelected()) {
        exitVisualMode(cm, false);
      } else if (!vim.visualMode && !vim.insertMode && cm.somethingSelected()) {
        vim.visualMode = true;
        vim.visualLine = false;
        CodeMirror.signal(cm, "vim-mode-change", {mode: "visual"});
      }
      if (vim.visualMode) {
        // Bind CodeMirror selection model to vim selection model.
        // Mouse selections are considered visual characterwise.
        var headOffset = !cursorIsBefore(head, anchor) ? -1 : 0;
        var anchorOffset = cursorIsBefore(head, anchor) ? -1 : 0;
        head = offsetCursor(head, 0, headOffset);
        anchor = offsetCursor(anchor, 0, anchorOffset);
        vim.sel = {
          anchor: anchor,
          head: head
        };
        updateMark(cm, vim, '<', cursorMin(head, anchor));
        updateMark(cm, vim, '>', cursorMax(head, anchor));
      } else if (!vim.insertMode) {
        // Reset lastHPos if selection was modified by something outside of vim mode e.g. by mouse.
        vim.lastHPos = cm.getCursor().ch;
      }
    }

    /** Wrapper for special keys pressed in insert mode */
    function InsertModeKey(keyName) {
      this.keyName = keyName;
    }

    /**
    * Handles raw key down events from the text area.
    * - Should only be active in insert mode.
    * - For recording deletes in insert mode.
    */
    function onKeyEventTargetKeyDown(e) {
      var macroModeState = vimGlobalState.macroModeState;
      var lastChange = macroModeState.lastInsertModeChanges;
      var keyName = CodeMirror.keyName(e);
      if (!keyName) { return; }
      function onKeyFound() {
        if (lastChange.maybeReset) {
          lastChange.changes = [];
          lastChange.maybeReset = false;
        }
        lastChange.changes.push(new InsertModeKey(keyName));
        return true;
      }
      if (keyName.indexOf('Delete') != -1 || keyName.indexOf('Backspace') != -1) {
        CodeMirror.lookupKey(keyName, 'vim-insert', onKeyFound);
      }
    }

    /**
     * Repeats the last edit, which includes exactly 1 command and at most 1
     * insert. Operator and motion commands are read from lastEditInputState,
     * while action commands are read from lastEditActionCommand.
     *
     * If repeatForInsert is true, then the function was called by
     * exitInsertMode to repeat the insert mode changes the user just made. The
     * corresponding enterInsertMode call was made with a count.
     */
    function repeatLastEdit(cm, vim, repeat, repeatForInsert) {
      var macroModeState = vimGlobalState.macroModeState;
      macroModeState.isPlaying = true;
      var isAction = !!vim.lastEditActionCommand;
      var cachedInputState = vim.inputState;
      function repeatCommand() {
        if (isAction) {
          commandDispatcher.processAction(cm, vim, vim.lastEditActionCommand);
        } else {
          commandDispatcher.evalInput(cm, vim);
        }
      }
      function repeatInsert(repeat) {
        if (macroModeState.lastInsertModeChanges.changes.length > 0) {
          // For some reason, repeat cw in desktop VIM does not repeat
          // insert mode changes. Will conform to that behavior.
          repeat = !vim.lastEditActionCommand ? 1 : repeat;
          var changeObject = macroModeState.lastInsertModeChanges;
          repeatInsertModeChanges(cm, changeObject.changes, repeat);
        }
      }
      vim.inputState = vim.lastEditInputState;
      if (isAction && vim.lastEditActionCommand.interlaceInsertRepeat) {
        // o and O repeat have to be interlaced with insert repeats so that the
        // insertions appear on separate lines instead of the last line.
        for (var i = 0; i < repeat; i++) {
          repeatCommand();
          repeatInsert(1);
        }
      } else {
        if (!repeatForInsert) {
          // Hack to get the cursor to end up at the right place. If I is
          // repeated in insert mode repeat, cursor will be 1 insert
          // change set left of where it should be.
          repeatCommand();
        }
        repeatInsert(repeat);
      }
      vim.inputState = cachedInputState;
      if (vim.insertMode && !repeatForInsert) {
        // Don't exit insert mode twice. If repeatForInsert is set, then we
        // were called by an exitInsertMode call lower on the stack.
        exitInsertMode(cm);
      }
      macroModeState.isPlaying = false;
    }

    function repeatInsertModeChanges(cm, changes, repeat) {
      function keyHandler(binding) {
        if (typeof binding == 'string') {
          CodeMirror.commands[binding](cm);
        } else {
          binding(cm);
        }
        return true;
      }
      var head = cm.getCursor('head');
      var visualBlock = vimGlobalState.macroModeState.lastInsertModeChanges.visualBlock;
      if (visualBlock) {
        // Set up block selection again for repeating the changes.
        selectForInsert(cm, head, visualBlock + 1);
        repeat = cm.listSelections().length;
        cm.setCursor(head);
      }
      for (var i = 0; i < repeat; i++) {
        if (visualBlock) {
          cm.setCursor(offsetCursor(head, i, 0));
        }
        for (var j = 0; j < changes.length; j++) {
          var change = changes[j];
          if (change instanceof InsertModeKey) {
            CodeMirror.lookupKey(change.keyName, 'vim-insert', keyHandler);
          } else if (typeof change == "string") {
            cm.replaceSelection(change);
          } else {
            var start = cm.getCursor();
            var end = offsetCursor(start, 0, change[0].length);
            cm.replaceRange(change[0], start, end);
            cm.setCursor(end);
          }
        }
      }
      if (visualBlock) {
        cm.setCursor(offsetCursor(head, 0, 1));
      }
    }

    resetVimGlobalState();
    return vimApi;
  };
  // Initialize Vim and make it available as an API.
  CodeMirror.Vim = Vim();
});<|MERGE_RESOLUTION|>--- conflicted
+++ resolved
@@ -44,7 +44,6 @@
 })(function(CodeMirror) {
   'use strict';
 
-<<<<<<< HEAD
   // from https://hackernoon.com/copying-text-to-clipboard-with-javascript-df4d4988697f
   function copyToClipboard (str) {
     var el = document.createElement('textarea');  // Create a <textarea> element
@@ -65,7 +64,7 @@
       document.getSelection().addRange(selected);   // Restore the original selection
     }
   };
-=======
+
   var Pos = CodeMirror.Pos;
 
   function transformCursor(cm, range) {
@@ -86,7 +85,6 @@
 
     return range.head;
   }
->>>>>>> 7f702332
 
   var defaultKeymap = [
     // Key to key mapping. This goes first to make it possible to override
