--- conflicted
+++ resolved
@@ -4205,7 +4205,6 @@
           // Calling set with a boolean option sets it to true.
           value = true;
         }
-<<<<<<< HEAD
         // 'ft' is an alias for 'filetype'.
         if (optionName == 'ft') {
           optionName = 'filetype';
@@ -4220,20 +4219,14 @@
               oldValue = '';
             }
           } else {
-            oldValue = getOption(optionName);
-          }
-=======
-        if (!optionIsBoolean && !value || forceGet) {
-          var oldValue = getOption(optionName, cm, setCfg);
-          // If no value is provided, then we assume this is a get.
->>>>>>> 9e4e9460
+            oldValue = getOption(optionName, cm, setCfg);
+          }
           if (oldValue === true || oldValue === false) {
             showConfirm(cm, ' ' + (oldValue ? '' : 'no') + optionName);
           } else {
             showConfirm(cm, '  ' + optionName + '=' + oldValue);
           }
         } else {
-<<<<<<< HEAD
           if (optionName == 'filetype') {
             // The 'filetype' option proxies to the CodeMirror 'mode' option.
             if (value == '') {
@@ -4241,11 +4234,8 @@
             }
             cm.setOption('mode', value);
           } else {
-            setOption(optionName, value);
-          }
-=======
-          setOption(optionName, value, cm, setCfg);
->>>>>>> 9e4e9460
+            setOption(optionName, value, cm, setCfg);
+          }
         }
       },
       setlocal: function (cm, params) {
