--- conflicted
+++ resolved
@@ -1260,13 +1260,7 @@
         var forward = motionArgs.forward === lastSearch.forward;
         var increment = (lastSearch.increment ? 1 : 0) * (forward ? -1 : 1);
         cm.moveH(-increment, 'char');
-<<<<<<< HEAD
-        var curEnd = moveToCharacter(cm, repeat,
-          forward,
-          lastSearch.selectedCharacter);
-=======
         var curEnd = moveToCharacter(cm, repeat, forward, lastSearch.selectedCharacter);
->>>>>>> 6e44713c
         if (!curEnd) {
           cm.moveH(increment, 'char')
           return cm.getCursor();
