--- conflicted
+++ resolved
@@ -3770,10 +3770,24 @@
     helpers.doEx('set notestopt=b');
     fail();
   } catch (expected) {};
-<<<<<<< HEAD
-  // Test setOption
-  helpers.doEx('set testcboption=c')
-  eq('c', CodeMirror.Vim.getOption('testcboption'));
+  // Test setOption (Identical to the string tests, but via callback instead)
+  helpers.doEx('set testopt=c')
+  eq('c', CodeMirror.Vim.getOption('testopt', cm)); //local || global
+  eq('c', CodeMirror.Vim.getOption('testopt', cm, {scope: 'local'})); // local
+  eq('c', CodeMirror.Vim.getOption('testopt', cm, {scope: 'global'})); // global
+  eq('c', CodeMirror.Vim.getOption('testopt')); // global
+  // Test setOption global
+  helpers.doEx('setg testopt=d')
+  eq('c', CodeMirror.Vim.getOption('testopt', cm));
+  eq('c', CodeMirror.Vim.getOption('testopt', cm, {scope: 'local'}));
+  eq('d', CodeMirror.Vim.getOption('testopt', cm, {scope: 'global'}));
+  eq('d', CodeMirror.Vim.getOption('testopt'));
+  // Test setOption local
+  helpers.doEx('setl testopt=e')
+  eq('e', CodeMirror.Vim.getOption('testopt', cm));
+  eq('e', CodeMirror.Vim.getOption('testopt', cm, {scope: 'local'}));
+  eq('d', CodeMirror.Vim.getOption('testopt', cm, {scope: 'global'}));
+  eq('d', CodeMirror.Vim.getOption('testopt'));
 })
 testVim('ex_set_filetype', function(cm, vim, helpers) {
   CodeMirror.defineMode('test_mode', function() {
@@ -3803,26 +3817,6 @@
   // Test mode is set to null.
   helpers.doEx('set filetype=');
   eq('null', cm.getMode().name);
-=======
-  // Test setOption (Identical to the string tests, but via callback instead)
-  helpers.doEx('set testopt=c')
-  eq('c', CodeMirror.Vim.getOption('testopt', cm)); //local || global
-  eq('c', CodeMirror.Vim.getOption('testopt', cm, {scope: 'local'})); // local
-  eq('c', CodeMirror.Vim.getOption('testopt', cm, {scope: 'global'})); // global
-  eq('c', CodeMirror.Vim.getOption('testopt')); // global
-  // Test setOption global
-  helpers.doEx('setg testopt=d')
-  eq('c', CodeMirror.Vim.getOption('testopt', cm));
-  eq('c', CodeMirror.Vim.getOption('testopt', cm, {scope: 'local'}));
-  eq('d', CodeMirror.Vim.getOption('testopt', cm, {scope: 'global'}));
-  eq('d', CodeMirror.Vim.getOption('testopt'));
-  // Test setOption local
-  helpers.doEx('setl testopt=e')
-  eq('e', CodeMirror.Vim.getOption('testopt', cm));
-  eq('e', CodeMirror.Vim.getOption('testopt', cm, {scope: 'local'}));
-  eq('d', CodeMirror.Vim.getOption('testopt', cm, {scope: 'global'}));
-  eq('d', CodeMirror.Vim.getOption('testopt'));
->>>>>>> 9e4e9460
 });
 // TODO: Reset key maps after each test.
 testVim('ex_map_key2key', function(cm, vim, helpers) {
