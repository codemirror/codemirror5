--- conflicted
+++ resolved
@@ -3720,7 +3720,29 @@
   helpers.doEx('set testoption=c')
   eq('c', CodeMirror.Vim.getOption('testoption'));
 });
-<<<<<<< HEAD
+testVim('ex_set_callback', function(cm, vim, helpers) {
+  var storedVal = 'a';
+
+  function cb(val) {
+    if (val === undefined) {
+      return storedVal;
+    } else {
+      storedVal = val;
+    }
+  }
+
+  CodeMirror.Vim.defineOption('testcboption', undefined, 'string', cb);
+  // Test default value is set.
+  eq('a', CodeMirror.Vim.getOption('testcboption'));
+  try {
+    // Test fail to set 'notestcboption'
+    helpers.doEx('set notestcboption=b');
+    fail();
+  } catch (expected) {};
+  // Test setOption
+  helpers.doEx('set testcboption=c')
+  eq('c', CodeMirror.Vim.getOption('testcboption'));
+})
 testVim('ex_set_filetype', function(cm, vim, helpers) {
   CodeMirror.defineMode('test_mode', function() {
     return {token: function(stream) {
@@ -3750,31 +3772,6 @@
   helpers.doEx('set filetype=');
   eq('null', cm.getMode().name);
 });
-=======
-testVim('ex_set_callback', function(cm, vim, helpers) {
-  var storedVal = 'a';
-
-  function cb(val) {
-    if (val === undefined) {
-      return storedVal;
-    } else {
-      storedVal = val;
-    }
-  }
-
-  CodeMirror.Vim.defineOption('testcboption', undefined, 'string', cb);
-  // Test default value is set.
-  eq('a', CodeMirror.Vim.getOption('testcboption'));
-  try {
-    // Test fail to set 'notestcboption'
-    helpers.doEx('set notestcboption=b');
-    fail();
-  } catch (expected) {};
-  // Test setOption
-  helpers.doEx('set testcboption=c')
-  eq('c', CodeMirror.Vim.getOption('testcboption'));
-})
->>>>>>> ddbf33f3
 // TODO: Reset key maps after each test.
 testVim('ex_map_key2key', function(cm, vim, helpers) {
   helpers.doEx('map a x');
