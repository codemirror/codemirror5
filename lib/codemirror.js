--- conflicted
+++ resolved
@@ -96,18 +96,10 @@
     var input = d.input = elt("textarea", null, null, "position: absolute; padding: 0; width: 1px; height: 1em; outline: none; font-size: 4px;");
     if (webkit) input.style.width = "1000px";
     else input.setAttribute("wrap", "off");
-<<<<<<< HEAD
-
-    // if border: 0; -- iOS fails to open keyboard
-    if (ios) input.style.border = "1px solid black";
-
-    input.setAttribute("autocorrect", "off"); input.setAttribute("autocapitalize", "off");
-=======
     // if border: 0; -- iOS fails to open keyboard (issue #1287)
     if (ios) input.style.border = "1px solid black";
     input.setAttribute("autocorrect", "off"); input.setAttribute("autocapitalize", "off"); input.setAttribute("spellcheck", "false");
 
->>>>>>> d6494885
     // Wraps and hides input textarea
     d.inputDiv = elt("div", [input], null, "overflow: hidden; position: relative; width: 3px; height: 0px;");
     // The actual fake scrollbars.
@@ -1480,15 +1472,9 @@
       to = Pos(to.line, Math.min(getLine(doc, to.line).text.length, to.ch + (text.length - same)));
 
     var updateInput = cm.curOp.updateInput;
-<<<<<<< HEAD
-    makeChange(cm.doc, {from: from, to: to, text: splitLines(text.slice(same)),
-                        origin: cm.state.pasteIncoming ? "paste" : "+input"}, "end");
-
-=======
     var changeEvent = {from: from, to: to, text: splitLines(text.slice(same)),
                        origin: cm.state.pasteIncoming ? "paste" : "+input"};
     makeChange(cm.doc, changeEvent, "end");
->>>>>>> d6494885
     cm.curOp.updateInput = updateInput;
     signalLater(cm, "inputRead", cm, changeEvent);
 
@@ -1887,12 +1873,8 @@
   }
 
   function onDragStart(cm, e) {
-<<<<<<< HEAD
-    if (eventInWidget(cm.display, e)) return;
-=======
     if (ie && (!cm.state.draggingText || +new Date - lastDrop < 100)) { e_stop(e); return; }
     if (signalDOMEvent(cm, e) || eventInWidget(cm.display, e)) return;
->>>>>>> d6494885
 
     var txt = cm.getSelection();
     e.dataTransfer.setData("Text", txt);
@@ -2190,12 +2172,8 @@
       slowPoll(cm);
 
       // Try to detect the user choosing select-all
-<<<<<<< HEAD
-      if (display.input.selectionStart != null && (!ie || ie_lt9)) {
-=======
       if (display.input.selectionStart != null) {
         if (!ie || ie_lt9) prepareSelectAllHack();
->>>>>>> d6494885
         clearTimeout(detectingSelectAll);
         var i = 0, poll = function(){
           if (display.prevInput == " " && display.input.selectionStart == 0)
@@ -4698,11 +4676,7 @@
     if (!(this instanceof Doc)) return new Doc(text, mode, firstLine);
     if (firstLine == null) firstLine = 0;
 
-<<<<<<< HEAD
-    BranchChunk.call(this, [new LeafChunk([makeLine("", null)])]);
-=======
     BranchChunk.call(this, [new LeafChunk([new Line("", null)])]);
->>>>>>> d6494885
     this.first = firstLine;
     this.scrollTop = this.scrollLeft = 0;
     this.cantEdit = false;
@@ -4825,10 +4799,6 @@
     isClean: function (gen) {
       return this.history.generation == (gen || this.cleanGeneration);
     },
-<<<<<<< HEAD
-    isClean: function () {return this.history.dirtyCounter == 0;},
-=======
->>>>>>> d6494885
 
     getHistory: function() {
       return {done: copyHistoryArray(this.history.done),
@@ -5129,15 +5099,6 @@
       hist.generation = ++hist.maxGeneration;
       while (hist.done.length > hist.undoDepth)
         hist.done.shift();
-<<<<<<< HEAD
-      if (hist.dirtyCounter < 0)
-        // The user has made a change after undoing past the last clean state.
-        // We can never get back to a clean state now until markClean() is called.
-        hist.dirtyCounter = NaN;
-      else
-        hist.dirtyCounter++;
-=======
->>>>>>> d6494885
     }
     hist.lastTime = time;
     hist.lastOp = opId;
