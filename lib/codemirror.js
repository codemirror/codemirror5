// This is CodeMirror (http://codemirror.net), a code editor
// implemented in JavaScript on top of the browser's DOM.
//
// You can find some technical background for some of the code below
// at http://marijnhaverbeke.nl/blog/#cm-internals .

(function(mod) {
  if (typeof exports == "object" && typeof module == "object") // CommonJS
    module.exports = mod();
  else if (typeof define == "function" && define.amd) // AMD
    return define([], mod);
  else // Plain browser env
    this.CodeMirror = mod();
})(function() {
  "use strict";

  // BROWSER SNIFFING

  // Kludges for bugs and behavior differences that can't be feature
  // detected are enabled based on userAgent etc sniffing.

  var gecko = /gecko\/\d/i.test(navigator.userAgent);
  // ie_uptoN means Internet Explorer version N or lower
  var ie_upto10 = /MSIE \d/.test(navigator.userAgent);
  var ie_upto7 = ie_upto10 && (document.documentMode == null || document.documentMode < 8);
  var ie_upto8 = ie_upto10 && (document.documentMode == null || document.documentMode < 9);
  var ie_11up = /Trident\/([7-9]|\d{2,})\./.test(navigator.userAgent);
  var ie = ie_upto10 || ie_11up;
  var webkit = /WebKit\//.test(navigator.userAgent);
  var qtwebkit = webkit && /Qt\/\d+\.\d+/.test(navigator.userAgent);
  var chrome = /Chrome\//.test(navigator.userAgent);
  var presto = /Opera\//.test(navigator.userAgent);
  var safari = /Apple Computer/.test(navigator.vendor);
  var khtml = /KHTML\//.test(navigator.userAgent);
  var mac_geLion = /Mac OS X 1\d\D([7-9]|\d\d)\D/.test(navigator.userAgent);
  var mac_geMountainLion = /Mac OS X 1\d\D([8-9]|\d\d)\D/.test(navigator.userAgent);
  var phantom = /PhantomJS/.test(navigator.userAgent);

  var ios = /AppleWebKit/.test(navigator.userAgent) && /Mobile\/\w+/.test(navigator.userAgent);
  // This is woefully incomplete. Suggestions for alternative methods welcome.
  var mobile = ios || /Android|webOS|BlackBerry|Opera Mini|Opera Mobi|IEMobile/i.test(navigator.userAgent);
  var mac = ios || /Mac/.test(navigator.platform);
  var windows = /win/i.test(navigator.platform);

  var presto_version = presto && navigator.userAgent.match(/Version\/(\d*\.\d*)/);
  if (presto_version) presto_version = Number(presto_version[1]);
  if (presto_version && presto_version >= 15) { presto = false; webkit = true; }
  // Some browsers use the wrong event properties to signal cmd/ctrl on OS X
  var flipCtrlCmd = mac && (qtwebkit || presto && (presto_version == null || presto_version < 12.11));
  var captureRightClick = gecko || (ie && !ie_upto8);

  // Optimize some code when these features are not used.
  var sawReadOnlySpans = false, sawCollapsedSpans = false;

  // EDITOR CONSTRUCTOR

  // A CodeMirror instance represents an editor. This is the object
  // that user code is usually dealing with.

  function CodeMirror(place, options) {
    if (!(this instanceof CodeMirror)) return new CodeMirror(place, options);

    this.options = options = options || {};
    // Determine effective options based on given values and defaults.
    for (var opt in defaults) if (!options.hasOwnProperty(opt))
      options[opt] = defaults[opt];
    setGuttersForLineNumbers(options);

    var docStart = typeof options.value == "string" ? 0 : options.value.first;
    var display = this.display = new Display(place, docStart);
    display.wrapper.CodeMirror = this;
    updateGutters(this);
    themeChanged(this);
    if (options.lineWrapping)
      this.display.wrapper.className += " CodeMirror-wrap";
    if (options.autofocus && !mobile) focusInput(this);

    this.state = {
      keyMaps: [],  // stores maps added by addKeyMap
      overlays: [], // highlighting overlays, as added by addOverlay
      modeGen: 0,   // bumped when mode/overlay changes, used to invalidate highlighting info
      overwrite: false, focused: false,
      suppressEdits: false, // used to disable editing during key handlers when in readOnly mode
      pasteIncoming: false, cutIncoming: false, // help recognize paste/cut edits in readInput
      draggingText: false,
      highlight: new Delayed() // stores highlight worker timeout
    };

    var doc = options.value;
    if (typeof doc == "string") doc = new Doc(doc, options.mode);

    // Override magic textarea content restore that IE sometimes does
    // on our hidden textarea on reload
    if (ie_upto10) setTimeout(bind(resetInput, this, true), 20);

    registerEventHandlers(this);

    var cm = this;
    runInOp(this, function() {
      cm.curOp.forceUpdate = true;
      attachDoc(cm, doc);

      if ((options.autofocus && !mobile) || activeElt() == display.input)
        setTimeout(bind(onFocus, cm), 20);
      else
        onBlur(cm);

      for (var opt in optionHandlers) if (optionHandlers.hasOwnProperty(opt))
        optionHandlers[opt](cm, options[opt], Init);
      for (var i = 0; i < initHooks.length; ++i) initHooks[i](cm);
    });
  }

  // DISPLAY CONSTRUCTOR

  // The display handles the DOM integration, both for input reading
  // and content drawing. It holds references to DOM nodes and
  // display-related state.

  function Display(place, docStart) {
    var d = this;

<<<<<<< HEAD
    // The semihidden textarea that is focused when the editor is
    // focused, and receives input.
    var input = d.input = elt("textarea", null, null, "position: absolute; padding: 0; width: 1px; height: 1em; outline: none; font-size: 4px;");
    // The textarea is kept positioned near the cursor to prevent the
    // fact that it'll be scrolled into view on input from scrolling
    // our fake cursor out of view. On webkit, when wrap=off, paste is
    // very slow. So make the area wide instead.
=======
    var input = d.input = elt("textarea", null, null, "position: absolute; padding: 0; width: 1px; height: 1em; outline: none");
>>>>>>> b19b03ab
    if (webkit) input.style.width = "1000px";
    else input.setAttribute("wrap", "off");
    // If border: 0; -- iOS fails to open keyboard (issue #1287)
    if (ios) input.style.border = "1px solid black";
    input.setAttribute("autocorrect", "off"); input.setAttribute("autocapitalize", "off"); input.setAttribute("spellcheck", "false");

    // Wraps and hides input textarea
    d.inputDiv = elt("div", [input], null, "overflow: hidden; position: relative; width: 3px; height: 0px;");
    // The fake scrollbar elements.
    d.scrollbarH = elt("div", [elt("div", null, null, "height: 1px")], "CodeMirror-hscrollbar");
    d.scrollbarV = elt("div", [elt("div", null, null, "width: 1px")], "CodeMirror-vscrollbar");
    // Covers bottom-right square when both scrollbars are present.
    d.scrollbarFiller = elt("div", null, "CodeMirror-scrollbar-filler");
    // Covers bottom of gutter when coverGutterNextToScrollbar is on
    // and h scrollbar is present.
    d.gutterFiller = elt("div", null, "CodeMirror-gutter-filler");
    // Will contain the actual code, positioned to cover the viewport.
    d.lineDiv = elt("div", null, "CodeMirror-code");
    // Elements are added to these to represent selection and cursors.
    d.selectionDiv = elt("div", null, null, "z-index: 1");
    d.cursorDiv = elt("div", null, "CodeMirror-cursors");
    // A visibility: hidden element used to find the size of things.
    d.measure = elt("div", null, "CodeMirror-measure");
    // When lines outside of the viewport are measured, they are drawn in this.
    d.lineMeasure = elt("div", null, "CodeMirror-measure");
    // Wraps everything that needs to exist inside the vertically-padded coordinate system
    d.lineSpace = elt("div", [d.measure, d.lineMeasure, d.selectionDiv, d.lineDiv, d.cursorDiv],
                      null, "position: relative; outline: none");
    // Moved around its parent to cover visible view.
    d.mover = elt("div", [elt("div", [d.lineSpace], "CodeMirror-lines")], null, "position: relative");
    // Set to the height of the document, allowing scrolling.
    d.sizer = elt("div", [d.mover], "CodeMirror-sizer");
    // Behavior of elts with overflow: auto and padding is
    // inconsistent across browsers. This is used to ensure the
    // scrollable area is big enough.
    d.heightForcer = elt("div", null, null, "position: absolute; height: " + scrollerCutOff + "px; width: 1px;");
    // Will contain the gutters, if any.
    d.gutters = elt("div", null, "CodeMirror-gutters");
    d.lineGutter = null;
    // Actual scrollable element.
    d.scroller = elt("div", [d.sizer, d.heightForcer, d.gutters], "CodeMirror-scroll");
    d.scroller.setAttribute("tabIndex", "-1");
    // The element in which the editor lives.
    d.wrapper = elt("div", [d.inputDiv, d.scrollbarH, d.scrollbarV,
                            d.scrollbarFiller, d.gutterFiller, d.scroller], "CodeMirror");

    // Work around IE7 z-index bug (not perfect, hence IE7 not really being supported)
    if (ie_upto7) { d.gutters.style.zIndex = -1; d.scroller.style.paddingRight = 0; }
    // Needed to hide big blue blinking cursor on Mobile Safari
    if (ios) input.style.width = "0px";
    if (!webkit) d.scroller.draggable = true;
    // Needed to handle Tab key in KHTML
    if (khtml) { d.inputDiv.style.height = "1px"; d.inputDiv.style.position = "absolute"; }
    // Need to set a minimum width to see the scrollbar on IE7 (but must not set it on IE8).
    if (ie_upto7) d.scrollbarH.style.minHeight = d.scrollbarV.style.minWidth = "18px";

    if (place.appendChild) place.appendChild(d.wrapper);
    else place(d.wrapper);

    // Current rendered range (may be bigger than the view window).
    d.viewFrom = d.viewTo = docStart;
    // Information about the rendered lines.
    d.view = [];
    // Holds info about a single rendered line when it was rendered
    // for measurement, while not in view.
    d.externalMeasured = null;
    // Empty space (in pixels) above the view
    d.viewOffset = 0;
    d.lastSizeC = 0;
    d.updateLineNumbers = null;

    // Used to only resize the line number gutter when necessary (when
    // the amount of lines crosses a boundary that makes its width change)
    d.lineNumWidth = d.lineNumInnerWidth = d.lineNumChars = null;
    // See readInput and resetInput
    d.prevInput = "";
    // Set to true when a non-horizontal-scrolling line widget is
    // added. As an optimization, line widget aligning is skipped when
    // this is false.
    d.alignWidgets = false;
    // Flag that indicates whether we expect input to appear real soon
    // now (after some event like 'keypress' or 'input') and are
    // polling intensively.
    d.pollingFast = false;
    // Self-resetting timeout for the poller
    d.poll = new Delayed();

    d.cachedCharWidth = d.cachedTextHeight = null;

    // Tracks when resetInput has punted to just putting a short
    // string into the textarea instead of the full selection.
    d.inaccurateSelection = false;

    // Tracks the maximum line length so that the horizontal scrollbar
    // can be kept static when scrolling.
    d.maxLine = null;
    d.maxLineLength = 0;
    d.maxLineChanged = false;

    // Used for measuring wheel scrolling granularity
    d.wheelDX = d.wheelDY = d.wheelStartX = d.wheelStartY = null;

    // True when shift is held down.
    d.shift = false;
  }

  // STATE UPDATES

  // Used to get the editor into a consistent state again when options change.

  function loadMode(cm) {
    cm.doc.mode = CodeMirror.getMode(cm.options, cm.doc.modeOption);
    resetModeState(cm);
  }

  function resetModeState(cm) {
    cm.doc.iter(function(line) {
      if (line.stateAfter) line.stateAfter = null;
      if (line.styles) line.styles = null;
    });
    cm.doc.frontier = cm.doc.first;
    startWorker(cm, 100);
    cm.state.modeGen++;
    if (cm.curOp) regChange(cm);
  }

  function wrappingChanged(cm) {
    if (cm.options.lineWrapping) {
      cm.display.wrapper.className += " CodeMirror-wrap";
      cm.display.sizer.style.minWidth = "";
    } else {
      cm.display.wrapper.className = cm.display.wrapper.className.replace(" CodeMirror-wrap", "");
      computeMaxLength(cm);
    }
    estimateLineHeights(cm);
    regChange(cm);
    clearCaches(cm);
    setTimeout(function(){updateScrollbars(cm);}, 100);
  }

  // Returns a function that estimates the height of a line, to use as
  // first approximation until the line becomes visible (and is thus
  // properly measurable).
  function estimateHeight(cm) {
    var th = textHeight(cm.display), wrapping = cm.options.lineWrapping;
    var perLine = wrapping && Math.max(5, cm.display.scroller.clientWidth / charWidth(cm.display) - 3);
    return function(line) {
      if (lineIsHidden(cm.doc, line))
        return 0;
      else if (wrapping)
        return (Math.ceil(line.text.length / perLine) || 1) * th;
      else
        return th;
    };
  }

  function estimateLineHeights(cm) {
    var doc = cm.doc, est = estimateHeight(cm);
    doc.iter(function(line) {
      var estHeight = est(line);
      if (estHeight != line.height) updateLineHeight(line, estHeight);
    });
  }

  function keyMapChanged(cm) {
    var map = keyMap[cm.options.keyMap], style = map.style;
    cm.display.wrapper.className = cm.display.wrapper.className.replace(/\s*cm-keymap-\S+/g, "") +
      (style ? " cm-keymap-" + style : "");
  }

  function themeChanged(cm) {
    cm.display.wrapper.className = cm.display.wrapper.className.replace(/\s*cm-s-\S+/g, "") +
      cm.options.theme.replace(/(^|\s)\s*/g, " cm-s-");
    clearCaches(cm);
  }

  function guttersChanged(cm) {
    updateGutters(cm);
    regChange(cm);
    setTimeout(function(){alignHorizontally(cm);}, 20);
  }

  // Rebuild the gutter elements, ensure the margin to the left of the
  // code matches their width.
  function updateGutters(cm) {
    var gutters = cm.display.gutters, specs = cm.options.gutters;
    removeChildren(gutters);
    for (var i = 0; i < specs.length; ++i) {
      var gutterClass = specs[i];
      var gElt = gutters.appendChild(elt("div", null, "CodeMirror-gutter " + gutterClass));
      if (gutterClass == "CodeMirror-linenumbers") {
        cm.display.lineGutter = gElt;
        gElt.style.width = (cm.display.lineNumWidth || 1) + "px";
      }
    }
    gutters.style.display = i ? "" : "none";
    var width = gutters.offsetWidth;
    cm.display.sizer.style.marginLeft = width + "px";
    if (i) cm.display.scrollbarH.style.left = cm.options.fixedGutter ? width + "px" : 0;
  }

  // Compute the character length of a line, taking into account
  // collapsed ranges (see markText) that might hide parts, and join
  // other lines onto it.
  function lineLength(line) {
    if (line.height == 0) return 0;
    var len = line.text.length, merged, cur = line;
    while (merged = collapsedSpanAtStart(cur)) {
      var found = merged.find(0, true);
      cur = found.from.line;
      len += found.from.ch - found.to.ch;
    }
    cur = line;
    while (merged = collapsedSpanAtEnd(cur)) {
      var found = merged.find(0, true);
      len -= cur.text.length - found.from.ch;
      cur = found.to.line;
      len += cur.text.length - found.to.ch;
    }
    return len;
  }

  // Find the longest line in the document.
  function computeMaxLength(cm) {
    var d = cm.display, doc = cm.doc;
    d.maxLine = getLine(doc, doc.first);
    d.maxLineLength = lineLength(d.maxLine);
    d.maxLineChanged = true;
    doc.iter(function(line) {
      var len = lineLength(line);
      if (len > d.maxLineLength) {
        d.maxLineLength = len;
        d.maxLine = line;
      }
    });
  }

  // Make sure the gutters options contains the element
  // "CodeMirror-linenumbers" when the lineNumbers option is true.
  function setGuttersForLineNumbers(options) {
    var found = indexOf(options.gutters, "CodeMirror-linenumbers");
    if (found == -1 && options.lineNumbers) {
      options.gutters = options.gutters.concat(["CodeMirror-linenumbers"]);
    } else if (found > -1 && !options.lineNumbers) {
      options.gutters = options.gutters.slice(0);
      options.gutters.splice(found, 1);
    }
  }

  // SCROLLBARS

  // Prepare DOM reads needed to update the scrollbars. Done in one
  // shot to minimize update/measure roundtrips.
  function measureForScrollbars(cm) {
    var scroll = cm.display.scroller;
    return {
      scrollHeight: scroll.scrollHeight, clientHeight: scroll.clientHeight,
      barHeight: cm.display.scrollbarV.clientHeight,
      scrollWidth: scroll.scrollWidth, clientWidth: scroll.clientWidth,
      barWidth: cm.display.scrollbarH.clientWidth,
      paddingVert: paddingVert(cm.display)
    };
  }

  // Re-synchronize the fake scrollbars with the actual size of the
  // content.
  function updateScrollbars(cm, measure) {
    if (!measure) measure = measureForScrollbars(cm);
    var d = cm.display, docHeight = cm.doc.height;
    var totalHeight = docHeight + measure.paddingVert;
    d.sizer.style.minHeight = d.heightForcer.style.top = totalHeight + "px";
    d.gutters.style.height = Math.max(totalHeight, measure.clientHeight - scrollerCutOff) + "px";
    var scrollHeight = Math.max(totalHeight, measure.scrollHeight);
    var needsH = measure.scrollWidth > measure.clientWidth;
    var needsV = scrollHeight > measure.clientHeight;
    if (needsV) {
      d.scrollbarV.style.display = "block";
      d.scrollbarV.style.bottom = needsH ? scrollbarWidth(d.measure) + "px" : "0";
      // A bug in IE8 can cause this value to be negative, so guard it.
      d.scrollbarV.firstChild.style.height =
        Math.max(0, scrollHeight - measure.clientHeight + (measure.barHeight || d.scrollbarV.clientHeight)) + "px";
    } else {
      d.scrollbarV.style.display = "";
      d.scrollbarV.firstChild.style.height = "0";
    }
    if (needsH) {
      d.scrollbarH.style.display = "block";
      d.scrollbarH.style.right = needsV ? scrollbarWidth(d.measure) + "px" : "0";
      d.scrollbarH.firstChild.style.width =
        (measure.scrollWidth - measure.clientWidth + (measure.barWidth || d.scrollbarH.clientWidth)) + "px";
    } else {
      d.scrollbarH.style.display = "";
      d.scrollbarH.firstChild.style.width = "0";
    }
    if (needsH && needsV) {
      d.scrollbarFiller.style.display = "block";
      d.scrollbarFiller.style.height = d.scrollbarFiller.style.width = scrollbarWidth(d.measure) + "px";
    } else d.scrollbarFiller.style.display = "";
    if (needsH && cm.options.coverGutterNextToScrollbar && cm.options.fixedGutter) {
      d.gutterFiller.style.display = "block";
      d.gutterFiller.style.height = scrollbarWidth(d.measure) + "px";
      d.gutterFiller.style.width = d.gutters.offsetWidth + "px";
    } else d.gutterFiller.style.display = "";

    if (mac_geLion && scrollbarWidth(d.measure) === 0) {
      d.scrollbarV.style.minWidth = d.scrollbarH.style.minHeight = mac_geMountainLion ? "18px" : "12px";
      d.scrollbarV.style.pointerEvents = d.scrollbarH.style.pointerEvents = "none";
    }
  }

  // Compute the lines that are visible in a given viewport (defaults
  // the the current scroll position). viewPort may contain top,
  // height, and ensure (see op.scrollToPos) properties.
  function visibleLines(display, doc, viewPort) {
    var top = viewPort && viewPort.top != null ? viewPort.top : display.scroller.scrollTop;
    var height = viewPort && viewPort.height || display.wrapper.clientHeight;
    top = Math.floor(top - paddingTop(display));
    var bottom = Math.ceil(top + height);

    var from = lineAtHeight(doc, top), to = lineAtHeight(doc, bottom);
    // Ensure is a {from: {line, ch}, to: {line, ch}} object, and
    // forces those lines into the viewport (if possible).
    if (viewPort && viewPort.ensure) {
      var ensureFrom = viewPort.ensure.from.line, ensureTo = viewPort.ensure.to.line;
      if (ensureFrom < from)
        return {from: ensureFrom,
                to: lineAtHeight(doc, heightAtLine(getLine(doc, ensureFrom)) - display.wrapper.clientHeight)};
      if (Math.min(ensureTo, doc.lastLine()) >= to)
        return {from: lineAtHeight(doc, heightAtLine(getLine(doc, ensureTo)) + display.wrapper.clientHeight),
                to: ensureTo};
    }
    return {from: from, to: to};
  }

  // LINE NUMBERS

  // Re-align line numbers and gutter marks to compensate for
  // horizontal scrolling.
  function alignHorizontally(cm) {
    var display = cm.display, view = display.view;
    if (!display.alignWidgets && (!display.gutters.firstChild || !cm.options.fixedGutter)) return;
    var comp = compensateForHScroll(display) - display.scroller.scrollLeft + cm.doc.scrollLeft;
    var gutterW = display.gutters.offsetWidth, left = comp + "px";
    for (var i = 0; i < view.length; i++) if (!view[i].hidden) {
      if (cm.options.fixedGutter && view[i].gutter)
        view[i].gutter.style.left = left;
      var align = view[i].alignable;
      if (align) for (var j = 0; j < align.length; j++)
        align[j].style.left = left;
    }
    if (cm.options.fixedGutter)
      display.gutters.style.left = (comp + gutterW) + "px";
  }

  // Used to ensure that the line number gutter is still the right
  // size for the current document size. Returns true when an update
  // is needed.
  function maybeUpdateLineNumberWidth(cm) {
    if (!cm.options.lineNumbers) return false;
    var doc = cm.doc, last = lineNumberFor(cm.options, doc.first + doc.size - 1), display = cm.display;
    if (last.length != display.lineNumChars) {
      var test = display.measure.appendChild(elt("div", [elt("div", last)],
                                                 "CodeMirror-linenumber CodeMirror-gutter-elt"));
      var innerW = test.firstChild.offsetWidth, padding = test.offsetWidth - innerW;
      display.lineGutter.style.width = "";
      display.lineNumInnerWidth = Math.max(innerW, display.lineGutter.offsetWidth - padding);
      display.lineNumWidth = display.lineNumInnerWidth + padding;
      display.lineNumChars = display.lineNumInnerWidth ? last.length : -1;
      display.lineGutter.style.width = display.lineNumWidth + "px";
      var width = display.gutters.offsetWidth;
      display.scrollbarH.style.left = cm.options.fixedGutter ? width + "px" : 0;
      display.sizer.style.marginLeft = width + "px";
      return true;
    }
    return false;
  }

  function lineNumberFor(options, i) {
    return String(options.lineNumberFormatter(i + options.firstLineNumber));
  }

  // Computes display.scroller.scrollLeft + display.gutters.offsetWidth,
  // but using getBoundingClientRect to get a sub-pixel-accurate
  // result.
  function compensateForHScroll(display) {
    return display.scroller.getBoundingClientRect().left - display.sizer.getBoundingClientRect().left;
  }

  // DISPLAY DRAWING

  // Updates the display, selection, and scrollbars, using the
  // information in display.view to find out which nodes are no longer
  // up-to-date. Tries to bail out early when no changes are needed,
  // unless forced is true.
  // Returns true if an actual update happened, false otherwise.
  function updateDisplay(cm, viewPort, forced) {
    var oldFrom = cm.display.viewFrom, oldTo = cm.display.viewTo, updated;
    var visible = visibleLines(cm.display, cm.doc, viewPort);
    for (var first = true;; first = false) {
      var oldWidth = cm.display.scroller.clientWidth;
      if (!updateDisplayInner(cm, visible, forced)) break;
      updated = true;
      var barMeasure = measureForScrollbars(cm);
      updateSelection(cm);
      updateScrollbars(cm, barMeasure);
      if (first && cm.options.lineWrapping && oldWidth != cm.display.scroller.clientWidth) {
        forced = true;
        continue;
      }
      forced = false;

      // Clip forced viewport to actual scrollable area.
      if (viewPort && viewPort.top != null)
        viewPort = {top: Math.min(barMeasure.scrollHeight - barMeasure.clientHeight, viewPort.top)};
      // Updated line heights might result in the drawn area not
      // actually covering the viewport. Keep looping until it does.
      visible = visibleLines(cm.display, cm.doc, viewPort);
      if (visible.from >= cm.display.viewFrom && visible.to <= cm.display.viewTo)
        break;
    }

    cm.display.updateLineNumbers = null;
    if (updated) {
      signalLater(cm, "update", cm);
      if (cm.display.viewFrom != oldFrom || cm.display.viewTo != oldTo)
        signalLater(cm, "viewportChange", cm, cm.display.viewFrom, cm.display.viewTo);
    }
    return updated;
  }

  // Does the actual updating of the line display. Bails out
  // (returning false) when there is nothing to be done and forced is
  // false.
  function updateDisplayInner(cm, visible, forced) {
    var display = cm.display, doc = cm.doc;
    if (!display.wrapper.offsetWidth) {
      resetView(cm);
      return;
    }

    // Bail out if the visible area is already rendered and nothing changed.
    if (!forced && visible.from >= display.viewFrom && visible.to <= display.viewTo &&
        countDirtyView(cm) == 0)
      return;

    if (maybeUpdateLineNumberWidth(cm))
      resetView(cm);
    var dims = getDimensions(cm);

    // Compute a suitable new viewport (from & to)
    var end = doc.first + doc.size;
    var from = Math.max(visible.from - cm.options.viewportMargin, doc.first);
    var to = Math.min(end, visible.to + cm.options.viewportMargin);
    if (display.viewFrom < from && from - display.viewFrom < 20) from = Math.max(doc.first, display.viewFrom);
    if (display.viewTo > to && display.viewTo - to < 20) to = Math.min(end, display.viewTo);
    if (sawCollapsedSpans) {
      from = visualLineNo(cm.doc, from);
      to = visualLineEndNo(cm.doc, to);
    }

    var different = from != display.viewFrom || to != display.viewTo ||
      display.lastSizeC != display.wrapper.clientHeight;
    adjustView(cm, from, to);

    display.viewOffset = heightAtLine(getLine(cm.doc, display.viewFrom));
    // Position the mover div to align with the current scroll position
    cm.display.mover.style.top = display.viewOffset + "px";

    var toUpdate = countDirtyView(cm);
    if (!different && toUpdate == 0 && !forced) return;

    // For big changes, we hide the enclosing element during the
    // update, since that speeds up the operations on most browsers.
    if (toUpdate > 4) {
      var focused = activeElt();
      display.lineDiv.style.display = "none";
    }
    patchDisplay(cm, display.updateLineNumbers, dims);
    if (toUpdate > 4) {
      display.lineDiv.style.display = "";
      // There might have been a widget with a focused element in the
      // hidden nodes, if so re-focus it.
      if (focused && activeElt() != focused && focused.offsetHeight) focused.focus();
    }

    // Prevent these from interfering with the scroll size during
    // subsequent call to updateScrollbars
    display.gutters.style.height = "";
    removeChildren(display.cursorDiv);
    removeChildren(display.selectionDiv);

    if (different) {
      display.lastSizeC = display.wrapper.clientHeight;
      startWorker(cm, 400);
    }

    updateHeightsInViewport(cm);

    return true;
  }

  // Read the actual heights of the rendered lines, and update their
  // stored heights to match.
  function updateHeightsInViewport(cm) {
    var display = cm.display;
    var prevBottom = display.lineDiv.offsetTop;
    for (var i = 0; i < display.view.length; i++) {
      var cur = display.view[i], height;
      if (cur.hidden) continue;
      if (ie_upto7) {
        var bot = cur.node.offsetTop + cur.node.offsetHeight;
        height = bot - prevBottom;
        prevBottom = bot;
      } else {
        var box = cur.node.getBoundingClientRect();
        height = box.bottom - box.top;
      }
      var diff = cur.line.height - height;
      if (height < 2) height = textHeight(display);
      if (diff > .001 || diff < -.001) {
        updateLineHeight(cur.line, height);
        updateWidgetHeight(cur.line);
        if (cur.rest) for (var j = 0; j < cur.rest.length; j++)
          updateWidgetHeight(cur.rest[j]);
      }
    }
  }

  // Read and store the height of line widgets associated with the
  // given line.
  function updateWidgetHeight(line) {
    if (line.widgets) for (var i = 0; i < line.widgets.length; ++i)
      line.widgets[i].height = line.widgets[i].node.offsetHeight;
  }

  // Do a bulk-read of the DOM positions and sizes needed to draw the
  // view, so that we don't interleave reading and writing to the DOM.
  function getDimensions(cm) {
    var d = cm.display, left = {}, width = {};
    for (var n = d.gutters.firstChild, i = 0; n; n = n.nextSibling, ++i) {
      left[cm.options.gutters[i]] = n.offsetLeft;
      width[cm.options.gutters[i]] = n.offsetWidth;
    }
    return {fixedPos: compensateForHScroll(d),
            gutterTotalWidth: d.gutters.offsetWidth,
            gutterLeft: left,
            gutterWidth: width,
            wrapperWidth: d.wrapper.clientWidth};
  }

  // Sync the actual display DOM structure with display.view, removing
  // nodes for lines that are no longer in view, and creating the ones
  // that are not there yet, and updating the ones that are out of
  // date.
  function patchDisplay(cm, updateNumbersFrom, dims) {
    var display = cm.display, lineNumbers = cm.options.lineNumbers;
    var container = display.lineDiv, cur = container.firstChild;

    function rm(node) {
      var next = node.nextSibling;
      // Works around a throw-scroll bug in OS X Webkit
      if (webkit && mac && cm.display.currentWheelTarget == node)
        node.style.display = "none";
      else
        node.parentNode.removeChild(node);
      return next;
    }

    var view = display.view, lineN = display.viewFrom;
    // Loop over the elements in the view, syncing cur (the DOM nodes
    // in display.lineDiv) with the view as we go.
    for (var i = 0; i < view.length; i++) {
      var lineView = view[i];
      if (lineView.hidden) {
      } else if (!lineView.node) { // Not drawn yet
        var node = buildLineElement(cm, lineView, lineN, dims);
        container.insertBefore(node, cur);
      } else { // Already drawn
        while (cur != lineView.node) cur = rm(cur);
        var updateNumber = lineNumbers && updateNumbersFrom != null &&
          updateNumbersFrom <= lineN && lineView.lineNumber;
        if (lineView.changes) {
          if (indexOf(lineView.changes, "gutter") > -1) updateNumber = false;
          updateLineForChanges(cm, lineView, lineN, dims);
        }
        if (updateNumber) {
          removeChildren(lineView.lineNumber);
          lineView.lineNumber.appendChild(document.createTextNode(lineNumberFor(cm.options, lineN)));
        }
        cur = lineView.node.nextSibling;
      }
      lineN += lineView.size;
    }
    while (cur) cur = rm(cur);
  }

  // When an aspect of a line changes, a string is added to
  // lineView.changes. This updates the relevant part of the line's
  // DOM structure.
  function updateLineForChanges(cm, lineView, lineN, dims) {
    for (var j = 0; j < lineView.changes.length; j++) {
      var type = lineView.changes[j];
      if (type == "text") updateLineText(cm, lineView);
      else if (type == "gutter") updateLineGutter(cm, lineView, lineN, dims);
      else if (type == "class") updateLineClasses(lineView);
      else if (type == "widget") updateLineWidgets(lineView, dims);
    }
    lineView.changes = null;
  }

  // Lines with gutter elements, widgets or a background class need to
  // be wrapped, and have the extra elements added to the wrapper div
  function ensureLineWrapped(lineView) {
    if (lineView.node == lineView.text) {
      lineView.node = elt("div", null, null, "position: relative");
      if (lineView.text.parentNode)
        lineView.text.parentNode.replaceChild(lineView.node, lineView.text);
      lineView.node.appendChild(lineView.text);
      if (ie_upto7) lineView.node.style.zIndex = 2;
    }
    return lineView.node;
  }

  function updateLineBackground(lineView) {
    var cls = lineView.bgClass ? lineView.bgClass + " " + (lineView.line.bgClass || "") : lineView.line.bgClass;
    if (cls) cls += " CodeMirror-linebackground";
    if (lineView.background) {
      if (cls) lineView.background.className = cls;
      else { lineView.background.parentNode.removeChild(lineView.background); lineView.background = null; }
    } else if (cls) {
      var wrap = ensureLineWrapped(lineView);
      lineView.background = wrap.insertBefore(elt("div", null, cls), wrap.firstChild);
    }
  }

  // Wrapper around buildLineContent which will reuse the structure
  // in display.externalMeasured when possible.
  function getLineContent(cm, lineView) {
    var ext = cm.display.externalMeasured;
    if (ext && ext.line == lineView.line) {
      cm.display.externalMeasured = null;
      lineView.measure = ext.measure;
      return ext.built;
    }
    return buildLineContent(cm, lineView);
  }

  // Redraw the line's text. Interacts with the background and text
  // classes because the mode may output tokens that influence these
  // classes.
  function updateLineText(cm, lineView) {
    var cls = lineView.text.className;
    var built = getLineContent(cm, lineView);
    if (lineView.text == lineView.node) lineView.node = built.pre;
    lineView.text.parentNode.replaceChild(built.pre, lineView.text);
    lineView.text = built.pre;
    if (built.bgClass != lineView.bgClass || built.textClass != lineView.textClass) {
      lineView.bgClass = built.bgClass;
      lineView.textClass = built.textClass;
      updateLineClasses(lineView);
    } else if (cls) {
      lineView.text.className = cls;
    }
  }

  function updateLineClasses(lineView) {
    updateLineBackground(lineView);
    if (lineView.line.wrapClass)
      ensureLineWrapped(lineView).className = lineView.line.wrapClass;
    else if (lineView.node != lineView.text)
      lineView.node.className = "";
    var textClass = lineView.textClass ? lineView.textClass + " " + (lineView.line.textClass || "") : lineView.line.textClass;
    lineView.text.className = textClass || "";
  }

  function updateLineGutter(cm, lineView, lineN, dims) {
    if (lineView.gutter) {
      lineView.node.removeChild(lineView.gutter);
      lineView.gutter = null;
    }
    var markers = lineView.line.gutterMarkers;
    if (cm.options.lineNumbers || markers) {
      var wrap = ensureLineWrapped(lineView);
      var gutterWrap = lineView.gutter =
        wrap.insertBefore(elt("div", null, "CodeMirror-gutter-wrapper", "position: absolute; left: " +
                              (cm.options.fixedGutter ? dims.fixedPos : -dims.gutterTotalWidth) + "px"),
                          lineView.text);
      if (cm.options.lineNumbers && (!markers || !markers["CodeMirror-linenumbers"]))
        lineView.lineNumber = gutterWrap.appendChild(
          elt("div", lineNumberFor(cm.options, lineN),
              "CodeMirror-linenumber CodeMirror-gutter-elt",
              "left: " + dims.gutterLeft["CodeMirror-linenumbers"] + "px; width: "
              + cm.display.lineNumInnerWidth + "px"));
      if (markers) for (var k = 0; k < cm.options.gutters.length; ++k) {
        var id = cm.options.gutters[k], found = markers.hasOwnProperty(id) && markers[id];
        if (found)
          gutterWrap.appendChild(elt("div", [found], "CodeMirror-gutter-elt", "left: " +
                                     dims.gutterLeft[id] + "px; width: " + dims.gutterWidth[id] + "px"));
      }
    }
  }

  function updateLineWidgets(lineView, dims) {
    if (lineView.alignable) lineView.alignable = null;
    for (var node = lineView.node.firstChild, next; node; node = next) {
      var next = node.nextSibling;
      if (node.className == "CodeMirror-linewidget")
        lineView.node.removeChild(node);
    }
    insertLineWidgets(lineView, dims);
  }

  // Build a line's DOM representation from scratch
  function buildLineElement(cm, lineView, lineN, dims) {
    var built = getLineContent(cm, lineView);
    lineView.text = lineView.node = built.pre;
    if (built.bgClass) lineView.bgClass = built.bgClass;
    if (built.textClass) lineView.textClass = built.textClass;

    updateLineClasses(lineView);
    updateLineGutter(cm, lineView, lineN, dims);
    insertLineWidgets(lineView, dims);
    return lineView.node;
  }

  // A lineView may contain multiple logical lines (when merged by
  // collapsed spans). The widgets for all of them need to be drawn.
  function insertLineWidgets(lineView, dims) {
    insertLineWidgetsFor(lineView.line, lineView, dims, true);
    if (lineView.rest) for (var i = 0; i < lineView.rest.length; i++)
      insertLineWidgetsFor(lineView.rest[i], lineView, dims, false);
  }

  function insertLineWidgetsFor(line, lineView, dims, allowAbove) {
    if (!line.widgets) return;
    var wrap = ensureLineWrapped(lineView);
    for (var i = 0, ws = line.widgets; i < ws.length; ++i) {
      var widget = ws[i], node = elt("div", [widget.node], "CodeMirror-linewidget");
      if (!widget.handleMouseEvents) node.ignoreEvents = true;
      positionLineWidget(widget, node, lineView, dims);
      if (allowAbove && widget.above)
        wrap.insertBefore(node, lineView.gutter || lineView.text);
      else
        wrap.appendChild(node);
      signalLater(widget, "redraw");
    }
  }

  function positionLineWidget(widget, node, lineView, dims) {
    if (widget.noHScroll) {
      (lineView.alignable || (lineView.alignable = [])).push(node);
      var width = dims.wrapperWidth;
      node.style.left = dims.fixedPos + "px";
      if (!widget.coverGutter) {
        width -= dims.gutterTotalWidth;
        node.style.paddingLeft = dims.gutterTotalWidth + "px";
      }
      node.style.width = width + "px";
    }
    if (widget.coverGutter) {
      node.style.zIndex = 5;
      node.style.position = "relative";
      if (!widget.noHScroll) node.style.marginLeft = -dims.gutterTotalWidth + "px";
    }
  }

  // POSITION OBJECT

  // A Pos instance represents a position within the text.
  var Pos = CodeMirror.Pos = function(line, ch) {
    if (!(this instanceof Pos)) return new Pos(line, ch);
    this.line = line; this.ch = ch;
  };

  // Compare two positions, return 0 if they are the same, a negative
  // number when a is less, and a positive number otherwise.
  var cmp = CodeMirror.cmpPos = function(a, b) { return a.line - b.line || a.ch - b.ch; };

  function copyPos(x) {return Pos(x.line, x.ch);}
  function maxPos(a, b) { return cmp(a, b) < 0 ? b : a; }
  function minPos(a, b) { return cmp(a, b) < 0 ? a : b; }

  // SELECTION / CURSOR

  // Selection objects are immutable. A new one is created every time
  // the selection changes. A selection is one or more non-overlapping
  // (and non-touching) ranges, sorted, and an integer that indicates
  // which one is the primary selection (the one that's scrolled into
  // view, that getCursor returns, etc).
  function Selection(ranges, primIndex) {
    this.ranges = ranges;
    this.primIndex = primIndex;
  }

  Selection.prototype = {
    primary: function() { return this.ranges[this.primIndex]; },
    equals: function(other) {
      if (other == this) return true;
      if (other.primIndex != this.primIndex || other.ranges.length != this.ranges.length) return false;
      for (var i = 0; i < this.ranges.length; i++) {
        var here = this.ranges[i], there = other.ranges[i];
        if (cmp(here.anchor, there.anchor) != 0 || cmp(here.head, there.head) != 0) return false;
      }
      return true;
    },
    deepCopy: function() {
      for (var out = [], i = 0; i < this.ranges.length; i++)
        out[i] = new Range(copyPos(this.ranges[i].anchor), copyPos(this.ranges[i].head));
      return new Selection(out, this.primIndex);
    },
    somethingSelected: function() {
      for (var i = 0; i < this.ranges.length; i++)
        if (!this.ranges[i].empty()) return true;
      return false;
    },
    contains: function(pos, end) {
      if (!end) end = pos;
      for (var i = 0; i < this.ranges.length; i++) {
        var range = this.ranges[i];
        if (cmp(end, range.from()) >= 0 && cmp(pos, range.to()) <= 0)
          return i;
      }
      return -1;
    }
  };

  function Range(anchor, head) {
    this.anchor = anchor; this.head = head;
  }

  Range.prototype = {
    from: function() { return minPos(this.anchor, this.head); },
    to: function() { return maxPos(this.anchor, this.head); },
    empty: function() {
      return this.head.line == this.anchor.line && this.head.ch == this.anchor.ch;
    }
  };

  // Take an unsorted, potentially overlapping set of ranges, and
  // build a selection out of it. 'Consumes' ranges array (modifying
  // it).
  function normalizeSelection(ranges, primIndex) {
    var prim = ranges[primIndex];
    ranges.sort(function(a, b) { return cmp(a.from(), b.from()); });
    primIndex = indexOf(ranges, prim);
    for (var i = 1; i < ranges.length; i++) {
      var cur = ranges[i], prev = ranges[i - 1];
      if (cmp(prev.to(), cur.from()) >= 0) {
        var from = minPos(prev.from(), cur.from()), to = maxPos(prev.to(), cur.to());
        var inv = from == prev.head || from == cur.head;
        if (i <= primIndex) --primIndex;
        ranges.splice(i-- - 1, 2, new Range(inv ? to : from, inv ? from : to));
      }
    }
    return new Selection(ranges, primIndex);
  }

  function simpleSelection(anchor, head) {
    return new Selection([new Range(anchor, head || anchor)], 0);
  }

  // Most of the external API clips given positions to make sure they
  // actually exist within the document.
  function clipLine(doc, n) {return Math.max(doc.first, Math.min(n, doc.first + doc.size - 1));}
  function clipPos(doc, pos) {
    if (pos.line < doc.first) return Pos(doc.first, 0);
    var last = doc.first + doc.size - 1;
    if (pos.line > last) return Pos(last, getLine(doc, last).text.length);
    return clipToLen(pos, getLine(doc, pos.line).text.length);
  }
  function clipToLen(pos, linelen) {
    var ch = pos.ch;
    if (ch == null || ch > linelen) return Pos(pos.line, linelen);
    else if (ch < 0) return Pos(pos.line, 0);
    else return pos;
  }
  function isLine(doc, l) {return l >= doc.first && l < doc.first + doc.size;}
  function clipPosArray(doc, array) {
    for (var out = [], i = 0; i < array.length; i++) out[i] = clipPos(doc, array[i]);
    return out;
  }

  // SELECTION UPDATES

  // The 'scroll' parameter given to many of these indicated whether
  // the new cursor position should be scrolled into view after
  // modifying the selection.

  // If shift is held or the extend flag is set, extends a range to
  // include a given position (and optionally a second position).
  // Otherwise, simply returns the range between the given positions.
  // Used for cursor motion and such.
  function extendRange(doc, range, head, other) {
    if (doc.cm && doc.cm.display.shift || doc.extend) {
      var anchor = range.anchor;
      if (other) {
        var posBefore = cmp(head, anchor) < 0;
        if (posBefore != (cmp(other, anchor) < 0)) {
          anchor = head;
          head = other;
        } else if (posBefore != (cmp(head, other) < 0)) {
          head = other;
        }
      }
      return new Range(anchor, head);
    } else {
      return new Range(other || head, head);
    }
  }

  // Extend the primary selection range, discard the rest.
  function extendSelection(doc, head, other, scroll) {
    setSelection(doc, new Selection([extendRange(doc, doc.sel.primary(), head, other)], 0), scroll);
  }

  // Extend all selections (pos is an array of selections with length
  // equal the number of selections)
  function extendSelections(doc, heads, scroll) {
    for (var out = [], i = 0; i < doc.sel.ranges.length; i++)
      out[i] = extendRange(doc, doc.sel.ranges[i], heads[i], null);
    var newSel = normalizeSelection(out, doc.sel.primIndex);
    setSelection(doc, newSel, scroll);
  }

  // Updates a single range in the selection.
  function replaceOneSelection(doc, i, range) {
    var ranges = doc.sel.ranges.slice(0);
    ranges[i] = range;
    setSelection(doc, normalizeSelection(ranges, doc.sel.primIndex));
  }

  // Reset the selection to a single range.
  function setSimpleSelection(doc, anchor, head, scroll) {
    setSelection(doc, simpleSelection(anchor, head), scroll);
  }

  // Give beforeSelectionChange handlers a change to influence a
  // selection update.
  function filterSelectionChange(doc, sel) {
    var obj = {
      ranges: sel.ranges,
      update: function(ranges) {
        this.ranges = [];
        for (var i = 0; i < ranges.length; i++)
          this.ranges[i] = new Range(clipPos(doc, ranges[i].anchor),
                                     clipPos(doc, ranges[i].head));
      }
    };
    signal(doc, "beforeSelectionChange", doc, obj);
    if (doc.cm) signal(doc.cm, "beforeSelectionChange", doc.cm, obj);
    if (obj.ranges != sel.ranges) return normalizeSelection(obj.ranges, obj.ranges.length - 1);
    else return sel;
  }

  function setSelectionReplaceHistory(doc, sel, scroll) {
    var done = doc.history.done, last = lst(done);
    if (last && last.ranges) {
      done[done.length - 1] = sel;
      setSelectionNoUndo(doc, sel, scroll);
    } else {
      setSelection(doc, sel, scroll);
    }
  }

  // Set a new selection.
  function setSelection(doc, sel, scroll) {
    setSelectionNoUndo(doc, sel, scroll);
    addSelectionToHistory(doc, doc.sel, doc.cm ? doc.cm.curOp.id : NaN);
  }

  function setSelectionNoUndo(doc, sel, scroll) {
    if (hasHandler(doc, "beforeSelectionChange") || doc.cm && hasHandler(doc.cm, "beforeSelectionChange"))
      sel = filterSelectionChange(doc, sel);

    var bias = cmp(sel.primary().head, doc.sel.primary().head) < 0 ? -1 : 1;
    setSelectionInner(doc, skipAtomicInSelection(doc, sel, bias, true));

    if (scroll !== false && doc.cm)
      ensureCursorVisible(doc.cm);
  }

  function setSelectionInner(doc, sel) {
    if (sel.equals(doc.sel)) return;

    doc.sel = sel;

    if (doc.cm)
      doc.cm.curOp.updateInput = doc.cm.curOp.selectionChanged =
        doc.cm.curOp.cursorActivity = true;
    signalLater(doc, "cursorActivity", doc);
  }

  // Verify that the selection does not partially select any atomic
  // marked ranges.
  function reCheckSelection(doc) {
    setSelectionInner(doc, skipAtomicInSelection(doc, doc.sel, null, false), false);
  }

  // Return a selection that does not partially select any atomic
  // ranges.
  function skipAtomicInSelection(doc, sel, bias, mayClear) {
    var out;
    for (var i = 0; i < sel.ranges.length; i++) {
      var range = sel.ranges[i];
      var newAnchor = skipAtomic(doc, range.anchor, bias, mayClear);
      var newHead = skipAtomic(doc, range.head, bias, mayClear);
      if (out || newAnchor != range.anchor || newHead != range.head) {
        if (!out) out = sel.ranges.slice(0, i);
        out[i] = new Range(newAnchor, newHead);
      }
    }
    return out ? normalizeSelection(out, sel.primIndex) : sel;
  }

  // Ensure a given position is not inside an atomic range.
  function skipAtomic(doc, pos, bias, mayClear) {
    var flipped = false, curPos = pos;
    var dir = bias || 1;
    doc.cantEdit = false;
    search: for (;;) {
      var line = getLine(doc, curPos.line);
      if (line.markedSpans) {
        for (var i = 0; i < line.markedSpans.length; ++i) {
          var sp = line.markedSpans[i], m = sp.marker;
          if ((sp.from == null || (m.inclusiveLeft ? sp.from <= curPos.ch : sp.from < curPos.ch)) &&
              (sp.to == null || (m.inclusiveRight ? sp.to >= curPos.ch : sp.to > curPos.ch))) {
            if (mayClear) {
              signal(m, "beforeCursorEnter");
              if (m.explicitlyCleared) {
                if (!line.markedSpans) break;
                else {--i; continue;}
              }
            }
            if (!m.atomic) continue;
            var newPos = m.find(dir < 0 ? -1 : 1);
            if (cmp(newPos, curPos) == 0) {
              newPos.ch += dir;
              if (newPos.ch < 0) {
                if (newPos.line > doc.first) newPos = clipPos(doc, Pos(newPos.line - 1));
                else newPos = null;
              } else if (newPos.ch > line.text.length) {
                if (newPos.line < doc.first + doc.size - 1) newPos = Pos(newPos.line + 1, 0);
                else newPos = null;
              }
              if (!newPos) {
                if (flipped) {
                  // Driven in a corner -- no valid cursor position found at all
                  // -- try again *with* clearing, if we didn't already
                  if (!mayClear) return skipAtomic(doc, pos, bias, true);
                  // Otherwise, turn off editing until further notice, and return the start of the doc
                  doc.cantEdit = true;
                  return Pos(doc.first, 0);
                }
                flipped = true; newPos = pos; dir = -dir;
              }
            }
            curPos = newPos;
            continue search;
          }
        }
      }
      return curPos;
    }
  }

  // SELECTION DRAWING

  // Redraw the selection and/or cursor
  function updateSelection(cm) {
    var display = cm.display, doc = cm.doc;
    var curFragment = document.createDocumentFragment();
    var selFragment = document.createDocumentFragment();

    for (var i = 0; i < doc.sel.ranges.length; i++) {
      var range = doc.sel.ranges[i];
      var collapsed = range.empty();
      if (collapsed || cm.options.showCursorWhenSelecting)
        updateSelectionCursor(cm, range, curFragment);
      if (!collapsed)
        updateSelectionRange(cm, range, selFragment);
    }

    // Move the hidden textarea near the cursor to prevent scrolling artifacts
    if (cm.options.moveInputWithCursor) {
      var headPos = cursorCoords(cm, doc.sel.primary().head, "div");
      var wrapOff = display.wrapper.getBoundingClientRect(), lineOff = display.lineDiv.getBoundingClientRect();
      var top = Math.max(0, Math.min(display.wrapper.clientHeight - 10,
                                     headPos.top + lineOff.top - wrapOff.top));
      var left = Math.max(0, Math.min(display.wrapper.clientWidth - 10,
                                      headPos.left + lineOff.left - wrapOff.left));
      display.inputDiv.style.top = top + "px";
      display.inputDiv.style.left = left + "px";
    }

    removeChildrenAndAdd(display.cursorDiv, curFragment);
    removeChildrenAndAdd(display.selectionDiv, selFragment);
  }

  // Draws a cursor for the given range
  function updateSelectionCursor(cm, range, output) {
    var pos = cursorCoords(cm, range.head, "div");

    var cursor = output.appendChild(elt("div", "\u00a0", "CodeMirror-cursor"));
    cursor.style.left = pos.left + "px";
    cursor.style.top = pos.top + "px";
    cursor.style.height = Math.max(0, pos.bottom - pos.top) * cm.options.cursorHeight + "px";

    if (pos.other) {
      // Secondary cursor, shown when on a 'jump' in bi-directional text
      var otherCursor = output.appendChild(elt("div", "\u00a0", "CodeMirror-cursor CodeMirror-secondarycursor"));
      otherCursor.style.display = "";
      otherCursor.style.left = pos.other.left + "px";
      otherCursor.style.top = pos.other.top + "px";
      otherCursor.style.height = (pos.other.bottom - pos.other.top) * .85 + "px";
    }
  }

  // Draws the given range as a highlighted selection
  function updateSelectionRange(cm, range, output) {
    var display = cm.display, doc = cm.doc;
    var fragment = document.createDocumentFragment();
    var clientWidth = display.lineSpace.offsetWidth, pl = paddingLeft(cm.display);

    function add(left, top, width, bottom) {
      if (top < 0) top = 0;
      fragment.appendChild(elt("div", null, "CodeMirror-selected", "position: absolute; left: " + left +
                               "px; top: " + top + "px; width: " + (width == null ? clientWidth - left : width) +
                               "px; height: " + (bottom - top) + "px"));
    }

    function drawForLine(line, fromArg, toArg) {
      var lineObj = getLine(doc, line);
      var lineLen = lineObj.text.length;
      var start, end;
      function coords(ch, bias) {
        return charCoords(cm, Pos(line, ch), "div", lineObj, bias);
      }

      iterateBidiSections(getOrder(lineObj), fromArg || 0, toArg == null ? lineLen : toArg, function(from, to, dir) {
        var leftPos = coords(from, "left"), rightPos, left, right;
        if (from == to) {
          rightPos = leftPos;
          left = right = leftPos.left;
        } else {
          rightPos = coords(to - 1, "right");
          if (dir == "rtl") { var tmp = leftPos; leftPos = rightPos; rightPos = tmp; }
          left = leftPos.left;
          right = rightPos.right;
        }
        if (fromArg == null && from == 0) left = pl;
        if (rightPos.top - leftPos.top > 3) { // Different lines, draw top part
          add(left, leftPos.top, null, leftPos.bottom);
          left = pl;
          if (leftPos.bottom < rightPos.top) add(left, leftPos.bottom, null, rightPos.top);
        }
        if (toArg == null && to == lineLen) right = clientWidth;
        if (!start || leftPos.top < start.top || leftPos.top == start.top && leftPos.left < start.left)
          start = leftPos;
        if (!end || rightPos.bottom > end.bottom || rightPos.bottom == end.bottom && rightPos.right > end.right)
          end = rightPos;
        if (left < pl + 1) left = pl;
        add(left, rightPos.top, right - left, rightPos.bottom);
      });
      return {start: start, end: end};
    }

    var sFrom = range.from(), sTo = range.to();
    if (sFrom.line == sTo.line) {
      drawForLine(sFrom.line, sFrom.ch, sTo.ch);
    } else {
      var fromLine = getLine(doc, sFrom.line), toLine = getLine(doc, sTo.line);
      var singleVLine = visualLine(fromLine) == visualLine(toLine);
      var leftEnd = drawForLine(sFrom.line, sFrom.ch, singleVLine ? fromLine.text.length : null).end;
      var rightStart = drawForLine(sTo.line, singleVLine ? 0 : null, sTo.ch).start;
      if (singleVLine) {
        if (leftEnd.top < rightStart.top - 2) {
          add(leftEnd.right, leftEnd.top, null, leftEnd.bottom);
          add(pl, rightStart.top, rightStart.left, rightStart.bottom);
        } else {
          add(leftEnd.right, leftEnd.top, rightStart.left - leftEnd.right, leftEnd.bottom);
        }
      }
      if (leftEnd.bottom < rightStart.top)
        add(pl, leftEnd.bottom, null, rightStart.top);
    }

    output.appendChild(fragment);
  }

  // Cursor-blinking
  function restartBlink(cm) {
    if (!cm.state.focused) return;
    var display = cm.display;
    clearInterval(display.blinker);
    var on = true;
    display.cursorDiv.style.visibility = "";
    if (cm.options.cursorBlinkRate > 0)
      display.blinker = setInterval(function() {
        display.cursorDiv.style.visibility = (on = !on) ? "" : "hidden";
      }, cm.options.cursorBlinkRate);
  }

  // HIGHLIGHT WORKER

  function startWorker(cm, time) {
    if (cm.doc.mode.startState && cm.doc.frontier < cm.display.viewTo)
      cm.state.highlight.set(time, bind(highlightWorker, cm));
  }

  function highlightWorker(cm) {
    var doc = cm.doc;
    if (doc.frontier < doc.first) doc.frontier = doc.first;
    if (doc.frontier >= cm.display.viewTo) return;
    var end = +new Date + cm.options.workTime;
    var state = copyState(doc.mode, getStateBefore(cm, doc.frontier));

    runInOp(cm, function() {
    doc.iter(doc.frontier, Math.min(doc.first + doc.size, cm.display.viewTo + 500), function(line) {
      if (doc.frontier >= cm.display.viewFrom) { // Visible
        var oldStyles = line.styles;
        line.styles = highlightLine(cm, line, state, true);
        var ischange = !oldStyles || oldStyles.length != line.styles.length;
        for (var i = 0; !ischange && i < oldStyles.length; ++i) ischange = oldStyles[i] != line.styles[i];
        if (ischange) regLineChange(cm, doc.frontier, "text");
        line.stateAfter = copyState(doc.mode, state);
      } else {
        processLine(cm, line.text, state);
        line.stateAfter = doc.frontier % 5 == 0 ? copyState(doc.mode, state) : null;
      }
      ++doc.frontier;
      if (+new Date > end) {
        startWorker(cm, cm.options.workDelay);
        return true;
      }
    });
    });
  }

  // Finds the line to start with when starting a parse. Tries to
  // find a line with a stateAfter, so that it can start with a
  // valid state. If that fails, it returns the line with the
  // smallest indentation, which tends to need the least context to
  // parse correctly.
  function findStartLine(cm, n, precise) {
    var minindent, minline, doc = cm.doc;
    var lim = precise ? -1 : n - (cm.doc.mode.innerMode ? 1000 : 100);
    for (var search = n; search > lim; --search) {
      if (search <= doc.first) return doc.first;
      var line = getLine(doc, search - 1);
      if (line.stateAfter && (!precise || search <= doc.frontier)) return search;
      var indented = countColumn(line.text, null, cm.options.tabSize);
      if (minline == null || minindent > indented) {
        minline = search - 1;
        minindent = indented;
      }
    }
    return minline;
  }

  function getStateBefore(cm, n, precise) {
    var doc = cm.doc, display = cm.display;
    if (!doc.mode.startState) return true;
    var pos = findStartLine(cm, n, precise), state = pos > doc.first && getLine(doc, pos-1).stateAfter;
    if (!state) state = startState(doc.mode);
    else state = copyState(doc.mode, state);
    doc.iter(pos, n, function(line) {
      processLine(cm, line.text, state);
      var save = pos == n - 1 || pos % 5 == 0 || pos >= display.viewFrom && pos < display.viewTo;
      line.stateAfter = save ? copyState(doc.mode, state) : null;
      ++pos;
    });
    if (precise) doc.frontier = pos;
    return state;
  }

  // POSITION MEASUREMENT

  function paddingTop(display) {return display.lineSpace.offsetTop;}
  function paddingVert(display) {return display.mover.offsetHeight - display.lineSpace.offsetHeight;}
  function paddingLeft(display) {
    var e = removeChildrenAndAdd(display.measure, elt("pre", null, null, "text-align: left")).appendChild(elt("span", "x"));
    return e.offsetLeft;
  }

  // Ensure the lineView.wrapping.heights array is populated. This is
  // an array of bottom offsets for the lines that make up a drawn
  // line. When lineWrapping is on, there might be more than one
  // height.
  function ensureLineHeights(cm, lineView, rect) {
    var wrapping = cm.options.lineWrapping;
    var curWidth = wrapping && cm.display.scroller.clientWidth;
    if (!lineView.measure.heights || wrapping && lineView.measure.width != curWidth) {
      var heights = lineView.measure.heights = [];
      if (wrapping) {
        lineView.measure.width = curWidth;
        var rects = lineView.text.firstChild.getClientRects();
        for (var i = 0; i < rects.length - 1; i++) {
          var cur = rects[i], next = rects[i + 1];
          if (Math.abs(cur.bottom - next.bottom) > 2)
            heights.push((cur.bottom + next.top) / 2 - rect.top);
        }
      }
      heights.push(rect.bottom - rect.top);
    }
  }

  // Find a line map (mapping character offsets to text nodes) and a
  // measurement cache for the given line number. (A line view might
  // contain multiple lines when collapsed ranges are present.)
  function mapFromLineView(lineView, line, lineN) {
    if (lineView.line == line)
      return {map: lineView.measure.map, cache: lineView.measure.cache};
    for (var i = 0; i < lineView.rest.length; i++)
      if (lineView.rest[i] == line)
        return {map: lineView.measure.maps[i], cache: lineView.measure.caches[i]};
    for (var i = 0; i < lineView.rest.length; i++)
      if (lineNo(lineView.rest[i]) > lineN)
        return {map: lineView.measure.maps[i], cache: lineView.measure.caches[i], before: true};
  }

  // Render a line into the hidden node display.externalMeasured. Used
  // when measurement is needed for a line that's not in the viewport.
  function updateExternalMeasurement(cm, line) {
    line = visualLine(line);
    var lineN = lineNo(line);
    var view = cm.display.externalMeasured = new LineView(cm.doc, line, lineN);
    view.lineN = lineN;
    var built = view.built = buildLineContent(cm, view);
    view.text = built.pre;
    removeChildrenAndAdd(cm.display.lineMeasure, built.pre);
    return view;
  }

  // Get a {top, bottom, left, right} box (in line-local coordinates)
  // for a given character.
  function measureChar(cm, line, ch, bias) {
    return measureCharPrepared(cm, prepareMeasureForLine(cm, line), ch, bias);
  }

  // Find a line view that corresponds to the given line number.
  function findViewForLine(cm, lineN) {
    if (lineN >= cm.display.viewFrom && lineN < cm.display.viewTo)
      return cm.display.view[findViewIndex(cm, lineN)];
    var ext = cm.display.externalMeasured;
    if (ext && lineN >= ext.lineN && lineN < ext.lineN + ext.size)
      return ext;
  }

  // Measurement can be split in two steps, the set-up work that
  // applies to the whole line, and the measurement of the actual
  // character. Functions like coordsChar, that need to do a lot of
  // measurements in a row, can thus ensure that the set-up work is
  // only done once.
  function prepareMeasureForLine(cm, line) {
    var lineN = lineNo(line);
    var view = findViewForLine(cm, lineN);
    if (view && !view.text)
      view = null;
    else if (view && view.changes)
      updateLineForChanges(cm, view, lineN, getDimensions(cm));
    if (!view)
      view = updateExternalMeasurement(cm, line);

    var info = mapFromLineView(view, line, lineN);
    return {
      line: line, view: view, rect: null,
      map: info.map, cache: info.cache, before: info.before,
      hasHeights: false
    };
  }

  // Given a prepared measurement object, measures the position of an
  // actual character (or fetches it from the cache).
  function measureCharPrepared(cm, prepared, ch, bias) {
    if (prepared.before) ch = -1;
    var key = ch + (bias || ""), found;
    if (prepared.cache.hasOwnProperty(key)) {
      found = prepared.cache[key];
    } else {
      if (!prepared.rect)
        prepared.rect = prepared.view.text.getBoundingClientRect();
      if (!prepared.hasHeights) {
        ensureLineHeights(cm, prepared.view, prepared.rect);
        prepared.hasHeights = true;
      }
      found = measureCharInner(cm, prepared, ch, bias);
      if (!found.bogus) prepared.cache[key] = found;
    }
    return {left: found.left, right: found.right, top: found.top, bottom: found.bottom};
  }

  var nullRect = {left: 0, right: 0, top: 0, bottom: 0};

  function measureCharInner(cm, prepared, ch, bias) {
    var map = prepared.map;

    var node, start, end, collapse;
    // First, search the line map for the text node corresponding to,
    // or closest to, the target character.
    for (var i = 0; i < map.length; i += 3) {
      var mStart = map[i], mEnd = map[i + 1];
      if (ch < mStart) {
        start = 0; end = 1;
        collapse = "left";
      } else if (ch < mEnd) {
        start = ch - mStart;
        end = start + 1;
      } else if (i == map.length - 3 || ch == mEnd && map[i + 3] > ch) {
        end = mEnd - mStart;
        start = end - 1;
        if (ch >= mEnd) collapse = "right";
      }
      if (start != null) {
        node = map[i + 2];
        if (mStart == mEnd && bias == (node.insertLeft ? "left" : "right"))
          collapse = bias;
        if (bias == "left" && start == 0)
          while (i && map[i - 2] == map[i - 3] && map[i - 1].insertLeft) {
            node = map[(i -= 3) + 2];
            collapse = "left";
          }
        if (bias == "right" && start == mEnd - mStart)
          while (i < map.length - 3 && map[i + 3] == map[i + 4] && !map[i + 5].insertLeft) {
            node = map[(i += 3) + 2];
            collapse = "right";
          }
        break;
      }
    }

    var rect;
    if (node.nodeType == 3) { // If it is a text node, use a range to retrieve the coordinates.
      while (start && isExtendingChar(prepared.line.text.charAt(mStart + start))) --start;
      while (mStart + end < mEnd && isExtendingChar(prepared.line.text.charAt(mStart + end))) ++end;
      if (ie_upto8 && start == 0 && end == mEnd - mStart) {
        rect = node.parentNode.getBoundingClientRect();
      } else if (ie && cm.options.lineWrapping) {
        var rects = range(node, start, end).getClientRects();
        if (rects.length)
          rect = rects[bias == "right" ? rects.length - 1 : 0];
        else
          rect = nullRect;
      } else {
        rect = range(node, start, end).getBoundingClientRect();
      }
    } else { // If it is a widget, simply get the box for the whole widget.
      if (start > 0) collapse = bias = "right";
      var rects;
      if (cm.options.lineWrapping && (rects = node.getClientRects()).length > 1)
        rect = rects[bias == "right" ? rects.length - 1 : 0];
      else
        rect = node.getBoundingClientRect();
    }
    if (ie_upto8 && !start && (!rect || !rect.left && !rect.right)) {
      var rSpan = node.parentNode.getClientRects()[0];
      if (rSpan)
        rect = {left: rSpan.left, right: rSpan.left + charWidth(cm.display), top: rSpan.top, bottom: rSpan.bottom};
      else
        rect = nullRect;
    }

    var top, bot = (rect.bottom + rect.top) / 2 - prepared.rect.top;
    var heights = prepared.view.measure.heights;
    for (var i = 0; i < heights.length - 1; i++)
      if (bot < heights[i]) break;
    top = i ? heights[i - 1] : 0; bot = heights[i];
    var result = {left: (collapse == "right" ? rect.right : rect.left) - prepared.rect.left,
                  right: (collapse == "left" ? rect.left : rect.right) - prepared.rect.left,
                  top: top, bottom: bot};
    if (!rect.left && !rect.right) result.bogus = true;
    return result;
  }

  function clearLineMeasurementCacheFor(lineView) {
    if (lineView.measure) {
      lineView.measure.cache = {};
      lineView.measure.heights = null;
      if (lineView.rest) for (var i = 0; i < lineView.rest.length; i++)
        lineView.measure.caches[i] = {};
    }
  }

  function clearLineMeasurementCache(cm) {
    cm.display.externalMeasure = null;
    removeChildren(cm.display.lineMeasure);
    for (var i = 0; i < cm.display.view.length; i++)
      clearLineMeasurementCacheFor(cm.display.view[i]);
  }

  function clearCaches(cm) {
    clearLineMeasurementCache(cm);
    cm.display.cachedCharWidth = cm.display.cachedTextHeight = null;
    if (!cm.options.lineWrapping) cm.display.maxLineChanged = true;
    cm.display.lineNumChars = null;
  }

  function pageScrollX() { return window.pageXOffset || (document.documentElement || document.body).scrollLeft; }
  function pageScrollY() { return window.pageYOffset || (document.documentElement || document.body).scrollTop; }

  // Converts a {top, bottom, left, right} box from line-local
  // coordinates into another coordinate system. Context may be one of
  // "line", "div" (display.lineDiv), "local"/null (editor), or "page".
  function intoCoordSystem(cm, lineObj, rect, context) {
    if (lineObj.widgets) for (var i = 0; i < lineObj.widgets.length; ++i) if (lineObj.widgets[i].above) {
      var size = widgetHeight(lineObj.widgets[i]);
      rect.top += size; rect.bottom += size;
    }
    if (context == "line") return rect;
    if (!context) context = "local";
    var yOff = heightAtLine(lineObj);
    if (context == "local") yOff += paddingTop(cm.display);
    else yOff -= cm.display.viewOffset;
    if (context == "page" || context == "window") {
      var lOff = cm.display.lineSpace.getBoundingClientRect();
      yOff += lOff.top + (context == "window" ? 0 : pageScrollY());
      var xOff = lOff.left + (context == "window" ? 0 : pageScrollX());
      rect.left += xOff; rect.right += xOff;
    }
    rect.top += yOff; rect.bottom += yOff;
    return rect;
  }

  // Coverts a box from "div" coords to another coordinate system.
  // Context may be "window", "page", "div", or "local"/null.
  function fromCoordSystem(cm, coords, context) {
    if (context == "div") return coords;
    var left = coords.left, top = coords.top;
    // First move into "page" coordinate system
    if (context == "page") {
      left -= pageScrollX();
      top -= pageScrollY();
    } else if (context == "local" || !context) {
      var localBox = cm.display.sizer.getBoundingClientRect();
      left += localBox.left;
      top += localBox.top;
    }

    var lineSpaceBox = cm.display.lineSpace.getBoundingClientRect();
    return {left: left - lineSpaceBox.left, top: top - lineSpaceBox.top};
  }

  function charCoords(cm, pos, context, lineObj, bias) {
    if (!lineObj) lineObj = getLine(cm.doc, pos.line);
    return intoCoordSystem(cm, lineObj, measureChar(cm, lineObj, pos.ch, bias), context);
  }

  // Returns a box for a given cursor position, which may have an
  // 'other' property containing the position of the secondary cursor
  // on a bidi boundary.
  function cursorCoords(cm, pos, context, lineObj, preparedMeasure) {
    lineObj = lineObj || getLine(cm.doc, pos.line);
    if (!preparedMeasure) preparedMeasure = prepareMeasureForLine(cm, lineObj);
    function get(ch, right) {
      var m = measureCharPrepared(cm, preparedMeasure, ch, right ? "right" : "left");
      if (right) m.left = m.right; else m.right = m.left;
      return intoCoordSystem(cm, lineObj, m, context);
    }
    function getBidi(ch, partPos) {
      var part = order[partPos], right = part.level % 2;
      if (ch == bidiLeft(part) && partPos && part.level < order[partPos - 1].level) {
        part = order[--partPos];
        ch = bidiRight(part) - (part.level % 2 ? 0 : 1);
        right = true;
      } else if (ch == bidiRight(part) && partPos < order.length - 1 && part.level < order[partPos + 1].level) {
        part = order[++partPos];
        ch = bidiLeft(part) - part.level % 2;
        right = false;
      }
      if (right && ch == part.to && ch > part.from) return get(ch - 1);
      return get(ch, right);
    }
    var order = getOrder(lineObj), ch = pos.ch;
    if (!order) return get(ch);
    var partPos = getBidiPartAt(order, ch);
    var val = getBidi(ch, partPos);
    if (bidiOther != null) val.other = getBidi(ch, bidiOther);
    return val;
  }

  // Used to cheaply estimate the coordinates for a position. Used for
  // intermediate scroll updates.
  function estimateCoords(cm, pos) {
    var left = 0;
    if (!cm.options.lineWrapping) left = charWidth(cm.display) * pos.ch;
    var lineObj = getLine(cm.doc, pos.line);
    var top = heightAtLine(lineObj) + paddingTop(cm.display);
    return {left: left, right: left, top: top, bottom: top + lineObj.height};
  }

  // Positions returned by coordsChar contain some extra information.
  // xRel is the relative x position of the input coordinates compared
  // to the found position (so xRel > 0 means the coordinates are to
  // the right of the character position, for example). When outside
  // is true, that means the coordinates lie outside the line's
  // vertical range.
  function PosWithInfo(line, ch, outside, xRel) {
    var pos = Pos(line, ch);
    pos.xRel = xRel;
    if (outside) pos.outside = true;
    return pos;
  }

  // Compute the character position closest to the given coordinates.
  // Input must be lineSpace-local ("div" coordinate system).
  function coordsChar(cm, x, y) {
    var doc = cm.doc;
    y += cm.display.viewOffset;
    if (y < 0) return PosWithInfo(doc.first, 0, true, -1);
    var lineN = lineAtHeight(doc, y), last = doc.first + doc.size - 1;
    if (lineN > last)
      return PosWithInfo(doc.first + doc.size - 1, getLine(doc, last).text.length, true, 1);
    if (x < 0) x = 0;

    var lineObj = getLine(doc, lineN);
    for (;;) {
      var found = coordsCharInner(cm, lineObj, lineN, x, y);
      var merged = collapsedSpanAtEnd(lineObj);
      var mergedPos = merged && merged.find(0, true);
      if (merged && (found.ch > mergedPos.from.ch || found.ch == mergedPos.from.ch && found.xRel > 0))
        lineN = lineNo(lineObj = mergedPos.to.line);
      else
        return found;
    }
  }

  function coordsCharInner(cm, lineObj, lineNo, x, y) {
    var innerOff = y - heightAtLine(lineObj);
    var wrongLine = false, adjust = 2 * cm.display.wrapper.clientWidth;
    var preparedMeasure = prepareMeasureForLine(cm, lineObj);

    function getX(ch) {
      var sp = cursorCoords(cm, Pos(lineNo, ch), "line", lineObj, preparedMeasure);
      wrongLine = true;
      if (innerOff > sp.bottom) return sp.left - adjust;
      else if (innerOff < sp.top) return sp.left + adjust;
      else wrongLine = false;
      return sp.left;
    }

    var bidi = getOrder(lineObj), dist = lineObj.text.length;
    var from = lineLeft(lineObj), to = lineRight(lineObj);
    var fromX = getX(from), fromOutside = wrongLine, toX = getX(to), toOutside = wrongLine;

    if (x > toX) return PosWithInfo(lineNo, to, toOutside, 1);
    // Do a binary search between these bounds.
    for (;;) {
      if (bidi ? to == from || to == moveVisually(lineObj, from, 1) : to - from <= 1) {
        var ch = x < fromX || x - fromX <= toX - x ? from : to;
        var xDiff = x - (ch == from ? fromX : toX);
        while (isExtendingChar(lineObj.text.charAt(ch))) ++ch;
        var pos = PosWithInfo(lineNo, ch, ch == from ? fromOutside : toOutside,
                              xDiff < -1 ? -1 : xDiff > 1 ? 1 : 0);
        return pos;
      }
      var step = Math.ceil(dist / 2), middle = from + step;
      if (bidi) {
        middle = from;
        for (var i = 0; i < step; ++i) middle = moveVisually(lineObj, middle, 1);
      }
      var middleX = getX(middle);
      if (middleX > x) {to = middle; toX = middleX; if (toOutside = wrongLine) toX += 1000; dist = step;}
      else {from = middle; fromX = middleX; fromOutside = wrongLine; dist -= step;}
    }
  }

  var measureText;
  // Compute the default text height.
  function textHeight(display) {
    if (display.cachedTextHeight != null) return display.cachedTextHeight;
    if (measureText == null) {
      measureText = elt("pre");
      // Measure a bunch of lines, for browsers that compute
      // fractional heights.
      for (var i = 0; i < 49; ++i) {
        measureText.appendChild(document.createTextNode("x"));
        measureText.appendChild(elt("br"));
      }
      measureText.appendChild(document.createTextNode("x"));
    }
    removeChildrenAndAdd(display.measure, measureText);
    var height = measureText.offsetHeight / 50;
    if (height > 3) display.cachedTextHeight = height;
    removeChildren(display.measure);
    return height || 1;
  }

  // Compute the default character width.
  function charWidth(display) {
    if (display.cachedCharWidth != null) return display.cachedCharWidth;
    var anchor = elt("span", "xxxxxxxxxx");
    var pre = elt("pre", [anchor]);
    removeChildrenAndAdd(display.measure, pre);
    var rect = anchor.getBoundingClientRect(), width = (rect.right - rect.left) / 10;
    if (width > 2) display.cachedCharWidth = width;
    return width || 10;
  }

  // OPERATIONS

  // Operations are used to wrap a series of changes to the editor
  // state in such a way that each change won't have to update the
  // cursor and display (which would be awkward, slow, and
  // error-prone). Instead, display updates are batched and then all
  // combined and executed at once.

  var nextOpId = 0;
  // Start a new operation.
  function startOperation(cm) {
    cm.curOp = {
      viewChanged: false,      // Flag that indicates that lines might need to be redrawn
      forceUpdate: false,      // Used to force a redraw
      updateInput: null,       // Whether to reset the input textarea
      typing: false,           // Whether this reset should be careful to leave existing text (for compositing)
      changeObjs: null,        // Accumulated changes, for firing change events
      cursorActivity: false,   // Whether to fire a cursorActivity event
      selectionChanged: false, // Whether the selection needs to be redrawn
      updateMaxLine: false,    // Set when the widest line needs to be determined anew
      scrollLeft: null, scrollTop: null, // Intermediate scroll position, not pushed to DOM yet
      scrollToPos: null,       // Used to scroll to a specific position
      id: ++nextOpId           // Unique ID
    };
    if (!delayedCallbackDepth++) delayedCallbacks = [];
  }

  // Finish an operation, updating the display and signalling delayed events
  function endOperation(cm) {
    var op = cm.curOp, doc = cm.doc, display = cm.display;
    cm.curOp = null;

    // If it looks like an update might be needed, call updateDisplay
    if (op.viewChanged || op.forceUpdate || op.scrollTop != null ||
        op.scrollToPos && (op.scrollToPos.from.line < display.viewFrom ||
                           op.scrollToPos.to.line >= display.viewTo)) {
      var updated = updateDisplay(cm, {top: op.scrollTop, ensure: op.scrollToPos}, op.forceUpdate);
      if (cm.display.scroller.offsetHeight) cm.doc.scrollTop = cm.display.scroller.scrollTop;
    }
    // If no update was run, but the selection changed, redraw that.
    if (!updated && op.selectionChanged) updateSelection(cm);

    if (op.updateMaxLine) computeMaxLength(cm);
    // If the max line changed since it was last measured, measure it,
    // and ensure the document's width matches it.
    if (display.maxLineChanged && !cm.options.lineWrapping && display.maxLine) {
      var width = measureChar(cm, display.maxLine, display.maxLine.text.length).left;
      display.maxLineChanged = false;
      var minWidth = Math.max(0, width + 3 + scrollerCutOff);
      var maxScrollLeft = Math.max(0, display.sizer.offsetLeft + minWidth - display.scroller.clientWidth);
      display.sizer.style.minWidth = minWidth + "px";
      if (maxScrollLeft < doc.scrollLeft && op.scrollLeft == null)
        setScrollLeft(cm, Math.min(display.scroller.scrollLeft, maxScrollLeft), true);
      updateScrollbars(cm);
    }

    // Propagate the scroll position to the actual DOM scroller
    if (op.scrollTop != null && display.scroller.scrollTop != op.scrollTop) {
      var top = Math.max(0, Math.min(display.scroller.scrollHeight - display.scroller.clientHeight, op.scrollTop));
      display.scroller.scrollTop = display.scrollbarV.scrollTop = doc.scrollTop = top;
    }
    if (op.scrollLeft != null && display.scroller.scrollLeft != op.scrollLeft) {
      var left = Math.max(0, Math.min(display.scroller.scrollWidth - display.scroller.clientWidth, op.scrollLeft));
      display.scroller.scrollLeft = display.scrollbarH.scrollLeft = doc.scrollLeft = left;
      alignHorizontally(cm);
    }
    // If we need to scroll a specific position into view, do so.
    if (op.scrollToPos) {
      var coords = scrollPosIntoView(cm, clipPos(cm.doc, op.scrollToPos.from),
                                     clipPos(cm.doc, op.scrollToPos.to), op.scrollToPos.margin);
      if (op.scrollToPos.isCursor && cm.state.focused) maybeScrollWindow(cm, coords);
    }

    if (op.selectionChanged) restartBlink(cm);

    if (cm.state.focused && op.updateInput)
      resetInput(cm, op.typing);

    // Fire events for markers that are hidden/unidden by editing or
    // undoing
    var hidden = op.maybeHiddenMarkers, unhidden = op.maybeUnhiddenMarkers;
    if (hidden) for (var i = 0; i < hidden.length; ++i)
      if (!hidden[i].lines.length) signal(hidden[i], "hide");
    if (unhidden) for (var i = 0; i < unhidden.length; ++i)
      if (unhidden[i].lines.length) signal(unhidden[i], "unhide");

    var delayed;
    if (!--delayedCallbackDepth) {
      delayed = delayedCallbacks;
      delayedCallbacks = null;
    }
    // Fire change events, and delayed event handlers
    if (op.changeObjs) for (var i = 0; i < op.changeObjs.length; i++)
      signal(cm, "change", cm, op.changeObjs[i]);
    if (op.cursorActivity) signal(cm, "cursorActivity", cm);
    if (delayed) for (var i = 0; i < delayed.length; ++i) delayed[i]();
  }

  // Run the given function in an operation
  function runInOp(cm, f) {
    if (cm.curOp) return f();
    startOperation(cm);
    try { return f(); }
    finally { endOperation(cm); }
  }
  // Wraps a function in an operation. Returns the wrapped function.
  function operation(cm, f) {
    return function() {
      if (cm.curOp) return f.apply(cm, arguments);
      startOperation(cm);
      try { return f.apply(cm, arguments); }
      finally { endOperation(cm); }
    };
  }
  // Used to add methods to editor and doc instances, wrapping them in
  // operations.
  function methodOp(f) {
    return function() {
      if (this.curOp) return f.apply(this, arguments);
      startOperation(this);
      try { return f.apply(this, arguments); }
      finally { endOperation(this); }
    };
  }
  function docMethodOp(f) {
    return function() {
      var cm = this.cm;
      if (!cm || cm.curOp) return f.apply(this, arguments);
      startOperation(cm);
      try { return f.apply(this, arguments); }
      finally { endOperation(cm); }
    };
  }

  // VIEW TRACKING

  // These objects are used to represent the visible (currently drawn)
  // part of the document. A LineView may correspond to multiple
  // logical lines, if those are connected by collapsed ranges.
  function LineView(doc, line, lineN) {
    // The starting line
    this.line = line;
    // Continuing lines, if any
    this.rest = visualLineContinued(line);
    // Number of logical lines in this visual line
    this.size = this.rest ? lineNo(lst(this.rest)) - lineN + 1 : 1;
    this.node = this.text = null;
    this.hidden = lineIsHidden(doc, line);
  }

  // Create a range of LineView objects for the given lines.
  function buildViewArray(cm, from, to) {
    var array = [], nextPos;
    for (var pos = from; pos < to; pos = nextPos) {
      var view = new LineView(cm.doc, getLine(cm.doc, pos), pos);
      nextPos = pos + view.size;
      array.push(view);
    }
    return array;
  }

  // Updates the display.view data structure for a given change to the
  // document. From and to are in pre-change coordinates. Lendiff is
  // the amount of lines added or subtracted by the change. This is
  // used for changes that span multiple lines, or change the way
  // lines are divided into visual lines. regLineChange (below)
  // registers single-line changes.
  function regChange(cm, from, to, lendiff) {
    if (from == null) from = cm.doc.first;
    if (to == null) to = cm.doc.first + cm.doc.size;
    if (!lendiff) lendiff = 0;

    if (sawCollapsedSpans) {
      from = visualLineNo(cm.doc, from);
      to = visualLineEndNo(cm.doc, to);
    }

    var display = cm.display;
    if (lendiff && to < display.viewTo &&
        (display.updateLineNumbers == null || display.updateLineNumbers > from))
      display.updateLineNumbers = from;

    cm.curOp.viewChanged = true;

    if (from >= display.viewTo) { // Change after
    } else if (to <= display.viewFrom) { // Change before
      display.viewFrom += lendiff;
      display.viewTo += lendiff;
    } else if (from <= display.viewFrom && to >= display.viewTo) { // Full overlap
      resetView(cm);
    } else if (from <= display.viewFrom) { // Top overlap
      display.view = display.view.slice(findViewIndex(cm, to));
      display.viewFrom = to + lendiff;
      display.viewTo += lendiff;
    } else if (to >= display.viewTo) { // Bottom overlap
      display.view = display.view.slice(0, findViewIndex(cm, from));
      display.viewTo = from;
    } else { // Gap in the middle
      display.view = display.view.slice(0, findViewIndex(cm, from))
        .concat(buildViewArray(cm, from, to + lendiff))
        .concat(display.view.slice(findViewIndex(cm, to)));
      display.viewTo += lendiff;
    }

    var ext = display.externalMeasured;
    if (ext) {
      if (to < ext.lineN)
        ext.lineN += lendiff;
      else if (from < ext.lineN + ext.size)
        display.externalMeasured = null;
    }
  }

  // Register a change to a single line. Type must be one of "text",
  // "gutter", "class", "widget"
  function regLineChange(cm, line, type) {
    cm.curOp.viewChanged = true;
    var display = cm.display, ext = cm.display.externalMeasured;
    if (ext && line >= ext.lineN && line < ext.lineN + ext.size)
      display.externalMeasured = null;

    if (line < display.viewFrom || line >= display.viewTo) return;
    var lineView = display.view[findViewIndex(cm, line)];
    if (lineView.node == null) return;
    var arr = lineView.changes || (lineView.changes = []);
    if (indexOf(arr, type) == -1) arr.push(type);
  }

  // Clear the view.
  function resetView(cm) {
    cm.display.viewFrom = cm.display.viewTo = cm.doc.first;
    cm.display.view = [];
    cm.display.viewOffset = 0;
  }

  // Find the view element corresponding to a given line. Return null
  // when the line isn't visible.
  function findViewIndex(cm, n) {
    if (n >= cm.display.viewTo) return null;
    n -= cm.display.viewFrom;
    if (n < 0) return null;
    var view = cm.display.view;
    for (var i = 0; i < view.length; i++) {
      n -= view[i].size;
      if (n < 0) return i;
    }
  }

  // Force the view to cover a given range, adding empty view element
  // or clipping off existing ones as needed.
  function adjustView(cm, from, to) {
    var display = cm.display, view = display.view;
    if (view.length == 0 || from >= display.viewTo || to <= display.viewFrom) {
      display.view = buildViewArray(cm, from, to);
      display.viewFrom = from;
    } else {
      if (display.viewFrom > from)
        display.view = buildViewArray(cm, from, display.viewFrom).concat(display.view);
      else if (display.viewFrom < from)
        display.view = display.view.slice(findViewIndex(cm, from));
      display.viewFrom = from;
      if (display.viewTo < to)
        display.view = display.view.concat(buildViewArray(cm, display.viewTo, to));
      else if (display.viewTo > to)
        display.view = display.view.slice(0, findViewIndex(cm, to));
    }
    display.viewTo = to;
  }

  // Count the number of lines in the view whose DOM representation is
  // out of date (or nonexistent).
  function countDirtyView(cm) {
    var view = cm.display.view, dirty = 0;
    for (var i = 0; i < view.length; i++) {
      var lineView = view[i];
      if (!lineView.hidden && (!lineView.node || lineView.changes)) ++dirty;
    }
    return dirty;
  }

  // INPUT HANDLING

  // Poll for input changes, using the normal rate of polling. This
  // runs as long as the editor is focused.
  function slowPoll(cm) {
    if (cm.display.pollingFast) return;
    cm.display.poll.set(cm.options.pollInterval, function() {
      readInput(cm);
      if (cm.state.focused) slowPoll(cm);
    });
  }

  // When an event has just come in that is likely to add or change
  // something in the input textarea, we poll faster, to ensure that
  // the change appears on the screen quickly.
  function fastPoll(cm) {
    var missed = false;
    cm.display.pollingFast = true;
    function p() {
      var changed = readInput(cm);
      if (!changed && !missed) {missed = true; cm.display.poll.set(60, p);}
      else {cm.display.pollingFast = false; slowPoll(cm);}
    }
    cm.display.poll.set(20, p);
  }

  // Read input from the textarea, and update the document to match.
  // When something is selected, it is present in the textarea, and
  // selected (unless it is huge, in which case a placeholder is
  // used). When nothing is selected, the cursor sits after previously
  // seen text (can be empty), which is stored in prevInput (we must
  // not reset the textarea when typing, because that breaks IME).
  function readInput(cm) {
    var input = cm.display.input, prevInput = cm.display.prevInput, doc = cm.doc;
    // Since this is called a *lot*, try to bail out as cheaply as
    // possible when it is clear that nothing happened. hasSelection
    // will be the case when there is a lot of text in the textarea,
    // in which case reading its value would be expensive.
    if (!cm.state.focused || hasSelection(input) || isReadOnly(cm) || cm.options.disableInput) return false;
    // See paste handler for more on the fakedLastChar kludge
    if (cm.state.pasteIncoming && cm.state.fakedLastChar) {
      input.value = input.value.substring(0, input.value.length - 1);
      cm.state.fakedLastChar = false;
    }
    var text = input.value;
    // If nothing changed, bail.
    if (text == prevInput && !cm.somethingSelected()) return false;
    // Work around nonsensical selection resetting in IE9/10
    if (ie_upto10 && !ie_upto8 && cm.display.inputHasSelection === text) {
      resetInput(cm);
      return false;
    }

    var withOp = !cm.curOp;
    if (withOp) startOperation(cm);
    cm.display.shift = false;

    // Find the part of the input that is actually new
    var same = 0, l = Math.min(prevInput.length, text.length);
    while (same < l && prevInput.charCodeAt(same) == text.charCodeAt(same)) ++same;
    var inserted = text.slice(same), textLines = splitLines(inserted);

    // When pasing N lines into N selections, insert one line per selection
    var multiPaste = cm.state.pasteIncoming && textLines.length > 1 && doc.sel.ranges.length == textLines.length;

    // Normal behavior is to insert the new text into every selection
    for (var i = doc.sel.ranges.length - 1; i >= 0; i--) {
      var range = doc.sel.ranges[i];
      var from = range.from(), to = range.to();
      // Handle deletion
      if (same < prevInput.length)
        from = Pos(from.line, from.ch - (prevInput.length - same));
      // Handle overwrite
      else if (cm.state.overwrite && range.empty() && !cm.state.pasteIncoming)
        to = Pos(to.line, Math.min(getLine(doc, to.line).text.length, to.ch + lst(textLines).length));
      var updateInput = cm.curOp.updateInput;
      var changeEvent = {from: from, to: to, text: multiPaste ? [textLines[i]] : textLines,
                         origin: cm.state.pasteIncoming ? "paste" : cm.state.cutIncoming ? "cut" : "+input"};
      makeChange(cm.doc, changeEvent);
      signalLater(cm, "inputRead", cm, changeEvent);
      // When an 'electric' character is inserted, immediately trigger a reindent
      if (inserted && !cm.state.pasteIncoming && cm.options.electricChars &&
          cm.options.smartIndent && range.head.ch < 100 &&
          (!i || doc.sel.ranges[i - 1].head.line != range.head.line)) {
        var electric = cm.getModeAt(range.head).electricChars;
        if (electric) for (var j = 0; j < electric.length; j++)
          if (inserted.indexOf(electric.charAt(j)) > -1) {
            indentLine(cm, range.head.line, "smart");
            break;
          }
      }
    }
    ensureCursorVisible(cm);
    cm.curOp.updateInput = updateInput;
    cm.curOp.typing = true;

    // Don't leave long text in the textarea, since it makes further polling slow
    if (text.length > 1000 || text.indexOf("\n") > -1) input.value = cm.display.prevInput = "";
    else cm.display.prevInput = text;
    if (withOp) endOperation(cm);
    cm.state.pasteIncoming = cm.state.cutIncoming = false;
    return true;
  }

  // Reset the input to correspond to the selection (or to be empty,
  // when not typing and nothing is selected)
  function resetInput(cm, typing) {
    var minimal, selected, doc = cm.doc;
    if (cm.somethingSelected()) {
      cm.display.prevInput = "";
      var range = doc.sel.primary();
      minimal = hasCopyEvent &&
        (range.to().line - range.from().line > 100 || (selected = cm.getSelection()).length > 1000);
      var content = minimal ? "-" : selected || cm.getSelection();
      cm.display.input.value = content;
      if (cm.state.focused) selectInput(cm.display.input);
      if (ie_upto10 && !ie_upto8) cm.display.inputHasSelection = content;
    } else if (!typing) {
      cm.display.prevInput = cm.display.input.value = "";
      if (ie_upto10 && !ie_upto8) cm.display.inputHasSelection = null;
    }
    cm.display.inaccurateSelection = minimal;
  }

  function focusInput(cm) {
    if (cm.options.readOnly != "nocursor" && (!mobile || activeElt() != cm.display.input))
      cm.display.input.focus();
  }

  function isReadOnly(cm) {
    return cm.options.readOnly || cm.doc.cantEdit;
  }

  // EVENT HANDLERS

  // Attach the necessary event handlers when initializing the editor
  function registerEventHandlers(cm) {
    var d = cm.display;
    on(d.scroller, "mousedown", operation(cm, onMouseDown));
    // Older IE's will not fire a second mousedown for a double click
    if (ie_upto10)
      on(d.scroller, "dblclick", operation(cm, function(e) {
        if (signalDOMEvent(cm, e)) return;
        var pos = posFromMouse(cm, e);
        if (!pos || clickInGutter(cm, e) || eventInWidget(cm.display, e)) return;
        e_preventDefault(e);
        var word = findWordAt(getLine(cm.doc, pos.line).text, pos);
        extendSelection(cm.doc, word.from, word.to);
      }));
    else
      on(d.scroller, "dblclick", function(e) { signalDOMEvent(cm, e) || e_preventDefault(e); });
    // Prevent normal selection in the editor (we handle our own)
    on(d.lineSpace, "selectstart", function(e) {
      if (!eventInWidget(d, e)) e_preventDefault(e);
    });
    // Some browsers fire contextmenu *after* opening the menu, at
    // which point we can't mess with it anymore. Context menu is
    // handled in onMouseDown for these browsers.
    if (!captureRightClick) on(d.scroller, "contextmenu", function(e) {onContextMenu(cm, e);});

    // Sync scrolling between fake scrollbars and real scrollable
    // area, ensure viewport is updated when scrolling.
    on(d.scroller, "scroll", function() {
      if (d.scroller.clientHeight) {
        setScrollTop(cm, d.scroller.scrollTop);
        setScrollLeft(cm, d.scroller.scrollLeft, true);
        signal(cm, "scroll", cm);
      }
    });
    on(d.scrollbarV, "scroll", function() {
      if (d.scroller.clientHeight) setScrollTop(cm, d.scrollbarV.scrollTop);
    });
    on(d.scrollbarH, "scroll", function() {
      if (d.scroller.clientHeight) setScrollLeft(cm, d.scrollbarH.scrollLeft);
    });

    // Listen to wheel events in order to try and update the viewport on time.
    on(d.scroller, "mousewheel", function(e){onScrollWheel(cm, e);});
    on(d.scroller, "DOMMouseScroll", function(e){onScrollWheel(cm, e);});

    // Prevent clicks in the scrollbars from killing focus
    function reFocus() { if (cm.state.focused) setTimeout(bind(focusInput, cm), 0); }
    on(d.scrollbarH, "mousedown", reFocus);
    on(d.scrollbarV, "mousedown", reFocus);
    // Prevent wrapper from ever scrolling
    on(d.wrapper, "scroll", function() { d.wrapper.scrollTop = d.wrapper.scrollLeft = 0; });

    // When the window resizes, we need to refresh active editors.
    var resizeTimer;
    function onResize() {
      if (resizeTimer == null) resizeTimer = setTimeout(function() {
        resizeTimer = null;
        // Might be a text scaling operation, clear size caches.
        d.cachedCharWidth = d.cachedTextHeight = knownScrollbarWidth = null;
        cm.setSize();
      }, 100);
    }
    on(window, "resize", onResize);
    // The above handler holds on to the editor and its data
    // structures. Here we poll to unregister it when the editor is no
    // longer in the document, so that it can be garbage-collected.
    function unregister() {
      for (var p = d.wrapper.parentNode; p && p != document.body; p = p.parentNode) {}
      if (p) setTimeout(unregister, 5000);
      else off(window, "resize", onResize);
    }
    setTimeout(unregister, 5000);

    on(d.input, "keyup", operation(cm, onKeyUp));
    on(d.input, "input", function() {
      if (ie_upto10 && !ie_upto8 && cm.display.inputHasSelection) cm.display.inputHasSelection = null;
      fastPoll(cm);
    });
    on(d.input, "keydown", operation(cm, onKeyDown));
    on(d.input, "keypress", operation(cm, onKeyPress));
    on(d.input, "focus", bind(onFocus, cm));
    on(d.input, "blur", bind(onBlur, cm));

    function drag_(e) {
      if (!signalDOMEvent(cm, e)) e_stop(e);
    }
    if (cm.options.dragDrop) {
      on(d.scroller, "dragstart", function(e){onDragStart(cm, e);});
      on(d.scroller, "dragenter", drag_);
      on(d.scroller, "dragover", drag_);
      on(d.scroller, "drop", operation(cm, onDrop));
    }
    on(d.scroller, "paste", function(e) {
      if (eventInWidget(d, e)) return;
      cm.state.pasteIncoming = true;
      focusInput(cm);
      fastPoll(cm);
    });
    on(d.input, "paste", function() {
      // Workaround for webkit bug https://bugs.webkit.org/show_bug.cgi?id=90206
      // Add a char to the end of textarea before paste occur so that
      // selection doesn't span to the end of textarea.
      if (webkit && !cm.state.fakedLastChar && !(new Date - cm.state.lastMiddleDown < 200)) {
        var start = d.input.selectionStart, end = d.input.selectionEnd;
        d.input.value += "$";
        d.input.selectionStart = start;
        d.input.selectionEnd = end;
        cm.state.fakedLastChar = true;
      }
      cm.state.pasteIncoming = true;
      fastPoll(cm);
    });

    function prepareCopy(e) {
      if (d.inaccurateSelection) {
        d.prevInput = "";
        d.inaccurateSelection = false;
        d.input.value = cm.getSelection();
        selectInput(d.input);
      }
      if (e.type == "cut") cm.state.cutIncoming = true;
    }
    on(d.input, "cut", prepareCopy);
    on(d.input, "copy", prepareCopy);

    // Needed to handle Tab key in KHTML
    if (khtml) on(d.sizer, "mouseup", function() {
      if (activeElt() == d.input) d.input.blur();
      focusInput(cm);
    });
  }

  // MOUSE EVENTS

  // Return true when the given mouse event happened in a widget
  function eventInWidget(display, e) {
    for (var n = e_target(e); n != display.wrapper; n = n.parentNode) {
      if (!n || n.ignoreEvents || n.parentNode == display.sizer && n != display.mover) return true;
    }
  }

  // Given a mouse event, find the corresponding position. If liberal
  // is false, it checks whether a gutter or scrollbar was clicked,
  // and returns null if it was. forRect is used by rectangular
  // selections, and tries to estimate a character position even for
  // coordinates beyond the right of the text.
  function posFromMouse(cm, e, liberal, forRect) {
    var display = cm.display;
    if (!liberal) {
      var target = e_target(e);
      if (target == display.scrollbarH || target == display.scrollbarH.firstChild ||
          target == display.scrollbarV || target == display.scrollbarV.firstChild ||
          target == display.scrollbarFiller || target == display.gutterFiller) return null;
    }
    var x, y, space = display.lineSpace.getBoundingClientRect();
    // Fails unpredictably on IE[67] when mouse is dragged around quickly.
    try { x = e.clientX - space.left; y = e.clientY - space.top; }
    catch (e) { return null; }
    var coords = coordsChar(cm, x, y), line;
    if (forRect && coords.xRel == 1 && (line = getLine(cm.doc, coords.line).text).length == coords.ch) {
      var colDiff = countColumn(line, line.length, cm.options.tabSize) - line.length;
      coords = Pos(coords.line, Math.round((x - paddingLeft(cm.display)) / charWidth(cm.display)) - colDiff);
    }
    return coords;
  }

  // A mouse down can be a single click, double click, triple click,
  // start of selection drag, start of text drag, new cursor
  // (ctrl-click), rectangle drag (alt-drag), or xwin
  // middle-click-paste. Or it might be a click on something we should
  // not interfere with, such as a scrollbar or widget.
  function onMouseDown(e) {
    if (signalDOMEvent(this, e)) return;
    var cm = this, display = cm.display;
    display.shift = e.shiftKey;

    if (eventInWidget(display, e)) {
      if (!webkit) {
        // Briefly turn off draggability, to allow widgets to do
        // normal dragging things.
        display.scroller.draggable = false;
        setTimeout(function(){display.scroller.draggable = true;}, 100);
      }
      return;
    }
    if (clickInGutter(cm, e)) return;
    var start = posFromMouse(cm, e);
    window.focus();

    switch (e_button(e)) {
    case 1:
      if (start)
        leftButtonDown(cm, e, start);
      else if (e_target(e) == display.scroller)
        e_preventDefault(e);
      break;
    case 2:
      if (webkit) cm.state.lastMiddleDown = +new Date;
      if (start) extendSelection(cm.doc, start);
      setTimeout(bind(focusInput, cm), 20);
      e_preventDefault(e);
      break;
    case 3:
      if (captureRightClick) onContextMenu(cm, e);
      break;
    }
  }

  var lastClick, lastDoubleClick;
  function leftButtonDown(cm, e, start) {
    if (!cm.state.focused) onFocus(cm);

    var now = +new Date, type;
    if (lastDoubleClick && lastDoubleClick.time > now - 400 && cmp(lastDoubleClick.pos, start) == 0) {
      type = "triple";
    } else if (lastClick && lastClick.time > now - 400 && cmp(lastClick.pos, start) == 0) {
      type = "double";
      lastDoubleClick = {time: now, pos: start};
    } else {
      type = "single";
      lastClick = {time: now, pos: start};
    }

    var sel = cm.doc.sel;
    if (cm.options.dragDrop && dragAndDrop && !isReadOnly(cm) &&
        type == "single" && sel.contains(start) > -1 && sel.somethingSelected())
      leftButtonStartDrag(cm, e, start);
    else
      leftButtonNoDrag(cm, e, start, type);
  }

  // Start a text drag. When it ends, see if any dragging actually
  // happen, and treat as a click if it didn't.
  function leftButtonStartDrag(cm, e, start) {
    var display = cm.display;
    var dragEnd = operation(cm, function(e2) {
      if (webkit) display.scroller.draggable = false;
      cm.state.draggingText = false;
      off(document, "mouseup", dragEnd);
      off(display.scroller, "drop", dragEnd);
      if (Math.abs(e.clientX - e2.clientX) + Math.abs(e.clientY - e2.clientY) < 10) {
        e_preventDefault(e2);
        extendSelection(cm.doc, start);
        focusInput(cm);
        // Work around unexplainable focus problem in IE9 (#2127)
        if (ie_upto10 && !ie_upto8)
          setTimeout(function() {document.body.focus(); focusInput(cm);}, 20);
      }
    });
    // Let the drag handler handle this.
    if (webkit) display.scroller.draggable = true;
    cm.state.draggingText = dragEnd;
    // IE's approach to draggable
    if (display.scroller.dragDrop) display.scroller.dragDrop();
    on(document, "mouseup", dragEnd);
    on(display.scroller, "drop", dragEnd);
  }

  // Normal selection, as opposed to text dragging.
  function leftButtonNoDrag(cm, e, start, type) {
    var display = cm.display, doc = cm.doc;
    e_preventDefault(e);
    pushPendingSelection(doc, doc.history.done);
    doc.history.atomicSelection = true;

    if (mac ? e.metaKey : e.ctrlKey) {
      var inside = doc.sel.contains(start);
      if (inside > -1)
        setSelection(doc, new Selection(doc.sel.ranges, inside), false);
      else
        setSelection(doc, normalizeSelection(doc.sel.ranges.concat([new Range(start, start)]),
                                             doc.sel.ranges.length), false);
    } else if (e.altKey) {
      setSimpleSelection(doc, start, start);
      type = "rect";
      start = posFromMouse(cm, e, true, true);
    } else {
      extendSelection(doc, start, start);
    }

    var lastPos = start, startSel = doc.sel;
    function extendTo(pos, force) {
      if (!force && cmp(lastPos, pos) == 0) return;
      lastPos = pos;

      if (type == "rect") {
        var ranges = [], tabSize = cm.options.tabSize;
        var startCol = countColumn(getLine(doc, start.line).text, start.ch, tabSize);
        var posCol = countColumn(getLine(doc, pos.line).text, pos.ch, tabSize);
        var left = Math.min(startCol, posCol), right = Math.max(startCol, posCol);
        for (var line = Math.min(start.line, pos.line), end = Math.min(cm.lastLine(), Math.max(start.line, pos.line));
             line <= end; line++) {
          var text = getLine(doc, line).text, leftPos = findColumn(text, left, tabSize);
          if (left == right)
            ranges.push(new Range(Pos(line, leftPos), Pos(line, leftPos)));
          else if (text.length > leftPos)
            ranges.push(new Range(Pos(line, leftPos), Pos(line, findColumn(text, right, tabSize))));
        }
        if (!ranges.length) ranges.push(new Range(start, start));
        setSelection(doc, new Selection(ranges, ranges.length - 1));
      } else {
        var oldRange = startSel.primary();
        var anchor = oldRange.anchor, head = pos;
        if (type != "single") {
          if (type == "double")
            var range = findWordAt(getLine(doc, pos.line).text, pos);
          else
            var range = {from: Pos(pos.line, 0), to: clipPos(doc, Pos(pos.line + 1, 0))};
          if (cmp(range.to, anchor) > 0) {
            head = range.to;
            anchor = minPos(oldRange.from(), range.from);
          } else {
            head = range.from;
            anchor = maxPos(oldRange.to(), range.to);
          }
        }
        var ranges = startSel.ranges.slice(0);
        ranges[startSel.primIndex] = new Range(clipPos(doc, anchor), head);
        setSelection(doc, normalizeSelection(ranges, startSel.primIndex));
      }
    }

    if (type == "double" || type == "triple") {
      extendTo(start, true);
      startSel = doc.sel;
    }

    var editorSize = display.wrapper.getBoundingClientRect();
    // Used to ensure timeout re-tries don't fire when another extend
    // happened in the meantime (clearTimeout isn't reliable -- at
    // least on Chrome, the timeouts still happen even when cleared,
    // if the clear happens after their scheduled firing time).
    var counter = 0;

    function extend(e) {
      var curCount = ++counter;
      var cur = posFromMouse(cm, e, true, type == "rect");
      if (!cur) return;
      if (cmp(cur, lastPos) != 0) {
        if (!cm.state.focused) onFocus(cm);
        extendTo(cur);
        var visible = visibleLines(display, doc);
        if (cur.line >= visible.to || cur.line < visible.from)
          setTimeout(operation(cm, function(){if (counter == curCount) extend(e);}), 150);
      } else {
        var outside = e.clientY < editorSize.top ? -20 : e.clientY > editorSize.bottom ? 20 : 0;
        if (outside) setTimeout(operation(cm, function() {
          if (counter != curCount) return;
          display.scroller.scrollTop += outside;
          extend(e);
        }), 50);
      }
    }

    function done(e) {
      counter = Infinity;
      e_preventDefault(e);
      focusInput(cm);
      off(document, "mousemove", move);
      off(document, "mouseup", up);
      pushPendingSelection(doc, doc.history.done);
      doc.history.atomicSelection = false;
    }

    var move = operation(cm, function(e) {
<<<<<<< HEAD
      if (!ie_upto10 && !e_button(e)) done(e);
=======
      if (!ie_lt9 && (ie ? !e.buttons : !e_button(e))) done(e);
>>>>>>> b19b03ab
      else extend(e);
    });
    var up = operation(cm, done);
    on(document, "mousemove", move);
    on(document, "mouseup", up);
  }

  // Determines whether an event happened in the gutter, and fires the
  // handlers for the corresponding event.
  function gutterEvent(cm, e, type, prevent, signalfn) {
    try { var mX = e.clientX, mY = e.clientY; }
    catch(e) { return false; }
    if (mX >= Math.floor(cm.display.gutters.getBoundingClientRect().right)) return false;
    if (prevent) e_preventDefault(e);

    var display = cm.display;
    var lineBox = display.lineDiv.getBoundingClientRect();

    if (mY > lineBox.bottom || !hasHandler(cm, type)) return e_defaultPrevented(e);
    mY -= lineBox.top - display.viewOffset;

    for (var i = 0; i < cm.options.gutters.length; ++i) {
      var g = display.gutters.childNodes[i];
      if (g && g.getBoundingClientRect().right >= mX) {
        var line = lineAtHeight(cm.doc, mY);
        var gutter = cm.options.gutters[i];
        signalfn(cm, type, cm, line, gutter, e);
        return e_defaultPrevented(e);
      }
    }
  }

  function clickInGutter(cm, e) {
    return gutterEvent(cm, e, "gutterClick", true, signalLater);
  }

  // Kludge to work around strange IE behavior where it'll sometimes
  // re-fire a series of drag-related events right after the drop (#1551)
  var lastDrop = 0;

  function onDrop(e) {
    var cm = this;
    if (signalDOMEvent(cm, e) || eventInWidget(cm.display, e))
      return;
    e_preventDefault(e);
    if (ie_upto10) lastDrop = +new Date;
    var pos = posFromMouse(cm, e, true), files = e.dataTransfer.files;
    if (!pos || isReadOnly(cm)) return;
    // Might be a file drop, in which case we simply extract the text
    // and insert it.
    if (files && files.length && window.FileReader && window.File) {
      var n = files.length, text = Array(n), read = 0;
      var loadFile = function(file, i) {
        var reader = new FileReader;
        reader.onload = function() {
          text[i] = reader.result;
          if (++read == n) {
            pos = clipPos(cm.doc, pos);
            var change = {from: pos, to: pos, text: splitLines(text.join("\n")), origin: "paste"};
            makeChange(cm.doc, change);
            setSelectionReplaceHistory(cm.doc, simpleSelection(pos, changeEnd(change)));
          }
        };
        reader.readAsText(file);
      };
      for (var i = 0; i < n; ++i) loadFile(files[i], i);
    } else { // Normal drop
      // Don't do a replace if the drop happened inside of the selected text.
      if (cm.state.draggingText && cm.doc.sel.contains(pos) > -1) {
        cm.state.draggingText(e);
        // Ensure the editor is re-focused
        setTimeout(bind(focusInput, cm), 20);
        return;
      }
      try {
        var text = e.dataTransfer.getData("Text");
        if (text) {
          var selected = cm.state.draggingText && cm.listSelections();
          setSelectionNoUndo(cm.doc, simpleSelection(pos, pos));
          if (selected) for (var i = 0; i < selected.length; ++i)
            replaceRange(cm.doc, "", selected[i].anchor, selected[i].head, "drag");
          cm.replaceSelection(text, "around", "paste");
          focusInput(cm);
        }
      }
      catch(e){}
    }
  }

  function onDragStart(cm, e) {
    if (ie_upto10 && (!cm.state.draggingText || +new Date - lastDrop < 100)) { e_stop(e); return; }
    if (signalDOMEvent(cm, e) || eventInWidget(cm.display, e)) return;

    e.dataTransfer.setData("Text", cm.getSelection());

    // Use dummy image instead of default browsers image.
    // Recent Safari (~6.0.2) have a tendency to segfault when this happens, so we don't do it there.
    if (e.dataTransfer.setDragImage && !safari) {
      var img = elt("img", null, null, "position: fixed; left: 0; top: 0;");
      img.src = "data:image/gif;base64,R0lGODlhAQABAAAAACH5BAEKAAEALAAAAAABAAEAAAICTAEAOw==";
      if (presto) {
        img.width = img.height = 1;
        cm.display.wrapper.appendChild(img);
        // Force a relayout, or Opera won't use our image for some obscure reason
        img._top = img.offsetTop;
      }
      e.dataTransfer.setDragImage(img, 0, 0);
      if (presto) img.parentNode.removeChild(img);
    }
  }

  // SCROLL EVENTS

  // Sync the scrollable area and scrollbars, ensure the viewport
  // covers the visible area.
  function setScrollTop(cm, val) {
    if (Math.abs(cm.doc.scrollTop - val) < 2) return;
    cm.doc.scrollTop = val;
    if (!gecko) updateDisplay(cm, {top: val});
    if (cm.display.scroller.scrollTop != val) cm.display.scroller.scrollTop = val;
    if (cm.display.scrollbarV.scrollTop != val) cm.display.scrollbarV.scrollTop = val;
    if (gecko) updateDisplay(cm);
    startWorker(cm, 100);
  }
  // Sync scroller and scrollbar, ensure the gutter elements are
  // aligned.
  function setScrollLeft(cm, val, isScroller) {
    if (isScroller ? val == cm.doc.scrollLeft : Math.abs(cm.doc.scrollLeft - val) < 2) return;
    val = Math.min(val, cm.display.scroller.scrollWidth - cm.display.scroller.clientWidth);
    cm.doc.scrollLeft = val;
    alignHorizontally(cm);
    if (cm.display.scroller.scrollLeft != val) cm.display.scroller.scrollLeft = val;
    if (cm.display.scrollbarH.scrollLeft != val) cm.display.scrollbarH.scrollLeft = val;
  }

  // Since the delta values reported on mouse wheel events are
  // unstandardized between browsers and even browser versions, and
  // generally horribly unpredictable, this code starts by measuring
  // the scroll effect that the first few mouse wheel events have,
  // and, from that, detects the way it can convert deltas to pixel
  // offsets afterwards.
  //
  // The reason we want to know the amount a wheel event will scroll
  // is that it gives us a chance to update the display before the
  // actual scrolling happens, reducing flickering.

  var wheelSamples = 0, wheelPixelsPerUnit = null;
  // Fill in a browser-detected starting value on browsers where we
  // know one. These don't have to be accurate -- the result of them
  // being wrong would just be a slight flicker on the first wheel
  // scroll (if it is large enough).
  if (ie) wheelPixelsPerUnit = -.53;
  else if (gecko) wheelPixelsPerUnit = 15;
  else if (chrome) wheelPixelsPerUnit = -.7;
  else if (safari) wheelPixelsPerUnit = -1/3;

  function onScrollWheel(cm, e) {
    var dx = e.wheelDeltaX, dy = e.wheelDeltaY;
    if (dx == null && e.detail && e.axis == e.HORIZONTAL_AXIS) dx = e.detail;
    if (dy == null && e.detail && e.axis == e.VERTICAL_AXIS) dy = e.detail;
    else if (dy == null) dy = e.wheelDelta;

    var display = cm.display, scroll = display.scroller;
    // Quit if there's nothing to scroll here
    if (!(dx && scroll.scrollWidth > scroll.clientWidth ||
          dy && scroll.scrollHeight > scroll.clientHeight)) return;

    // Webkit browsers on OS X abort momentum scrolls when the target
    // of the scroll event is removed from the scrollable element.
    // This hack (see related code in patchDisplay) makes sure the
    // element is kept around.
    if (dy && mac && webkit) {
      outer: for (var cur = e.target, view = display.view; cur != scroll; cur = cur.parentNode) {
        for (var i = 0; i < view.length; i++) {
          if (view[i].node == cur) {
            cm.display.currentWheelTarget = cur;
            break outer;
          }
        }
      }
    }

    // On some browsers, horizontal scrolling will cause redraws to
    // happen before the gutter has been realigned, causing it to
    // wriggle around in a most unseemly way. When we have an
    // estimated pixels/delta value, we just handle horizontal
    // scrolling entirely here. It'll be slightly off from native, but
    // better than glitching out.
    if (dx && !gecko && !presto && wheelPixelsPerUnit != null) {
      if (dy)
        setScrollTop(cm, Math.max(0, Math.min(scroll.scrollTop + dy * wheelPixelsPerUnit, scroll.scrollHeight - scroll.clientHeight)));
      setScrollLeft(cm, Math.max(0, Math.min(scroll.scrollLeft + dx * wheelPixelsPerUnit, scroll.scrollWidth - scroll.clientWidth)));
      e_preventDefault(e);
      display.wheelStartX = null; // Abort measurement, if in progress
      return;
    }

    // 'Project' the visible viewport to cover the area that is being
    // scrolled into view (if we know enough to estimate it).
    if (dy && wheelPixelsPerUnit != null) {
      var pixels = dy * wheelPixelsPerUnit;
      var top = cm.doc.scrollTop, bot = top + display.wrapper.clientHeight;
      if (pixels < 0) top = Math.max(0, top + pixels - 50);
      else bot = Math.min(cm.doc.height, bot + pixels + 50);
      updateDisplay(cm, {top: top, bottom: bot});
    }

    if (wheelSamples < 20) {
      if (display.wheelStartX == null) {
        display.wheelStartX = scroll.scrollLeft; display.wheelStartY = scroll.scrollTop;
        display.wheelDX = dx; display.wheelDY = dy;
        setTimeout(function() {
          if (display.wheelStartX == null) return;
          var movedX = scroll.scrollLeft - display.wheelStartX;
          var movedY = scroll.scrollTop - display.wheelStartY;
          var sample = (movedY && display.wheelDY && movedY / display.wheelDY) ||
            (movedX && display.wheelDX && movedX / display.wheelDX);
          display.wheelStartX = display.wheelStartY = null;
          if (!sample) return;
          wheelPixelsPerUnit = (wheelPixelsPerUnit * wheelSamples + sample) / (wheelSamples + 1);
          ++wheelSamples;
        }, 200);
      } else {
        display.wheelDX += dx; display.wheelDY += dy;
      }
    }
  }

  // KEY EVENTS

  // Run a handler that was bound to a key.
  function doHandleBinding(cm, bound, dropShift) {
    if (typeof bound == "string") {
      bound = commands[bound];
      if (!bound) return false;
    }
    // Ensure previous input has been read, so that the handler sees a
    // consistent view of the document
    if (cm.display.pollingFast && readInput(cm)) cm.display.pollingFast = false;
    var prevShift = cm.display.shift, done = false;
    try {
      if (isReadOnly(cm)) cm.state.suppressEdits = true;
      if (dropShift) cm.display.shift = false;
      done = bound(cm) != Pass;
    } finally {
      cm.display.shift = prevShift;
      cm.state.suppressEdits = false;
    }
    return done;
  }

  // Collect the currently active keymaps.
  function allKeyMaps(cm) {
    var maps = cm.state.keyMaps.slice(0);
    if (cm.options.extraKeys) maps.push(cm.options.extraKeys);
    maps.push(cm.options.keyMap);
    return maps;
  }

  var maybeTransition;
  // Handle a key from the keydown event.
  function handleKeyBinding(cm, e) {
    // Handle automatic keymap transitions
    var startMap = getKeyMap(cm.options.keyMap), next = startMap.auto;
    clearTimeout(maybeTransition);
    if (next && !isModifierKey(e)) maybeTransition = setTimeout(function() {
      if (getKeyMap(cm.options.keyMap) == startMap) {
        cm.options.keyMap = (next.call ? next.call(null, cm) : next);
        keyMapChanged(cm);
      }
    }, 50);

    var name = keyName(e, true), handled = false;
    if (!name) return false;
    var keymaps = allKeyMaps(cm);

    if (e.shiftKey) {
      // First try to resolve full name (including 'Shift-'). Failing
      // that, see if there is a cursor-motion command (starting with
      // 'go') bound to the keyname without 'Shift-'.
      handled = lookupKey("Shift-" + name, keymaps, function(b) {return doHandleBinding(cm, b, true);})
             || lookupKey(name, keymaps, function(b) {
                  if (typeof b == "string" ? /^go[A-Z]/.test(b) : b.motion)
                    return doHandleBinding(cm, b);
                });
    } else {
      handled = lookupKey(name, keymaps, function(b) { return doHandleBinding(cm, b); });
    }

    if (handled) {
      e_preventDefault(e);
      restartBlink(cm);
      signalLater(cm, "keyHandled", cm, name, e);
    }
    return handled;
  }

  // Handle a key from the keypress event
  function handleCharBinding(cm, e, ch) {
    var handled = lookupKey("'" + ch + "'", allKeyMaps(cm),
                            function(b) { return doHandleBinding(cm, b, true); });
    if (handled) {
      e_preventDefault(e);
      restartBlink(cm);
      signalLater(cm, "keyHandled", cm, "'" + ch + "'", e);
    }
    return handled;
  }

  var lastStoppedKey = null;
  function onKeyDown(e) {
    var cm = this;
    if (!cm.state.focused) onFocus(cm);
    if (signalDOMEvent(cm, e)) return;
    // IE does strange things with escape.
    if (ie_upto10 && e.keyCode == 27) e.returnValue = false;
    var code = e.keyCode;
    cm.display.shift = code == 16 || e.shiftKey;
    var handled = handleKeyBinding(cm, e);
    if (presto) {
      lastStoppedKey = handled ? code : null;
      // Opera has no cut event... we try to at least catch the key combo
      if (!handled && code == 88 && !hasCopyEvent && (mac ? e.metaKey : e.ctrlKey))
        cm.replaceSelection("");
    }
  }

  function onKeyUp(e) {
    if (signalDOMEvent(this, e)) return;
    if (e.keyCode == 16) this.doc.sel.shift = false;
  }

  function onKeyPress(e) {
    var cm = this;
    if (signalDOMEvent(cm, e)) return;
    var keyCode = e.keyCode, charCode = e.charCode;
    if (presto && keyCode == lastStoppedKey) {lastStoppedKey = null; e_preventDefault(e); return;}
    if (((presto && (!e.which || e.which < 10)) || khtml) && handleKeyBinding(cm, e)) return;
    var ch = String.fromCharCode(charCode == null ? keyCode : charCode);
    if (handleCharBinding(cm, e, ch)) return;
    if (ie_upto10 && !ie_upto8) cm.display.inputHasSelection = null;
    fastPoll(cm);
  }

  // FOCUS/BLUR EVENTS

  function onFocus(cm) {
    if (cm.options.readOnly == "nocursor") return;
    if (!cm.state.focused) {
      signal(cm, "focus", cm);
      cm.state.focused = true;
      if (cm.display.wrapper.className.search(/\bCodeMirror-focused\b/) == -1)
        cm.display.wrapper.className += " CodeMirror-focused";
      if (!cm.curOp) {
        resetInput(cm);
        if (webkit) setTimeout(bind(resetInput, cm, true), 0); // Issue #1730
      }
    }
    slowPoll(cm);
    restartBlink(cm);
  }
  function onBlur(cm) {
    if (cm.state.focused) {
      signal(cm, "blur", cm);
      cm.state.focused = false;
      cm.display.wrapper.className = cm.display.wrapper.className.replace(" CodeMirror-focused", "");
    }
    clearInterval(cm.display.blinker);
    setTimeout(function() {if (!cm.state.focused) cm.display.shift = false;}, 150);
  }

  // CONTEXT MENU HANDLING

  var detectingSelectAll;
  // To make the context menu work, we need to briefly unhide the
  // textarea (making it as unobtrusive as possible) to let the
  // right-click take effect on it.
  function onContextMenu(cm, e) {
    if (signalDOMEvent(cm, e, "contextmenu")) return;
    var display = cm.display;
    if (eventInWidget(display, e) || contextMenuInGutter(cm, e)) return;

    var pos = posFromMouse(cm, e), scrollPos = display.scroller.scrollTop;
    if (!pos || presto) return; // Opera is difficult.

    // Reset the current text selection only if the click is done outside of the selection
    // and 'resetSelectionOnContextMenu' option is true.
    var reset = cm.options.resetSelectionOnContextMenu;
    if (reset && cm.doc.sel.contains(pos) == -1)
      operation(cm, setSelection)(cm.doc, simpleSelection(pos), false);

    var oldCSS = display.input.style.cssText;
    display.inputDiv.style.position = "absolute";
    display.input.style.cssText = "position: fixed; width: 30px; height: 30px; top: " + (e.clientY - 5) +
      "px; left: " + (e.clientX - 5) + "px; z-index: 1000; background: transparent; outline: none;" +
      "border-width: 0; outline: none; overflow: hidden; opacity: .05; -ms-opacity: .05; filter: alpha(opacity=5);";
    focusInput(cm);
    resetInput(cm);
    // Adds "Select all" to context menu in FF
    var hasSelection = cm.somethingSelected();
    if (!hasSelection) display.input.value = display.prevInput = " ";

    // Select-all will be greyed out if there's nothing to select, so
    // this adds a zero-width space so that we can later check whether
    // it got selected.
    function prepareSelectAllHack() {
      if (display.input.selectionStart != null) {
        var extval = display.input.value = "\u200b" + (hasSelection ? display.input.value : "");
        display.prevInput = "\u200b";
        display.input.selectionStart = 1; display.input.selectionEnd = extval.length;
      }
    }
    function rehide() {
      display.inputDiv.style.position = "relative";
      display.input.style.cssText = oldCSS;
      if (ie_upto8) display.scrollbarV.scrollTop = display.scroller.scrollTop = scrollPos;
      slowPoll(cm);

      // Try to detect the user choosing select-all
      if (display.input.selectionStart != null) {
        if (!ie || ie_upto8) prepareSelectAllHack();
        clearTimeout(detectingSelectAll);
        var i = 0, poll = function(){
          if (display.prevInput == "\u200b" && display.input.selectionStart == 0)
            operation(cm, commands.selectAll)(cm);
          else if (i++ < 10) detectingSelectAll = setTimeout(poll, 500);
          else resetInput(cm);
        };
        detectingSelectAll = setTimeout(poll, 200);
      }
    }

    if (ie && !ie_upto8) prepareSelectAllHack();
    if (captureRightClick) {
      e_stop(e);
      var mouseup = function() {
        off(window, "mouseup", mouseup);
        setTimeout(rehide, 20);
      };
      on(window, "mouseup", mouseup);
    } else {
      setTimeout(rehide, 50);
    }
  }

  function contextMenuInGutter(cm, e) {
    if (!hasHandler(cm, "gutterContextMenu")) return false;
    return gutterEvent(cm, e, "gutterContextMenu", false, signal);
  }

  // UPDATING

  // Compute the position of the end of a change (its 'to' property
  // refers to the pre-change end).
  var changeEnd = CodeMirror.changeEnd = function(change) {
    if (!change.text) return change.to;
    return Pos(change.from.line + change.text.length - 1,
               lst(change.text).length + (change.text.length == 1 ? change.from.ch : 0));
  };

  // Adjust a position to refer to the post-change position of the
  // same text, or the end of the change if the change covers it.
  function adjustForChange(pos, change) {
    if (cmp(pos, change.from) < 0) return pos;
    if (cmp(pos, change.to) <= 0) return changeEnd(change);

    var line = pos.line + change.text.length - (change.to.line - change.from.line) - 1, ch = pos.ch;
    if (pos.line == change.to.line) ch += changeEnd(change).ch - change.to.ch;
    return Pos(line, ch);
  }

  function computeSelAfterChange(doc, change) {
    var out = [];
    for (var i = 0; i < doc.sel.ranges.length; i++) {
      var range = doc.sel.ranges[i];
      out.push(new Range(adjustForChange(range.anchor, change),
                         adjustForChange(range.head, change)));
    }
    return normalizeSelection(out, doc.sel.primIndex);
  }

  function offsetPos(pos, old, nw) {
    if (pos.line == old.line)
      return Pos(nw.line, pos.ch - old.ch + nw.ch);
    else
      return Pos(nw.line + (pos.line - old.line), pos.ch);
  }

  // Used by replaceSelections to allow moving the selection to the
  // start or around the replaced test. Hint may be "start" or "around".
  function computeReplacedSel(doc, changes, hint) {
    var out = [];
    var oldPrev = Pos(doc.first, 0), newPrev = oldPrev;
    for (var i = 0; i < changes.length; i++) {
      var change = changes[i];
      var from = offsetPos(change.from, oldPrev, newPrev);
      var to = offsetPos(changeEnd(change), oldPrev, newPrev);
      oldPrev = change.to;
      newPrev = to;
      if (hint == "around") {
        var range = doc.sel.ranges[i], inv = cmp(range.head, range.anchor) < 0;
        out[i] = new Range(inv ? to : from, inv ? from : to);
      } else {
        out[i] = new Range(from, from);
      }
    }
    return new Selection(out, doc.sel.primIndex);
  }

  // Allow "beforeChange" event handlers to influence a change
  function filterChange(doc, change, update) {
    var obj = {
      canceled: false,
      from: change.from,
      to: change.to,
      text: change.text,
      origin: change.origin,
      cancel: function() { this.canceled = true; }
    };
    if (update) obj.update = function(from, to, text, origin) {
      if (from) this.from = clipPos(doc, from);
      if (to) this.to = clipPos(doc, to);
      if (text) this.text = text;
      if (origin !== undefined) this.origin = origin;
    };
    signal(doc, "beforeChange", doc, obj);
    if (doc.cm) signal(doc.cm, "beforeChange", doc.cm, obj);

    if (obj.canceled) return null;
    return {from: obj.from, to: obj.to, text: obj.text, origin: obj.origin};
  }

  // Apply a change to a document, and add it to the document's
  // history, and propagating it to all linked documents.
  function makeChange(doc, change, ignoreReadOnly) {
    if (doc.cm) {
      if (!doc.cm.curOp) return operation(doc.cm, makeChange)(doc, change, ignoreReadOnly);
      if (doc.cm.state.suppressEdits) return;
    }

    if (hasHandler(doc, "beforeChange") || doc.cm && hasHandler(doc.cm, "beforeChange")) {
      change = filterChange(doc, change, true);
      if (!change) return;
    }

    // Possibly split or suppress the update based on the presence
    // of read-only spans in its range.
    var split = sawReadOnlySpans && !ignoreReadOnly && removeReadOnlyRanges(doc, change.from, change.to);
    if (split) {
      for (var i = split.length - 1; i >= 0; --i)
        makeChangeInner(doc, {from: split[i].from, to: split[i].to, text: i ? [""] : change.text});
    } else {
      makeChangeInner(doc, change);
    }
  }

  function makeChangeInner(doc, change) {
    if (change.text.length == 1 && change.text[0] == "" && cmp(change.from, change.to) == 0) return;
    var selAfter = computeSelAfterChange(doc, change);
    addChangeToHistory(doc, change, selAfter, doc.cm ? doc.cm.curOp.id : NaN);

    makeChangeSingleDoc(doc, change, selAfter, stretchSpansOverChange(doc, change));
    var rebased = [];

    linkedDocs(doc, function(doc, sharedHist) {
      if (!sharedHist && indexOf(rebased, doc.history) == -1) {
        rebaseHist(doc.history, change);
        rebased.push(doc.history);
      }
      makeChangeSingleDoc(doc, change, null, stretchSpansOverChange(doc, change));
    });
  }

  // Revert a change stored in a document's history.
  function makeChangeFromHistory(doc, type, allowSelectionOnly) {
    if (doc.cm && doc.cm.state.suppressEdits) return;

    var hist = doc.history, event, selAfter = doc.sel;
    var source = type == "undo" ? hist.done : hist.undone, dest = type == "undo" ? hist.undone : hist.done;

    // Verify that there is a useable event (so that ctrl-z won't
    // needlessly clear selection events)
    for (var i = 0; i < source.length; i++)
      if (allowSelectionOnly || !source[i].ranges) break;
    if (i == source.length) return;

    pushPendingSelection(doc, dest);
    for (;;) {
      event = source.pop();
      if (event.ranges) {
        dest.push(event);
        if (allowSelectionOnly && !event.equals(doc.sel)) {
          hist.pendingSelection = event;
          return setSelectionNoUndo(doc, event);
        }
        selAfter = event;
      }
      else break;
    }

    // Build up a reverse change object to add to the opposite history
    // stack (redo when undoing, and vice versa).
    var antiChanges = [];
    pushSelectionToHistory(selAfter, dest);
    dest.push({changes: antiChanges, generation: hist.generation});
    hist.generation = event.generation || ++hist.maxGeneration;

    var filter = hasHandler(doc, "beforeChange") || doc.cm && hasHandler(doc.cm, "beforeChange");

    for (var i = event.changes.length - 1; i >= 0; --i) {
      var change = event.changes[i];
      change.origin = type;
      if (filter && !filterChange(doc, change, false)) {
        source.length = 0;
        return;
      }

      antiChanges.push(historyChangeFromChange(doc, change));

      var after = i ? computeSelAfterChange(doc, change, null) : lst(source);
      makeChangeSingleDoc(doc, change, after, mergeOldSpans(doc, change));
      var rebased = [];

      // Propagate to the linked documents
      linkedDocs(doc, function(doc, sharedHist) {
        if (!sharedHist && indexOf(rebased, doc.history) == -1) {
          rebaseHist(doc.history, change);
          rebased.push(doc.history);
        }
        makeChangeSingleDoc(doc, change, null, mergeOldSpans(doc, change));
      });
    }
  }

  // Sub-views need their line numbers shifted when text is added
  // above or below them in the parent document.
  function shiftDoc(doc, distance) {
    doc.first += distance;
    doc.sel = new Selection(map(doc.sel.ranges, function(range) {
      return new Range(Pos(range.anchor.line + distance, range.anchor.ch),
                       Pos(range.head.line + distance, range.head.ch));
    }), doc.sel.primIndex);
    if (doc.cm) regChange(doc.cm, doc.first, doc.first, distance);
  }

  // More lower-level change function, handling only a single document
  // (not linked ones).
  function makeChangeSingleDoc(doc, change, selAfter, spans) {
    if (doc.cm && !doc.cm.curOp)
      return operation(doc.cm, makeChangeSingleDoc)(doc, change, selAfter, spans);

    if (change.to.line < doc.first) {
      shiftDoc(doc, change.text.length - 1 - (change.to.line - change.from.line));
      return;
    }
    if (change.from.line > doc.lastLine()) return;

    // Clip the change to the size of this doc
    if (change.from.line < doc.first) {
      var shift = change.text.length - 1 - (doc.first - change.from.line);
      shiftDoc(doc, shift);
      change = {from: Pos(doc.first, 0), to: Pos(change.to.line + shift, change.to.ch),
                text: [lst(change.text)], origin: change.origin};
    }
    var last = doc.lastLine();
    if (change.to.line > last) {
      change = {from: change.from, to: Pos(last, getLine(doc, last).text.length),
                text: [change.text[0]], origin: change.origin};
    }

    change.removed = getBetween(doc, change.from, change.to);

    if (!selAfter) selAfter = computeSelAfterChange(doc, change, null);
    if (doc.cm) makeChangeSingleDocInEditor(doc.cm, change, spans);
    else updateDoc(doc, change, spans);
    setSelection(doc, selAfter, false);
  }

  // Handle the interaction of a change to a document with the editor
  // that this document is part of.
  function makeChangeSingleDocInEditor(cm, change, spans) {
    var doc = cm.doc, display = cm.display, from = change.from, to = change.to;

    var recomputeMaxLength = false, checkWidthStart = from.line;
    if (!cm.options.lineWrapping) {
      checkWidthStart = lineNo(visualLine(getLine(doc, from.line)));
      doc.iter(checkWidthStart, to.line + 1, function(line) {
        if (line == display.maxLine) {
          recomputeMaxLength = true;
          return true;
        }
      });
    }

    if (doc.sel.contains(change.from, change.to) > -1)
      cm.curOp.cursorActivity = true;

    updateDoc(doc, change, spans, estimateHeight(cm));

    if (!cm.options.lineWrapping) {
      doc.iter(checkWidthStart, from.line + change.text.length, function(line) {
        var len = lineLength(line);
        if (len > display.maxLineLength) {
          display.maxLine = line;
          display.maxLineLength = len;
          display.maxLineChanged = true;
          recomputeMaxLength = false;
        }
      });
      if (recomputeMaxLength) cm.curOp.updateMaxLine = true;
    }

    // Adjust frontier, schedule worker
    doc.frontier = Math.min(doc.frontier, from.line);
    startWorker(cm, 400);

    var lendiff = change.text.length - (to.line - from.line) - 1;
    // Remember that these lines changed, for updating the display
    if (from.line == to.line && change.text.length == 1 && !isWholeLineUpdate(cm.doc, change))
      regLineChange(cm, from.line, "text");
    else
      regChange(cm, from.line, to.line + 1, lendiff);

    if (hasHandler(cm, "change"))
      (cm.curOp.changeObjs || (cm.curOp.changeObjs = [])).push({
        from: from, to: to,
        text: change.text,
        removed: change.removed,
        origin: change.origin
      });
  }

  function replaceRange(doc, code, from, to, origin) {
    if (!to) to = from;
    if (cmp(to, from) < 0) { var tmp = to; to = from; from = tmp; }
    if (typeof code == "string") code = splitLines(code);
    makeChange(doc, {from: from, to: to, text: code, origin: origin});
  }

  // SCROLLING THINGS INTO VIEW

  // If an editor sits on the top or bottom of the window, partially
  // scrolled out of view, this ensures that the cursor is visible.
  function maybeScrollWindow(cm, coords) {
    var display = cm.display, box = display.sizer.getBoundingClientRect(), doScroll = null;
    if (coords.top + box.top < 0) doScroll = true;
    else if (coords.bottom + box.top > (window.innerHeight || document.documentElement.clientHeight)) doScroll = false;
    if (doScroll != null && !phantom) {
      var scrollNode = elt("div", "\u200b", null, "position: absolute; top: " +
                           (coords.top - display.viewOffset - paddingTop(cm.display)) + "px; height: " +
                           (coords.bottom - coords.top + scrollerCutOff) + "px; left: " +
                           coords.left + "px; width: 2px;");
      cm.display.lineSpace.appendChild(scrollNode);
      scrollNode.scrollIntoView(doScroll);
      cm.display.lineSpace.removeChild(scrollNode);
    }
  }

  // Scroll a given position into view (immediately), verifying that
  // it actually became visible (as line heights are accurately
  // measured, the position of something may 'drift' during drawing).
  function scrollPosIntoView(cm, pos, end, margin) {
    if (margin == null) margin = 0;
    for (;;) {
      var changed = false, coords = cursorCoords(cm, pos);
      var endCoords = !end || end == pos ? coords : cursorCoords(cm, end);
      var scrollPos = calculateScrollPos(cm, Math.min(coords.left, endCoords.left),
                                         Math.min(coords.top, endCoords.top) - margin,
                                         Math.max(coords.left, endCoords.left),
                                         Math.max(coords.bottom, endCoords.bottom) + margin);
      var startTop = cm.doc.scrollTop, startLeft = cm.doc.scrollLeft;
      if (scrollPos.scrollTop != null) {
        setScrollTop(cm, scrollPos.scrollTop);
        if (Math.abs(cm.doc.scrollTop - startTop) > 1) changed = true;
      }
      if (scrollPos.scrollLeft != null) {
        setScrollLeft(cm, scrollPos.scrollLeft);
        if (Math.abs(cm.doc.scrollLeft - startLeft) > 1) changed = true;
      }
      if (!changed) return coords;
    }
  }

  // Scroll a given set of coordinates into view (immediately).
  function scrollIntoView(cm, x1, y1, x2, y2) {
    var scrollPos = calculateScrollPos(cm, x1, y1, x2, y2);
    if (scrollPos.scrollTop != null) setScrollTop(cm, scrollPos.scrollTop);
    if (scrollPos.scrollLeft != null) setScrollLeft(cm, scrollPos.scrollLeft);
  }

  // Calculate a new scroll position needed to scroll the given
  // rectangle into view. Returns an object with scrollTop and
  // scrollLeft properties. When these are undefined, the
  // vertical/horizontal position does not need to be adjusted.
  function calculateScrollPos(cm, x1, y1, x2, y2) {
    var display = cm.display, snapMargin = textHeight(cm.display);
    if (y1 < 0) y1 = 0;
    var screentop = cm.curOp && cm.curOp.scrollTop != null ? cm.curOp.scrollTop : display.scroller.scrollTop;
    var screen = display.scroller.clientHeight - scrollerCutOff, result = {};
    var docBottom = cm.doc.height + paddingVert(display);
    var atTop = y1 < snapMargin, atBottom = y2 > docBottom - snapMargin;
    if (y1 < screentop) {
      result.scrollTop = atTop ? 0 : y1;
    } else if (y2 > screentop + screen) {
      var newTop = Math.min(y1, (atBottom ? docBottom : y2) - screen);
      if (newTop != screentop) result.scrollTop = newTop;
    }

    var screenleft = cm.curOp && cm.curOp.scrollLeft != null ? cm.curOp.scrollLeft : display.scroller.scrollLeft;
    var screenw = display.scroller.clientWidth - scrollerCutOff;
    x1 += display.gutters.offsetWidth; x2 += display.gutters.offsetWidth;
    var gutterw = display.gutters.offsetWidth;
    var atLeft = x1 < gutterw + 10;
    if (x1 < screenleft + gutterw || atLeft) {
      if (atLeft) x1 = 0;
      result.scrollLeft = Math.max(0, x1 - 10 - gutterw);
    } else if (x2 > screenw + screenleft - 3) {
      result.scrollLeft = x2 + 10 - screenw;
    }
    return result;
  }

  // Store a relative adjustment to the scroll position in the current
  // operation (to be applied when the operation finishes).
  function addToScrollPos(cm, left, top) {
    if (left != null || top != null) resolveScrollToPos(cm);
    if (left != null)
      cm.curOp.scrollLeft = (cm.curOp.scrollLeft == null ? cm.doc.scrollLeft : cm.curOp.scrollLeft) + left;
    if (top != null)
      cm.curOp.scrollTop = (cm.curOp.scrollTop == null ? cm.doc.scrollTop : cm.curOp.scrollTop) + top;
  }

  // Make sure that at the end of the operation the current cursor is
  // shown.
  function ensureCursorVisible(cm) {
    resolveScrollToPos(cm);
    var cur = cm.getCursor();
    cm.curOp.scrollToPos = {from: cur, to: cur, margin: cm.options.cursorScrollMargin, isCursor: true};
  }

  // When an operation has its scrollToPos property set, and another
  // scroll action is applied before the end of the operation, this
  // 'simulates' scrolling that position into view in a cheap way, so
  // that the effect of intermediate scroll commands is not ignored.
  function resolveScrollToPos(cm) {
    var range = cm.curOp.scrollToPos;
    if (range) {
      cm.curOp.scrollToPos = null;
      var from = estimateCoords(cm, range.from), to = estimateCoords(cm, range.to);
      var sPos = calculateScrollPos(cm, Math.min(from.left, to.left),
                                    Math.min(from.top, to.top) - range.margin,
                                    Math.max(from.right, to.right),
                                    Math.max(from.bottom, to.bottom) + range.margin);
      cm.scrollTo(sPos.scrollLeft, sPos.scrollTop);
    }
  }

  // API UTILITIES

  // Indent the given line. The how parameter can be "smart",
  // "add"/null, "subtract", or "prev". When aggressive is false
  // (typically set to true for forced single-line indents), empty
  // lines are not indented, and places where the mode returns Pass
  // are left alone.
  function indentLine(cm, n, how, aggressive) {
    var doc = cm.doc, state;
    if (how == null) how = "add";
    if (how == "smart") {
      // Fall back to "prev" when the mode doesn't have an indentation
      // method.
      if (!cm.doc.mode.indent) how = "prev";
      else state = getStateBefore(cm, n);
    }

    var tabSize = cm.options.tabSize;
    var line = getLine(doc, n), curSpace = countColumn(line.text, null, tabSize);
    if (line.stateAfter) line.stateAfter = null;
    var curSpaceString = line.text.match(/^\s*/)[0], indentation;
    if (!aggressive && !/\S/.test(line.text)) {
      indentation = 0;
      how = "not";
    } else if (how == "smart") {
      indentation = cm.doc.mode.indent(state, line.text.slice(curSpaceString.length), line.text);
      if (indentation == Pass) {
        if (!aggressive) return;
        how = "prev";
      }
    }
    if (how == "prev") {
      if (n > doc.first) indentation = countColumn(getLine(doc, n-1).text, null, tabSize);
      else indentation = 0;
    } else if (how == "add") {
      indentation = curSpace + cm.options.indentUnit;
    } else if (how == "subtract") {
      indentation = curSpace - cm.options.indentUnit;
    } else if (typeof how == "number") {
      indentation = curSpace + how;
    }
    indentation = Math.max(0, indentation);

    var indentString = "", pos = 0;
    if (cm.options.indentWithTabs)
      for (var i = Math.floor(indentation / tabSize); i; --i) {pos += tabSize; indentString += "\t";}
    if (pos < indentation) indentString += spaceStr(indentation - pos);

    if (indentString != curSpaceString) {
      replaceRange(cm.doc, indentString, Pos(n, 0), Pos(n, curSpaceString.length), "+input");
    } else {
      // Ensure that, if the cursor was in the whitespace at the start
      // of the line, it is moved to the end of that space.
      for (var i = 0; i < doc.sel.ranges.length; i++) {
        var range = doc.sel.ranges[i];
        if (range.head.line == n && range.head.ch < curSpaceString.length) {
          var pos = Pos(n, curSpaceString.length);
          replaceOneSelection(doc, i, new Range(pos, pos));
          break;
        }
      }
    }
    line.stateAfter = null;
  }

  // Utility for applying a change to a line by handle or number,
  // returning the number and optionally registering the line as
  // changed.
  function changeLine(cm, handle, changeType, op) {
    var no = handle, line = handle, doc = cm.doc;
    if (typeof handle == "number") line = getLine(doc, clipLine(doc, handle));
    else no = lineNo(handle);
    if (no == null) return null;
    if (op(line, no)) regLineChange(cm, no, changeType);
    else return null;
    return line;
  }

  // Helper for deleting text near the selection(s), used to implement
  // backspace, delete, and similar functionality.
  function deleteNearSelection(cm, compute) {
    var ranges = cm.doc.sel.ranges, kill = [];
    // Build up a set of ranges to kill first, merging overlapping
    // ranges.
    for (var i = 0; i < ranges.length; i++) {
      var toKill = compute(ranges[i]);
      while (kill.length && cmp(toKill.from, lst(kill).to) <= 0) {
        var replaced = kill.pop();
        if (cmp(replaced.from, toKill.from) < 0) {
          toKill.from = replaced.from;
          break;
        }
      }
      kill.push(toKill);
    }
    // Next, remove those actual ranges.
    runInOp(cm, function() {
      for (var i = kill.length - 1; i >= 0; i--)
        replaceRange(cm.doc, "", kill[i].from, kill[i].to, "+delete");
      ensureCursorVisible(cm);
    });
  }

  // Used for horizontal relative motion. Dir is -1 or 1 (left or
  // right), unit can be "char", "column" (like char, but doesn't
  // cross line boundaries), "word" (across next word), or "group" (to
  // the start of next group of word or non-word-non-whitespace
  // chars). The visually param controls whether, in right-to-left
  // text, direction 1 means to move towards the next index in the
  // string, or towards the character to the right of the current
  // position. The resulting position will have a hitSide=true
  // property if it reached the end of the document.
  function findPosH(doc, pos, dir, unit, visually) {
    var line = pos.line, ch = pos.ch, origDir = dir;
    var lineObj = getLine(doc, line);
    var possible = true;
    function findNextLine() {
      var l = line + dir;
      if (l < doc.first || l >= doc.first + doc.size) return (possible = false);
      line = l;
      return lineObj = getLine(doc, l);
    }
    function moveOnce(boundToLine) {
      var next = (visually ? moveVisually : moveLogically)(lineObj, ch, dir, true);
      if (next == null) {
        if (!boundToLine && findNextLine()) {
          if (visually) ch = (dir < 0 ? lineRight : lineLeft)(lineObj);
          else ch = dir < 0 ? lineObj.text.length : 0;
        } else return (possible = false);
      } else ch = next;
      return true;
    }

    if (unit == "char") moveOnce();
    else if (unit == "column") moveOnce(true);
    else if (unit == "word" || unit == "group") {
      var sawType = null, group = unit == "group";
      for (var first = true;; first = false) {
        if (dir < 0 && !moveOnce(!first)) break;
        var cur = lineObj.text.charAt(ch) || "\n";
        var type = isWordChar(cur) ? "w"
          : !group ? null
          : /\s/.test(cur) ? null
          : "p";
        if (sawType && sawType != type) {
          if (dir < 0) {dir = 1; moveOnce();}
          break;
        }
        if (type) sawType = type;
        if (dir > 0 && !moveOnce(!first)) break;
      }
    }
    var result = skipAtomic(doc, Pos(line, ch), origDir, true);
    if (!possible) result.hitSide = true;
    return result;
  }

  // For relative vertical movement. Dir may be -1 or 1. Unit can be
  // "page" or "line". The resulting position will have a hitSide=true
  // property if it reached the end of the document.
  function findPosV(cm, pos, dir, unit) {
    var doc = cm.doc, x = pos.left, y;
    if (unit == "page") {
      var pageSize = Math.min(cm.display.wrapper.clientHeight, window.innerHeight || document.documentElement.clientHeight);
      y = pos.top + dir * (pageSize - (dir < 0 ? 1.5 : .5) * textHeight(cm.display));
    } else if (unit == "line") {
      y = dir > 0 ? pos.bottom + 3 : pos.top - 3;
    }
    for (;;) {
      var target = coordsChar(cm, x, y);
      if (!target.outside) break;
      if (dir < 0 ? y <= 0 : y >= doc.height) { target.hitSide = true; break; }
      y += dir * 5;
    }
    return target;
  }

  // Find the word at the given position (as returned by coordsChar).
  function findWordAt(line, pos) {
    var start = pos.ch, end = pos.ch;
    if (line) {
      if ((pos.xRel < 0 || end == line.length) && start) --start; else ++end;
      var startChar = line.charAt(start);
      var check = isWordChar(startChar) ? isWordChar
        : /\s/.test(startChar) ? function(ch) {return /\s/.test(ch);}
        : function(ch) {return !/\s/.test(ch) && !isWordChar(ch);};
      while (start > 0 && check(line.charAt(start - 1))) --start;
      while (end < line.length && check(line.charAt(end))) ++end;
    }
    return {from: Pos(pos.line, start), to: Pos(pos.line, end)};
  }

  // EDITOR METHODS

  // The publicly visible API. Note that methodOp(f) means
  // 'wrap f in an operation, performed on its `this` parameter'.

  // This is not the complete set of editor methods. Most of the
  // methods defined on the Doc type are also injected into
  // CodeMirror.prototype, for backwards compatibility and
  // convenience.

  CodeMirror.prototype = {
    constructor: CodeMirror,
    focus: function(){window.focus(); focusInput(this); fastPoll(this);},

    setOption: function(option, value) {
      var options = this.options, old = options[option];
      if (options[option] == value && option != "mode") return;
      options[option] = value;
      if (optionHandlers.hasOwnProperty(option))
        operation(this, optionHandlers[option])(this, value, old);
    },

    getOption: function(option) {return this.options[option];},
    getDoc: function() {return this.doc;},

    addKeyMap: function(map, bottom) {
      this.state.keyMaps[bottom ? "push" : "unshift"](map);
    },
    removeKeyMap: function(map) {
      var maps = this.state.keyMaps;
      for (var i = 0; i < maps.length; ++i)
        if (maps[i] == map || (typeof maps[i] != "string" && maps[i].name == map)) {
          maps.splice(i, 1);
          return true;
        }
    },

    addOverlay: methodOp(function(spec, options) {
      var mode = spec.token ? spec : CodeMirror.getMode(this.options, spec);
      if (mode.startState) throw new Error("Overlays may not be stateful.");
      this.state.overlays.push({mode: mode, modeSpec: spec, opaque: options && options.opaque});
      this.state.modeGen++;
      regChange(this);
    }),
    removeOverlay: methodOp(function(spec) {
      var overlays = this.state.overlays;
      for (var i = 0; i < overlays.length; ++i) {
        var cur = overlays[i].modeSpec;
        if (cur == spec || typeof spec == "string" && cur.name == spec) {
          overlays.splice(i, 1);
          this.state.modeGen++;
          regChange(this);
          return;
        }
      }
    }),

    indentLine: methodOp(function(n, dir, aggressive) {
      if (typeof dir != "string" && typeof dir != "number") {
        if (dir == null) dir = this.options.smartIndent ? "smart" : "prev";
        else dir = dir ? "add" : "subtract";
      }
      if (isLine(this.doc, n)) indentLine(this, n, dir, aggressive);
    }),
    indentSelection: methodOp(function(how) {
      var ranges = this.doc.sel.ranges, end = -1;
      for (var i = 0; i < ranges.length; i++) {
        var range = ranges[i];
        if (!range.empty()) {
          var start = Math.max(end, range.from().line);
          var to = range.to();
          end = Math.min(this.lastLine(), to.line - (to.ch ? 0 : 1)) + 1;
          for (var j = start; j < end; ++j)
            indentLine(this, j, how);
        } else if (range.head.line > end) {
          indentLine(this, range.head.line, how, true);
          end = range.head.line;
          if (i == this.doc.sel.primIndex) ensureCursorVisible(this);
        }
      }
    }),

    // Fetch the parser token for a given character. Useful for hacks
    // that want to inspect the mode state (say, for completion).
    getTokenAt: function(pos, precise) {
      var doc = this.doc;
      pos = clipPos(doc, pos);
      var state = getStateBefore(this, pos.line, precise), mode = this.doc.mode;
      var line = getLine(doc, pos.line);
      var stream = new StringStream(line.text, this.options.tabSize);
      while (stream.pos < pos.ch && !stream.eol()) {
        stream.start = stream.pos;
        var style = mode.token(stream, state);
      }
      return {start: stream.start,
              end: stream.pos,
              string: stream.current(),
              type: style || null,
              state: state};
    },

    getTokenTypeAt: function(pos) {
      pos = clipPos(this.doc, pos);
      var styles = getLineStyles(this, getLine(this.doc, pos.line));
      var before = 0, after = (styles.length - 1) / 2, ch = pos.ch;
      if (ch == 0) return styles[2];
      for (;;) {
        var mid = (before + after) >> 1;
        if ((mid ? styles[mid * 2 - 1] : 0) >= ch) after = mid;
        else if (styles[mid * 2 + 1] < ch) before = mid + 1;
        else return styles[mid * 2 + 2];
      }
    },

    getModeAt: function(pos) {
      var mode = this.doc.mode;
      if (!mode.innerMode) return mode;
      return CodeMirror.innerMode(mode, this.getTokenAt(pos).state).mode;
    },

    getHelper: function(pos, type) {
      return this.getHelpers(pos, type)[0];
    },

    getHelpers: function(pos, type) {
      var found = [];
      if (!helpers.hasOwnProperty(type)) return helpers;
      var help = helpers[type], mode = this.getModeAt(pos);
      if (typeof mode[type] == "string") {
        if (help[mode[type]]) found.push(help[mode[type]]);
      } else if (mode[type]) {
        for (var i = 0; i < mode[type].length; i++) {
          var val = help[mode[type][i]];
          if (val) found.push(val);
        }
      } else if (mode.helperType && help[mode.helperType]) {
        found.push(help[mode.helperType]);
      } else if (help[mode.name]) {
        found.push(help[mode.name]);
      }
      for (var i = 0; i < help._global.length; i++) {
        var cur = help._global[i];
        if (cur.pred(mode, this) && indexOf(found, cur.val) == -1)
          found.push(cur.val);
      }
      return found;
    },

    getStateAfter: function(line, precise) {
      var doc = this.doc;
      line = clipLine(doc, line == null ? doc.first + doc.size - 1: line);
      return getStateBefore(this, line + 1, precise);
    },

    cursorCoords: function(start, mode) {
      var pos, range = this.doc.sel.primary();
      if (start == null) pos = range.head;
      else if (typeof start == "object") pos = clipPos(this.doc, start);
      else pos = start ? range.from() : range.to();
      return cursorCoords(this, pos, mode || "page");
    },

    charCoords: function(pos, mode) {
      return charCoords(this, clipPos(this.doc, pos), mode || "page");
    },

    coordsChar: function(coords, mode) {
      coords = fromCoordSystem(this, coords, mode || "page");
      return coordsChar(this, coords.left, coords.top);
    },

    lineAtHeight: function(height, mode) {
      height = fromCoordSystem(this, {top: height, left: 0}, mode || "page").top;
      return lineAtHeight(this.doc, height + this.display.viewOffset);
    },
    heightAtLine: function(line, mode) {
      var end = false, last = this.doc.first + this.doc.size - 1;
      if (line < this.doc.first) line = this.doc.first;
      else if (line > last) { line = last; end = true; }
      var lineObj = getLine(this.doc, line);
      return intoCoordSystem(this, getLine(this.doc, line), {top: 0, left: 0}, mode || "page").top +
        (end ? lineObj.height : 0);
    },

    defaultTextHeight: function() { return textHeight(this.display); },
    defaultCharWidth: function() { return charWidth(this.display); },

    setGutterMarker: methodOp(function(line, gutterID, value) {
      return changeLine(this, line, "gutter", function(line) {
        var markers = line.gutterMarkers || (line.gutterMarkers = {});
        markers[gutterID] = value;
        if (!value && isEmpty(markers)) line.gutterMarkers = null;
        return true;
      });
    }),

    clearGutter: methodOp(function(gutterID) {
      var cm = this, doc = cm.doc, i = doc.first;
      doc.iter(function(line) {
        if (line.gutterMarkers && line.gutterMarkers[gutterID]) {
          line.gutterMarkers[gutterID] = null;
          regLineChange(cm, i, "gutter");
          if (isEmpty(line.gutterMarkers)) line.gutterMarkers = null;
        }
        ++i;
      });
    }),

    addLineClass: methodOp(function(handle, where, cls) {
      return changeLine(this, handle, "class", function(line) {
        var prop = where == "text" ? "textClass" : where == "background" ? "bgClass" : "wrapClass";
        if (!line[prop]) line[prop] = cls;
        else if (new RegExp("(?:^|\\s)" + cls + "(?:$|\\s)").test(line[prop])) return false;
        else line[prop] += " " + cls;
        return true;
      });
    }),

    removeLineClass: methodOp(function(handle, where, cls) {
      return changeLine(this, handle, "class", function(line) {
        var prop = where == "text" ? "textClass" : where == "background" ? "bgClass" : "wrapClass";
        var cur = line[prop];
        if (!cur) return false;
        else if (cls == null) line[prop] = null;
        else {
          var found = cur.match(new RegExp("(?:^|\\s+)" + cls + "(?:$|\\s+)"));
          if (!found) return false;
          var end = found.index + found[0].length;
          line[prop] = cur.slice(0, found.index) + (!found.index || end == cur.length ? "" : " ") + cur.slice(end) || null;
        }
        return true;
      });
    }),

    addLineWidget: methodOp(function(handle, node, options) {
      return addLineWidget(this, handle, node, options);
    }),

    removeLineWidget: function(widget) { widget.clear(); },

    lineInfo: function(line) {
      if (typeof line == "number") {
        if (!isLine(this.doc, line)) return null;
        var n = line;
        line = getLine(this.doc, line);
        if (!line) return null;
      } else {
        var n = lineNo(line);
        if (n == null) return null;
      }
      return {line: n, handle: line, text: line.text, gutterMarkers: line.gutterMarkers,
              textClass: line.textClass, bgClass: line.bgClass, wrapClass: line.wrapClass,
              widgets: line.widgets};
    },

    getViewport: function() { return {from: this.display.viewFrom, to: this.display.viewTo};},

    addWidget: function(pos, node, scroll, vert, horiz) {
      var display = this.display;
      pos = cursorCoords(this, clipPos(this.doc, pos));
      var top = pos.bottom, left = pos.left;
      node.style.position = "absolute";
      display.sizer.appendChild(node);
      if (vert == "over") {
        top = pos.top;
      } else if (vert == "above" || vert == "near") {
        var vspace = Math.max(display.wrapper.clientHeight, this.doc.height),
        hspace = Math.max(display.sizer.clientWidth, display.lineSpace.clientWidth);
        // Default to positioning above (if specified and possible); otherwise default to positioning below
        if ((vert == 'above' || pos.bottom + node.offsetHeight > vspace) && pos.top > node.offsetHeight)
          top = pos.top - node.offsetHeight;
        else if (pos.bottom + node.offsetHeight <= vspace)
          top = pos.bottom;
        if (left + node.offsetWidth > hspace)
          left = hspace - node.offsetWidth;
      }
      node.style.top = top + "px";
      node.style.left = node.style.right = "";
      if (horiz == "right") {
        left = display.sizer.clientWidth - node.offsetWidth;
        node.style.right = "0px";
      } else {
        if (horiz == "left") left = 0;
        else if (horiz == "middle") left = (display.sizer.clientWidth - node.offsetWidth) / 2;
        node.style.left = left + "px";
      }
      if (scroll)
        scrollIntoView(this, left, top, left + node.offsetWidth, top + node.offsetHeight);
    },

    triggerOnKeyDown: methodOp(onKeyDown),
    triggerOnKeyPress: methodOp(onKeyPress),
    triggerOnKeyUp: methodOp(onKeyUp),

    execCommand: function(cmd) {
      if (commands.hasOwnProperty(cmd))
        return commands[cmd](this);
    },

    findPosH: function(from, amount, unit, visually) {
      var dir = 1;
      if (amount < 0) { dir = -1; amount = -amount; }
      for (var i = 0, cur = clipPos(this.doc, from); i < amount; ++i) {
        cur = findPosH(this.doc, cur, dir, unit, visually);
        if (cur.hitSide) break;
      }
      return cur;
    },

    moveH: methodOp(function(dir, unit) {
      var cm = this;
      cm.extendSelectionsBy(function(range) {
        if (cm.display.shift || cm.doc.extend || range.empty())
          return findPosH(cm.doc, range.head, dir, unit, cm.options.rtlMoveVisually);
        else
          return dir < 0 ? range.from() : range.to();
      });
    }),

    deleteH: methodOp(function(dir, unit) {
      var sel = this.doc.sel, doc = this.doc;
      if (sel.somethingSelected())
        doc.replaceSelection("", null, "+delete");
      else
        deleteNearSelection(this, function(range) {
          var other = findPosH(doc, range.head, dir, unit, false);
          return dir < 0 ? {from: other, to: range.head} : {from: range.head, to: other};
        });
    }),

    findPosV: function(from, amount, unit, goalColumn) {
      var dir = 1, x = goalColumn;
      if (amount < 0) { dir = -1; amount = -amount; }
      for (var i = 0, cur = clipPos(this.doc, from); i < amount; ++i) {
        var coords = cursorCoords(this, cur, "div");
        if (x == null) x = coords.left;
        else coords.left = x;
        cur = findPosV(this, coords, dir, unit);
        if (cur.hitSide) break;
      }
      return cur;
    },

    moveV: methodOp(function(dir, unit) {
      var cm = this, doc = this.doc, goals = [];
      var collapse = !cm.display.shift && !doc.sel.extend && doc.sel.somethingSelected();
      doc.extendSelectionsBy(function(range) {
        if (collapse)
          return dir < 0 ? range.from() : range.to();
        var headPos = cursorCoords(cm, range.head, "div");
        if (range.goalColumn != null) headPos.left = range.goalColumn;
        goals.push(headPos.left);
        var pos = findPosV(cm, headPos, dir, unit);
        if (unit == "page" && range == doc.sel.primary())
          addToScrollPos(cm, null, charCoords(cm, pos, "div").top - headPos.top);
        return pos;
      });
      if (goals.length) for (var i = 0; i < doc.sel.ranges.length; i++)
        doc.sel.ranges[i].goalColumn = goals[i];
    }),

    toggleOverwrite: function(value) {
      if (value != null && value == this.state.overwrite) return;
      if (this.state.overwrite = !this.state.overwrite)
        this.display.cursorDiv.className += " CodeMirror-overwrite";
      else
        this.display.cursorDiv.className = this.display.cursorDiv.className.replace(" CodeMirror-overwrite", "");

      signal(this, "overwriteToggle", this, this.state.overwrite);
    },
    hasFocus: function() { return activeElt() == this.display.input; },

    scrollTo: methodOp(function(x, y) {
      if (x != null || y != null) resolveScrollToPos(this);
      if (x != null) this.curOp.scrollLeft = x;
      if (y != null) this.curOp.scrollTop = y;
    }),
    getScrollInfo: function() {
      var scroller = this.display.scroller, co = scrollerCutOff;
      return {left: scroller.scrollLeft, top: scroller.scrollTop,
              height: scroller.scrollHeight - co, width: scroller.scrollWidth - co,
              clientHeight: scroller.clientHeight - co, clientWidth: scroller.clientWidth - co};
    },

    scrollIntoView: methodOp(function(range, margin) {
      if (range == null) range = {from: this.doc.sel.primary().head, to: null};
      else if (typeof range == "number") range = {from: Pos(range, 0), to: null};
      else if (range.from == null) range = {from: range, to: null};
      if (!range.to) range.to = range.from;
      range.margin = margin || 0;

      if (range.from.line != null) {
        resolveScrollToPos(this);
        this.curOp.scrollToPos = range;
      } else {
        var sPos = calculateScrollPos(this, Math.min(range.from.left, range.to.left),
                                      Math.min(range.from.top, range.to.top) - range.margin,
                                      Math.max(range.from.right, range.to.right),
                                      Math.max(range.from.bottom, range.to.bottom) + range.margin);
        this.scrollTo(sPos.scrollLeft, sPos.scrollTop);
      }
    }),

    setSize: methodOp(function(width, height) {
      function interpret(val) {
        return typeof val == "number" || /^\d+$/.test(String(val)) ? val + "px" : val;
      }
      if (width != null) this.display.wrapper.style.width = interpret(width);
      if (height != null) this.display.wrapper.style.height = interpret(height);
      if (this.options.lineWrapping) clearLineMeasurementCache(this);
      this.curOp.forceUpdate = true;
      signal(this, "refresh", this);
    }),

    operation: function(f){return runInOp(this, f);},

    refresh: methodOp(function() {
      var oldHeight = this.display.cachedTextHeight;
      regChange(this);
      clearCaches(this);
      this.scrollTo(this.doc.scrollLeft, this.doc.scrollTop);
      if (oldHeight == null || Math.abs(oldHeight - textHeight(this.display)) > .5)
        estimateLineHeights(this);
      signal(this, "refresh", this);
    }),

    swapDoc: methodOp(function(doc) {
      var old = this.doc;
      old.cm = null;
      attachDoc(this, doc);
      clearCaches(this);
      resetInput(this);
      this.scrollTo(doc.scrollLeft, doc.scrollTop);
      signalLater(this, "swapDoc", this, old);
      return old;
    }),

    getInputField: function(){return this.display.input;},
    getWrapperElement: function(){return this.display.wrapper;},
    getScrollerElement: function(){return this.display.scroller;},
    getGutterElement: function(){return this.display.gutters;}
  };
  eventMixin(CodeMirror);

  // OPTION DEFAULTS

  // The default configuration options.
  var defaults = CodeMirror.defaults = {};
  // Functions to run when options are changed.
  var optionHandlers = CodeMirror.optionHandlers = {};

  function option(name, deflt, handle, notOnInit) {
    CodeMirror.defaults[name] = deflt;
    if (handle) optionHandlers[name] =
      notOnInit ? function(cm, val, old) {if (old != Init) handle(cm, val, old);} : handle;
  }

  // Passed to option handlers when there is no old value.
  var Init = CodeMirror.Init = {toString: function(){return "CodeMirror.Init";}};

  // These two are, on init, called from the constructor because they
  // have to be initialized before the editor can start at all.
  option("value", "", function(cm, val) {
    cm.setValue(val);
  }, true);
  option("mode", null, function(cm, val) {
    cm.doc.modeOption = val;
    loadMode(cm);
  }, true);

  option("indentUnit", 2, loadMode, true);
  option("indentWithTabs", false);
  option("smartIndent", true);
  option("tabSize", 4, function(cm) {
    resetModeState(cm);
    clearCaches(cm);
    regChange(cm);
  }, true);
  option("specialChars", /[\t\u0000-\u0019\u00ad\u200b\u2028\u2029\ufeff]/g, function(cm, val) {
    cm.options.specialChars = new RegExp(val.source + (val.test("\t") ? "" : "|\t"), "g");
    cm.refresh();
  }, true);
  option("specialCharPlaceholder", defaultSpecialCharPlaceholder, function(cm) {cm.refresh();}, true);
  option("electricChars", true);
  option("rtlMoveVisually", !windows);
  option("wholeLineUpdateBefore", true);

  option("theme", "default", function(cm) {
    themeChanged(cm);
    guttersChanged(cm);
  }, true);
  option("keyMap", "default", keyMapChanged);
  option("extraKeys", null);

  option("lineWrapping", false, wrappingChanged, true);
  option("gutters", [], function(cm) {
    setGuttersForLineNumbers(cm.options);
    guttersChanged(cm);
  }, true);
  option("fixedGutter", true, function(cm, val) {
    cm.display.gutters.style.left = val ? compensateForHScroll(cm.display) + "px" : "0";
    cm.refresh();
  }, true);
  option("coverGutterNextToScrollbar", false, updateScrollbars, true);
  option("lineNumbers", false, function(cm) {
    setGuttersForLineNumbers(cm.options);
    guttersChanged(cm);
  }, true);
  option("firstLineNumber", 1, guttersChanged, true);
  option("lineNumberFormatter", function(integer) {return integer;}, guttersChanged, true);
  option("showCursorWhenSelecting", false, updateSelection, true);

  option("resetSelectionOnContextMenu", true);

  option("readOnly", false, function(cm, val) {
    if (val == "nocursor") {
      onBlur(cm);
      cm.display.input.blur();
      cm.display.disabled = true;
    } else {
      cm.display.disabled = false;
      if (!val) resetInput(cm);
    }
  });
  option("disableInput", false, function(cm, val) {if (!val) resetInput(cm);}, true);
  option("dragDrop", true);

  option("cursorBlinkRate", 530);
  option("cursorScrollMargin", 0);
  option("cursorHeight", 1);
  option("workTime", 100);
  option("workDelay", 100);
  option("flattenSpans", true, resetModeState, true);
  option("addModeClass", false, resetModeState, true);
  option("pollInterval", 100);
  option("undoDepth", 200, function(cm, val){cm.doc.history.undoDepth = val;});
  option("historyEventDelay", 500);
  option("historySelectionEventDelay", 1000);
  option("viewportMargin", 10, function(cm){cm.refresh();}, true);
  option("maxHighlightLength", 10000, resetModeState, true);
  option("moveInputWithCursor", true, function(cm, val) {
    if (!val) cm.display.inputDiv.style.top = cm.display.inputDiv.style.left = 0;
  });

  option("tabindex", null, function(cm, val) {
    cm.display.input.tabIndex = val || "";
  });
  option("autofocus", null);

  // MODE DEFINITION AND QUERYING

  // Known modes, by name and by MIME
  var modes = CodeMirror.modes = {}, mimeModes = CodeMirror.mimeModes = {};

  // Extra arguments are stored as the mode's dependencies, which is
  // used by (legacy) mechanisms like loadmode.js to automatically
  // load a mode. (Preferred mechanism is the require/define calls.)
  CodeMirror.defineMode = function(name, mode) {
    if (!CodeMirror.defaults.mode && name != "null") CodeMirror.defaults.mode = name;
    if (arguments.length > 2) {
      mode.dependencies = [];
      for (var i = 2; i < arguments.length; ++i) mode.dependencies.push(arguments[i]);
    }
    modes[name] = mode;
  };

  CodeMirror.defineMIME = function(mime, spec) {
    mimeModes[mime] = spec;
  };

  // Given a MIME type, a {name, ...options} config object, or a name
  // string, return a mode config object.
  CodeMirror.resolveMode = function(spec) {
    if (typeof spec == "string" && mimeModes.hasOwnProperty(spec)) {
      spec = mimeModes[spec];
    } else if (spec && typeof spec.name == "string" && mimeModes.hasOwnProperty(spec.name)) {
      var found = mimeModes[spec.name];
      spec = createObj(found, spec);
      spec.name = found.name;
    } else if (typeof spec == "string" && /^[\w\-]+\/[\w\-]+\+xml$/.test(spec)) {
      return CodeMirror.resolveMode("application/xml");
    }
    if (typeof spec == "string") return {name: spec};
    else return spec || {name: "null"};
  };

  // Given a mode spec (anything that resolveMode accepts), find and
  // initialize an actual mode object.
  CodeMirror.getMode = function(options, spec) {
    var spec = CodeMirror.resolveMode(spec);
    var mfactory = modes[spec.name];
    if (!mfactory) return CodeMirror.getMode(options, "text/plain");
    var modeObj = mfactory(options, spec);
    if (modeExtensions.hasOwnProperty(spec.name)) {
      var exts = modeExtensions[spec.name];
      for (var prop in exts) {
        if (!exts.hasOwnProperty(prop)) continue;
        if (modeObj.hasOwnProperty(prop)) modeObj["_" + prop] = modeObj[prop];
        modeObj[prop] = exts[prop];
      }
    }
    modeObj.name = spec.name;
    if (spec.helperType) modeObj.helperType = spec.helperType;
    if (spec.modeProps) for (var prop in spec.modeProps)
      modeObj[prop] = spec.modeProps[prop];

    return modeObj;
  };

  // Minimal default mode.
  CodeMirror.defineMode("null", function() {
    return {token: function(stream) {stream.skipToEnd();}};
  });
  CodeMirror.defineMIME("text/plain", "null");

  // This can be used to attach properties to mode objects from
  // outside the actual mode definition.
  var modeExtensions = CodeMirror.modeExtensions = {};
  CodeMirror.extendMode = function(mode, properties) {
    var exts = modeExtensions.hasOwnProperty(mode) ? modeExtensions[mode] : (modeExtensions[mode] = {});
    copyObj(properties, exts);
  };

  // EXTENSIONS

  CodeMirror.defineExtension = function(name, func) {
    CodeMirror.prototype[name] = func;
  };
  CodeMirror.defineDocExtension = function(name, func) {
    Doc.prototype[name] = func;
  };
  CodeMirror.defineOption = option;

  var initHooks = [];
  CodeMirror.defineInitHook = function(f) {initHooks.push(f);};

  var helpers = CodeMirror.helpers = {};
  CodeMirror.registerHelper = function(type, name, value) {
    if (!helpers.hasOwnProperty(type)) helpers[type] = CodeMirror[type] = {_global: []};
    helpers[type][name] = value;
  };
  CodeMirror.registerGlobalHelper = function(type, name, predicate, value) {
    CodeMirror.registerHelper(type, name, value);
    helpers[type]._global.push({pred: predicate, val: value});
  };

  // MODE STATE HANDLING

  // Utility functions for working with state. Exported because nested
  // modes need to do this for their inner modes.

  var copyState = CodeMirror.copyState = function(mode, state) {
    if (state === true) return state;
    if (mode.copyState) return mode.copyState(state);
    var nstate = {};
    for (var n in state) {
      var val = state[n];
      if (val instanceof Array) val = val.concat([]);
      nstate[n] = val;
    }
    return nstate;
  };

  var startState = CodeMirror.startState = function(mode, a1, a2) {
    return mode.startState ? mode.startState(a1, a2) : true;
  };

  // Given a mode and a state (for that mode), find the inner mode and
  // state at the position that the state refers to.
  CodeMirror.innerMode = function(mode, state) {
    while (mode.innerMode) {
      var info = mode.innerMode(state);
      if (!info || info.mode == mode) break;
      state = info.state;
      mode = info.mode;
    }
    return info || {mode: mode, state: state};
  };

  // STANDARD COMMANDS

  // Commands are parameter-less actions that can be performed on an
  // editor, mostly used for keybindings.
  var commands = CodeMirror.commands = {
    selectAll: function(cm) {cm.setSelection(Pos(cm.firstLine(), 0), Pos(cm.lastLine()), false);},
    singleSelection: function(cm) {
      cm.setSelection(cm.getCursor("anchor"), cm.getCursor("head"), false);
    },
    killLine: function(cm) {
      deleteNearSelection(cm, function(range) {
        if (range.empty()) {
          var len = getLine(cm.doc, range.head.line).text.length;
          if (range.head.ch == len && range.head.line < cm.lastLine())
            return {from: range.head, to: Pos(range.head.line + 1, 0)};
          else
            return {from: range.head, to: Pos(range.head.line, len)};
        } else {
          return {from: range.from(), to: range.to()};
        }
      });
    },
    deleteLine: function(cm) {
      deleteNearSelection(cm, function(range) {
        return {from: Pos(range.from().line, 0),
                to: clipPos(cm.doc, Pos(range.to().line + 1, 0))};
      });
    },
    delLineLeft: function(cm) {
      deleteNearSelection(cm, function(range) {
        return {from: Pos(range.from().line, 0), to: range.from()};
      });
    },
    undo: function(cm) {cm.undo();},
    redo: function(cm) {cm.redo();},
    undoSelection: function(cm) {cm.undoSelection();},
    redoSelection: function(cm) {cm.redoSelection();},
    goDocStart: function(cm) {cm.extendSelection(Pos(cm.firstLine(), 0));},
    goDocEnd: function(cm) {cm.extendSelection(Pos(cm.lastLine()));},
    goLineStart: function(cm) {
      cm.extendSelectionsBy(function(range) { return lineStart(cm, range.head.line); });
    },
    goLineStartSmart: function(cm) {
      cm.extendSelectionsBy(function(range) {
        var start = lineStart(cm, range.head.line);
        var line = cm.getLineHandle(start.line);
        var order = getOrder(line);
        if (!order || order[0].level == 0) {
          var firstNonWS = Math.max(0, line.text.search(/\S/));
          var inWS = range.head.line == start.line && range.head.ch <= firstNonWS && range.head.ch;
          return Pos(start.line, inWS ? 0 : firstNonWS);
        }
        return start;
      });
    },
    goLineEnd: function(cm) {
      cm.extendSelectionsBy(function(range) { return lineEnd(cm, range.head.line); });
    },
    goLineRight: function(cm) {
      cm.extendSelectionsBy(function(range) {
        var top = cm.charCoords(range.head, "div").top + 5;
        return cm.coordsChar({left: cm.display.lineDiv.offsetWidth + 100, top: top}, "div");
      });
    },
    goLineLeft: function(cm) {
      cm.extendSelectionsBy(function(range) {
        var top = cm.charCoords(range.head, "div").top + 5;
        return cm.coordsChar({left: 0, top: top}, "div");
      });
    },
    goLineUp: function(cm) {cm.moveV(-1, "line");},
    goLineDown: function(cm) {cm.moveV(1, "line");},
    goPageUp: function(cm) {cm.moveV(-1, "page");},
    goPageDown: function(cm) {cm.moveV(1, "page");},
    goCharLeft: function(cm) {cm.moveH(-1, "char");},
    goCharRight: function(cm) {cm.moveH(1, "char");},
    goColumnLeft: function(cm) {cm.moveH(-1, "column");},
    goColumnRight: function(cm) {cm.moveH(1, "column");},
    goWordLeft: function(cm) {cm.moveH(-1, "word");},
    goGroupRight: function(cm) {cm.moveH(1, "group");},
    goGroupLeft: function(cm) {cm.moveH(-1, "group");},
    goWordRight: function(cm) {cm.moveH(1, "word");},
    delCharBefore: function(cm) {cm.deleteH(-1, "char");},
    delCharAfter: function(cm) {cm.deleteH(1, "char");},
    delWordBefore: function(cm) {cm.deleteH(-1, "word");},
    delWordAfter: function(cm) {cm.deleteH(1, "word");},
    delGroupBefore: function(cm) {cm.deleteH(-1, "group");},
    delGroupAfter: function(cm) {cm.deleteH(1, "group");},
    indentAuto: function(cm) {cm.indentSelection("smart");},
    indentMore: function(cm) {cm.indentSelection("add");},
    indentLess: function(cm) {cm.indentSelection("subtract");},
    insertTab: function(cm) {
      cm.replaceSelection("\t", null, "+input");
    },
    defaultTab: function(cm) {
      if (cm.somethingSelected()) cm.indentSelection("add");
      else cm.replaceSelection("\t", null, "+input");
    },
    transposeChars: function(cm) {
      runInOp(cm, function() {
        var ranges = cm.listSelections();
        for (var i = 0; i < ranges.length; i++) {
          var cur = ranges[i].head, line = getLine(cm.doc, cur.line);
          if (cur.ch > 0 && cur.ch < line.length - 1)
            cm.replaceRange(line.charAt(cur.ch) + line.charAt(cur.ch - 1),
                            Pos(cur.line, cur.ch - 1), Pos(cur.line, cur.ch + 1));
        }
      });
    },
    newlineAndIndent: function(cm) {
      runInOp(cm, function() {
        var len = cm.listSelections().length;
        for (var i = 0; i < len; i++) {
          var range = cm.listSelections()[i];
          cm.replaceRange("\n", range.anchor, range.head, "+input");
          cm.indentLine(range.from().line + 1, null, true);
          ensureCursorVisible(cm);
        }
      });
    },
    toggleOverwrite: function(cm) {cm.toggleOverwrite();}
  };

  // STANDARD KEYMAPS

  var keyMap = CodeMirror.keyMap = {};
  keyMap.basic = {
    "Left": "goCharLeft", "Right": "goCharRight", "Up": "goLineUp", "Down": "goLineDown",
    "End": "goLineEnd", "Home": "goLineStartSmart", "PageUp": "goPageUp", "PageDown": "goPageDown",
    "Delete": "delCharAfter", "Backspace": "delCharBefore", "Shift-Backspace": "delCharBefore",
    "Tab": "defaultTab", "Shift-Tab": "indentAuto",
    "Enter": "newlineAndIndent", "Insert": "toggleOverwrite",
    "Esc": "singleSelection"
  };
  // Note that the save and find-related commands aren't defined by
  // default. User code or addons can define them. Unknown commands
  // are simply ignored.
  keyMap.pcDefault = {
    "Ctrl-A": "selectAll", "Ctrl-D": "deleteLine", "Ctrl-Z": "undo", "Shift-Ctrl-Z": "redo", "Ctrl-Y": "redo",
    "Ctrl-Home": "goDocStart", "Ctrl-Up": "goDocStart", "Ctrl-End": "goDocEnd", "Ctrl-Down": "goDocEnd",
    "Ctrl-Left": "goGroupLeft", "Ctrl-Right": "goGroupRight", "Alt-Left": "goLineStart", "Alt-Right": "goLineEnd",
    "Ctrl-Backspace": "delGroupBefore", "Ctrl-Delete": "delGroupAfter", "Ctrl-S": "save", "Ctrl-F": "find",
    "Ctrl-G": "findNext", "Shift-Ctrl-G": "findPrev", "Shift-Ctrl-F": "replace", "Shift-Ctrl-R": "replaceAll",
    "Ctrl-[": "indentLess", "Ctrl-]": "indentMore",
    "Ctrl-U": "undoSelection", "Shift-Ctrl-U": "redoSelection", "Alt-U": "redoSelection",
    fallthrough: "basic"
  };
  keyMap.macDefault = {
    "Cmd-A": "selectAll", "Cmd-D": "deleteLine", "Cmd-Z": "undo", "Shift-Cmd-Z": "redo", "Cmd-Y": "redo",
    "Cmd-Up": "goDocStart", "Cmd-End": "goDocEnd", "Cmd-Down": "goDocEnd", "Alt-Left": "goGroupLeft",
    "Alt-Right": "goGroupRight", "Cmd-Left": "goLineStart", "Cmd-Right": "goLineEnd", "Alt-Backspace": "delGroupBefore",
    "Ctrl-Alt-Backspace": "delGroupAfter", "Alt-Delete": "delGroupAfter", "Cmd-S": "save", "Cmd-F": "find",
    "Cmd-G": "findNext", "Shift-Cmd-G": "findPrev", "Cmd-Alt-F": "replace", "Shift-Cmd-Alt-F": "replaceAll",
    "Cmd-[": "indentLess", "Cmd-]": "indentMore", "Cmd-Backspace": "delLineLeft",
    "Cmd-U": "undoSelection", "Shift-Cmd-U": "redoSelection",
    fallthrough: ["basic", "emacsy"]
  };
  // Very basic readline/emacs-style bindings, which are standard on Mac.
  keyMap.emacsy = {
    "Ctrl-F": "goCharRight", "Ctrl-B": "goCharLeft", "Ctrl-P": "goLineUp", "Ctrl-N": "goLineDown",
    "Alt-F": "goWordRight", "Alt-B": "goWordLeft", "Ctrl-A": "goLineStart", "Ctrl-E": "goLineEnd",
    "Ctrl-V": "goPageDown", "Shift-Ctrl-V": "goPageUp", "Ctrl-D": "delCharAfter", "Ctrl-H": "delCharBefore",
    "Alt-D": "delWordAfter", "Alt-Backspace": "delWordBefore", "Ctrl-K": "killLine", "Ctrl-T": "transposeChars"
  };
  keyMap["default"] = mac ? keyMap.macDefault : keyMap.pcDefault;

  // KEYMAP DISPATCH

  function getKeyMap(val) {
    if (typeof val == "string") return keyMap[val];
    else return val;
  }

  // Given an array of keymaps and a key name, call handle on any
  // bindings found, until that returns a truthy value, at which point
  // we consider the key handled. Implements things like binding a key
  // to false stopping further handling and keymap fallthrough.
  var lookupKey = CodeMirror.lookupKey = function(name, maps, handle) {
    function lookup(map) {
      map = getKeyMap(map);
      var found = map[name];
      if (found === false) return "stop";
      if (found != null && handle(found)) return true;
      if (map.nofallthrough) return "stop";

      var fallthrough = map.fallthrough;
      if (fallthrough == null) return false;
      if (Object.prototype.toString.call(fallthrough) != "[object Array]")
        return lookup(fallthrough);
      for (var i = 0; i < fallthrough.length; ++i) {
        var done = lookup(fallthrough[i]);
        if (done) return done;
      }
      return false;
    }

    for (var i = 0; i < maps.length; ++i) {
      var done = lookup(maps[i]);
      if (done) return done != "stop";
    }
  };

  // Modifier key presses don't count as 'real' key presses for the
  // purpose of keymap fallthrough.
  var isModifierKey = CodeMirror.isModifierKey = function(event) {
    var name = keyNames[event.keyCode];
    return name == "Ctrl" || name == "Alt" || name == "Shift" || name == "Mod";
  };

  // Look up the name of a key as indicated by an event object.
  var keyName = CodeMirror.keyName = function(event, noShift) {
    if (presto && event.keyCode == 34 && event["char"]) return false;
    var name = keyNames[event.keyCode];
    if (name == null || event.altGraphKey) return false;
    if (event.altKey) name = "Alt-" + name;
    if (flipCtrlCmd ? event.metaKey : event.ctrlKey) name = "Ctrl-" + name;
    if (flipCtrlCmd ? event.ctrlKey : event.metaKey) name = "Cmd-" + name;
    if (!noShift && event.shiftKey) name = "Shift-" + name;
    return name;
  };

  // FROMTEXTAREA

  CodeMirror.fromTextArea = function(textarea, options) {
    if (!options) options = {};
    options.value = textarea.value;
    if (!options.tabindex && textarea.tabindex)
      options.tabindex = textarea.tabindex;
    if (!options.placeholder && textarea.placeholder)
      options.placeholder = textarea.placeholder;
    // Set autofocus to true if this textarea is focused, or if it has
    // autofocus and no other element is focused.
    if (options.autofocus == null) {
      var hasFocus = activeElt();
      options.autofocus = hasFocus == textarea ||
        textarea.getAttribute("autofocus") != null && hasFocus == document.body;
    }

    function save() {textarea.value = cm.getValue();}
    if (textarea.form) {
      on(textarea.form, "submit", save);
      // Deplorable hack to make the submit method do the right thing.
      if (!options.leaveSubmitMethodAlone) {
        var form = textarea.form, realSubmit = form.submit;
        try {
          var wrappedSubmit = form.submit = function() {
            save();
            form.submit = realSubmit;
            form.submit();
            form.submit = wrappedSubmit;
          };
        } catch(e) {}
      }
    }

    textarea.style.display = "none";
    var cm = CodeMirror(function(node) {
      textarea.parentNode.insertBefore(node, textarea.nextSibling);
    }, options);
    cm.save = save;
    cm.getTextArea = function() { return textarea; };
    cm.toTextArea = function() {
      save();
      textarea.parentNode.removeChild(cm.getWrapperElement());
      textarea.style.display = "";
      if (textarea.form) {
        off(textarea.form, "submit", save);
        if (typeof textarea.form.submit == "function")
          textarea.form.submit = realSubmit;
      }
    };
    return cm;
  };

  // STRING STREAM

  // Fed to the mode parsers, provides helper functions to make
  // parsers more succinct.

  var StringStream = CodeMirror.StringStream = function(string, tabSize) {
    this.pos = this.start = 0;
    this.string = string;
    this.tabSize = tabSize || 8;
    this.lastColumnPos = this.lastColumnValue = 0;
    this.lineStart = 0;
  };

  StringStream.prototype = {
    eol: function() {return this.pos >= this.string.length;},
    sol: function() {return this.pos == this.lineStart;},
    peek: function() {return this.string.charAt(this.pos) || undefined;},
    next: function() {
      if (this.pos < this.string.length)
        return this.string.charAt(this.pos++);
    },
    eat: function(match) {
      var ch = this.string.charAt(this.pos);
      if (typeof match == "string") var ok = ch == match;
      else var ok = ch && (match.test ? match.test(ch) : match(ch));
      if (ok) {++this.pos; return ch;}
    },
    eatWhile: function(match) {
      var start = this.pos;
      while (this.eat(match)){}
      return this.pos > start;
    },
    eatSpace: function() {
      var start = this.pos;
      while (/[\s\u00a0]/.test(this.string.charAt(this.pos))) ++this.pos;
      return this.pos > start;
    },
    skipToEnd: function() {this.pos = this.string.length;},
    skipTo: function(ch) {
      var found = this.string.indexOf(ch, this.pos);
      if (found > -1) {this.pos = found; return true;}
    },
    backUp: function(n) {this.pos -= n;},
    column: function() {
      if (this.lastColumnPos < this.start) {
        this.lastColumnValue = countColumn(this.string, this.start, this.tabSize, this.lastColumnPos, this.lastColumnValue);
        this.lastColumnPos = this.start;
      }
      return this.lastColumnValue - (this.lineStart ? countColumn(this.string, this.lineStart, this.tabSize) : 0);
    },
    indentation: function() {
      return countColumn(this.string, null, this.tabSize) -
        (this.lineStart ? countColumn(this.string, this.lineStart, this.tabSize) : 0);
    },
    match: function(pattern, consume, caseInsensitive) {
      if (typeof pattern == "string") {
        var cased = function(str) {return caseInsensitive ? str.toLowerCase() : str;};
        var substr = this.string.substr(this.pos, pattern.length);
        if (cased(substr) == cased(pattern)) {
          if (consume !== false) this.pos += pattern.length;
          return true;
        }
      } else {
        var match = this.string.slice(this.pos).match(pattern);
        if (match && match.index > 0) return null;
        if (match && consume !== false) this.pos += match[0].length;
        return match;
      }
    },
    current: function(){return this.string.slice(this.start, this.pos);},
    hideFirstChars: function(n, inner) {
      this.lineStart += n;
      try { return inner(); }
      finally { this.lineStart -= n; }
    }
  };

  // TEXTMARKERS

  // Created with markText and setBookmark methods. A TextMarker is a
  // handle that can be used to clear or find a marked position in the
  // document. Line objects hold arrays (markedSpans) containing
  // {from, to, marker} object pointing to such marker objects, and
  // indicating that such a marker is present on that line. Multiple
  // lines may point to the same marker when it spans across lines.
  // The spans will have null for their from/to properties when the
  // marker continues beyond the start/end of the line. Markers have
  // links back to the lines they currently touch.

  var TextMarker = CodeMirror.TextMarker = function(doc, type) {
    this.lines = [];
    this.type = type;
    this.doc = doc;
  };
  eventMixin(TextMarker);

  // Clear the marker.
  TextMarker.prototype.clear = function() {
    if (this.explicitlyCleared) return;
    var cm = this.doc.cm, withOp = cm && !cm.curOp;
    if (withOp) startOperation(cm);
    if (hasHandler(this, "clear")) {
      var found = this.find();
      if (found) signalLater(this, "clear", found.from, found.to);
    }
    var min = null, max = null;
    for (var i = 0; i < this.lines.length; ++i) {
      var line = this.lines[i];
      var span = getMarkedSpanFor(line.markedSpans, this);
      if (cm && !this.collapsed) regLineChange(cm, lineNo(line), "text");
      else if (cm) {
        if (span.to != null) max = lineNo(line);
        if (span.from != null) min = lineNo(line);
      }
      line.markedSpans = removeMarkedSpan(line.markedSpans, span);
      if (span.from == null && this.collapsed && !lineIsHidden(this.doc, line) && cm)
        updateLineHeight(line, textHeight(cm.display));
    }
    if (cm && this.collapsed && !cm.options.lineWrapping) for (var i = 0; i < this.lines.length; ++i) {
      var visual = visualLine(this.lines[i]), len = lineLength(visual);
      if (len > cm.display.maxLineLength) {
        cm.display.maxLine = visual;
        cm.display.maxLineLength = len;
        cm.display.maxLineChanged = true;
      }
    }

    if (min != null && cm && this.collapsed) regChange(cm, min, max + 1);
    this.lines.length = 0;
    this.explicitlyCleared = true;
    if (this.atomic && this.doc.cantEdit) {
      this.doc.cantEdit = false;
      if (cm) reCheckSelection(cm.doc);
    }
    if (withOp) endOperation(cm);
  };

  // Find the position of the marker in the document. Returns a {from,
  // to} object by default. Side can be passed to get a specific side
  // -- 0 (both), -1 (left), or 1 (right). When lineObj is true, the
  // Pos objects returned contain a line object, rather than a line
  // number (used to prevent looking up the same line twice).
  TextMarker.prototype.find = function(side, lineObj) {
    if (side == null && this.type == "bookmark") side = 1;
    var from, to;
    for (var i = 0; i < this.lines.length; ++i) {
      var line = this.lines[i];
      var span = getMarkedSpanFor(line.markedSpans, this);
      if (span.from != null) {
        from = Pos(lineObj ? line : lineNo(line), span.from);
        if (side == -1) return from;
      }
      if (span.to != null) {
        to = Pos(lineObj ? line : lineNo(line), span.to);
        if (side == 1) return to;
      }
    }
    return from && {from: from, to: to};
  };

  // Signals that the marker's widget changed, and surrounding layout
  // should be recomputed.
  TextMarker.prototype.changed = function() {
    var pos = this.find(-1, true), cm = this.doc.cm;
    if (!pos || !cm) return;
    var line = pos.line, lineN = lineNo(pos.line);
    var view = findViewForLine(cm, lineN);
    if (view) clearLineMeasurementCacheFor(view);
    if (lineN >= cm.display.viewFrom && lineN < cm.display.viewTo) {
      var lineView = cm.display.view[findViewIndex(cm, lineN)];
      if (!lineView.hidden && lineView.node && lineView.node.offsetHeight != line.height)
        updateLineHeight(line, lineView.node.offsetHeight);
      runInOp(cm, function() {
        cm.curOp.selectionChanged = cm.curOp.forceUpdate = cm.curOp.updateMaxLine = true;
      });
    }
  };

  TextMarker.prototype.attachLine = function(line) {
    if (!this.lines.length && this.doc.cm) {
      var op = this.doc.cm.curOp;
      if (!op.maybeHiddenMarkers || indexOf(op.maybeHiddenMarkers, this) == -1)
        (op.maybeUnhiddenMarkers || (op.maybeUnhiddenMarkers = [])).push(this);
    }
    this.lines.push(line);
  };
  TextMarker.prototype.detachLine = function(line) {
    this.lines.splice(indexOf(this.lines, line), 1);
    if (!this.lines.length && this.doc.cm) {
      var op = this.doc.cm.curOp;
      (op.maybeHiddenMarkers || (op.maybeHiddenMarkers = [])).push(this);
    }
  };

  // Collapsed markers have unique ids, in order to be able to order
  // them, which is needed for uniquely determining an outer marker
  // when they overlap (they may nest, but not partially overlap).
  var nextMarkerId = 0;

  // Create a marker, wire it up to the right lines, and
  function markText(doc, from, to, options, type) {
    // Shared markers (across linked documents) are handled separately
    // (markTextShared will call out to this again, once per
    // document).
    if (options && options.shared) return markTextShared(doc, from, to, options, type);
    // Ensure we are in an operation.
    if (doc.cm && !doc.cm.curOp) return operation(doc.cm, markText)(doc, from, to, options, type);

    var marker = new TextMarker(doc, type), diff = cmp(from, to);
    if (options) copyObj(options, marker);
    // Don't connect empty markers unless clearWhenEmpty is false
    if (diff > 0 || diff == 0 && marker.clearWhenEmpty !== false)
      return marker;
    if (marker.replacedWith) {
      // Showing up as a widget implies collapsed (widget replaces text)
      marker.collapsed = true;
      marker.widgetNode = elt("span", [marker.replacedWith], "CodeMirror-widget");
      if (!options.handleMouseEvents) marker.widgetNode.ignoreEvents = true;
      if (options.insertLeft) marker.widgetNode.insertLeft = true;
    }
    if (marker.collapsed) {
      if (conflictingCollapsedRange(doc, from.line, from, to, marker) ||
          from.line != to.line && conflictingCollapsedRange(doc, to.line, from, to, marker))
        throw new Error("Inserting collapsed marker partially overlapping an existing one");
      sawCollapsedSpans = true;
    }

    if (marker.addToHistory)
      addChangeToHistory(doc, {from: from, to: to, origin: "markText"}, doc.sel, NaN);

    var curLine = from.line, cm = doc.cm, updateMaxLine;
    doc.iter(curLine, to.line + 1, function(line) {
      if (cm && marker.collapsed && !cm.options.lineWrapping && visualLine(line) == cm.display.maxLine)
        updateMaxLine = true;
      if (marker.collapsed && curLine != from.line) updateLineHeight(line, 0);
      addMarkedSpan(line, new MarkedSpan(marker,
                                         curLine == from.line ? from.ch : null,
                                         curLine == to.line ? to.ch : null));
      ++curLine;
    });
    // lineIsHidden depends on the presence of the spans, so needs a second pass
    if (marker.collapsed) doc.iter(from.line, to.line + 1, function(line) {
      if (lineIsHidden(doc, line)) updateLineHeight(line, 0);
    });

    if (marker.clearOnEnter) on(marker, "beforeCursorEnter", function() { marker.clear(); });

    if (marker.readOnly) {
      sawReadOnlySpans = true;
      if (doc.history.done.length || doc.history.undone.length)
        doc.clearHistory();
    }
    if (marker.collapsed) {
      marker.id = ++nextMarkerId;
      marker.atomic = true;
    }
    if (cm) {
      // Sync editor state
      if (updateMaxLine) cm.curOp.updateMaxLine = true;
      if (marker.collapsed)
        regChange(cm, from.line, to.line + 1);
      else if (marker.className || marker.title || marker.startStyle || marker.endStyle)
        for (var i = from.line; i <= to.line; i++) regLineChange(cm, i, "text");
      if (marker.atomic) reCheckSelection(cm.doc);
    }
    return marker;
  }

  // SHARED TEXTMARKERS

  // A shared marker spans multiple linked documents. It is
  // implemented as a meta-marker-object controlling multiple normal
  // markers.
  var SharedTextMarker = CodeMirror.SharedTextMarker = function(markers, primary) {
    this.markers = markers;
    this.primary = primary;
    for (var i = 0, me = this; i < markers.length; ++i) {
      markers[i].parent = this;
      on(markers[i], "clear", function(){me.clear();});
    }
  };
  eventMixin(SharedTextMarker);

  SharedTextMarker.prototype.clear = function() {
    if (this.explicitlyCleared) return;
    this.explicitlyCleared = true;
    for (var i = 0; i < this.markers.length; ++i)
      this.markers[i].clear();
    signalLater(this, "clear");
  };
  SharedTextMarker.prototype.find = function(side, lineObj) {
    return this.primary.find(side, lineObj);
  };

  function markTextShared(doc, from, to, options, type) {
    options = copyObj(options);
    options.shared = false;
    var markers = [markText(doc, from, to, options, type)], primary = markers[0];
    var widget = options.widgetNode;
    linkedDocs(doc, function(doc) {
      if (widget) options.widgetNode = widget.cloneNode(true);
      markers.push(markText(doc, clipPos(doc, from), clipPos(doc, to), options, type));
      for (var i = 0; i < doc.linked.length; ++i)
        if (doc.linked[i].isParent) return;
      primary = lst(markers);
    });
    return new SharedTextMarker(markers, primary);
  }

  // TEXTMARKER SPANS

  function MarkedSpan(marker, from, to) {
    this.marker = marker;
    this.from = from; this.to = to;
  }

  // Search an array of spans for a span matching the given marker.
  function getMarkedSpanFor(spans, marker) {
    if (spans) for (var i = 0; i < spans.length; ++i) {
      var span = spans[i];
      if (span.marker == marker) return span;
    }
  }
  // Remove a span from an array, returning undefined if no spans are
  // left (we don't store arrays for lines without spans).
  function removeMarkedSpan(spans, span) {
    for (var r, i = 0; i < spans.length; ++i)
      if (spans[i] != span) (r || (r = [])).push(spans[i]);
    return r;
  }
  // Add a span to a line.
  function addMarkedSpan(line, span) {
    line.markedSpans = line.markedSpans ? line.markedSpans.concat([span]) : [span];
    span.marker.attachLine(line);
  }

  // Used for the algorithm that adjusts markers for a change in the
  // document. These functions cut an array of spans at a given
  // character position, returning an array of remaining chunks (or
  // undefined if nothing remains).
  function markedSpansBefore(old, startCh, isInsert) {
    if (old) for (var i = 0, nw; i < old.length; ++i) {
      var span = old[i], marker = span.marker;
      var startsBefore = span.from == null || (marker.inclusiveLeft ? span.from <= startCh : span.from < startCh);
      if (startsBefore || span.from == startCh && marker.type == "bookmark" && (!isInsert || !span.marker.insertLeft)) {
        var endsAfter = span.to == null || (marker.inclusiveRight ? span.to >= startCh : span.to > startCh);
        (nw || (nw = [])).push(new MarkedSpan(marker, span.from, endsAfter ? null : span.to));
      }
    }
    return nw;
  }
  function markedSpansAfter(old, endCh, isInsert) {
    if (old) for (var i = 0, nw; i < old.length; ++i) {
      var span = old[i], marker = span.marker;
      var endsAfter = span.to == null || (marker.inclusiveRight ? span.to >= endCh : span.to > endCh);
      if (endsAfter || span.from == endCh && marker.type == "bookmark" && (!isInsert || span.marker.insertLeft)) {
        var startsBefore = span.from == null || (marker.inclusiveLeft ? span.from <= endCh : span.from < endCh);
        (nw || (nw = [])).push(new MarkedSpan(marker, startsBefore ? null : span.from - endCh,
                                              span.to == null ? null : span.to - endCh));
      }
    }
    return nw;
  }

  // Given a change object, compute the new set of marker spans that
  // cover the line in which the change took place. Removes spans
  // entirely within the change, reconnects spans belonging to the
  // same marker that appear on both sides of the change, and cuts off
  // spans partially within the change. Returns an array of span
  // arrays with one element for each line in (after) the change.
  function stretchSpansOverChange(doc, change) {
    var oldFirst = isLine(doc, change.from.line) && getLine(doc, change.from.line).markedSpans;
    var oldLast = isLine(doc, change.to.line) && getLine(doc, change.to.line).markedSpans;
    if (!oldFirst && !oldLast) return null;

    var startCh = change.from.ch, endCh = change.to.ch, isInsert = cmp(change.from, change.to) == 0;
    // Get the spans that 'stick out' on both sides
    var first = markedSpansBefore(oldFirst, startCh, isInsert);
    var last = markedSpansAfter(oldLast, endCh, isInsert);

    // Next, merge those two ends
    var sameLine = change.text.length == 1, offset = lst(change.text).length + (sameLine ? startCh : 0);
    if (first) {
      // Fix up .to properties of first
      for (var i = 0; i < first.length; ++i) {
        var span = first[i];
        if (span.to == null) {
          var found = getMarkedSpanFor(last, span.marker);
          if (!found) span.to = startCh;
          else if (sameLine) span.to = found.to == null ? null : found.to + offset;
        }
      }
    }
    if (last) {
      // Fix up .from in last (or move them into first in case of sameLine)
      for (var i = 0; i < last.length; ++i) {
        var span = last[i];
        if (span.to != null) span.to += offset;
        if (span.from == null) {
          var found = getMarkedSpanFor(first, span.marker);
          if (!found) {
            span.from = offset;
            if (sameLine) (first || (first = [])).push(span);
          }
        } else {
          span.from += offset;
          if (sameLine) (first || (first = [])).push(span);
        }
      }
    }
    // Make sure we didn't create any zero-length spans
    if (first) first = clearEmptySpans(first);
    if (last && last != first) last = clearEmptySpans(last);

    var newMarkers = [first];
    if (!sameLine) {
      // Fill gap with whole-line-spans
      var gap = change.text.length - 2, gapMarkers;
      if (gap > 0 && first)
        for (var i = 0; i < first.length; ++i)
          if (first[i].to == null)
            (gapMarkers || (gapMarkers = [])).push(new MarkedSpan(first[i].marker, null, null));
      for (var i = 0; i < gap; ++i)
        newMarkers.push(gapMarkers);
      newMarkers.push(last);
    }
    return newMarkers;
  }

  // Remove spans that are empty and don't have a clearWhenEmpty
  // option of false.
  function clearEmptySpans(spans) {
    for (var i = 0; i < spans.length; ++i) {
      var span = spans[i];
      if (span.from != null && span.from == span.to && span.marker.clearWhenEmpty !== false)
        spans.splice(i--, 1);
    }
    if (!spans.length) return null;
    return spans;
  }

  // Used for un/re-doing changes from the history. Combines the
  // result of computing the existing spans with the set of spans that
  // existed in the history (so that deleting around a span and then
  // undoing brings back the span).
  function mergeOldSpans(doc, change) {
    var old = getOldSpans(doc, change);
    var stretched = stretchSpansOverChange(doc, change);
    if (!old) return stretched;
    if (!stretched) return old;

    for (var i = 0; i < old.length; ++i) {
      var oldCur = old[i], stretchCur = stretched[i];
      if (oldCur && stretchCur) {
        spans: for (var j = 0; j < stretchCur.length; ++j) {
          var span = stretchCur[j];
          for (var k = 0; k < oldCur.length; ++k)
            if (oldCur[k].marker == span.marker) continue spans;
          oldCur.push(span);
        }
      } else if (stretchCur) {
        old[i] = stretchCur;
      }
    }
    return old;
  }

  // Used to 'clip' out readOnly ranges when making a change.
  function removeReadOnlyRanges(doc, from, to) {
    var markers = null;
    doc.iter(from.line, to.line + 1, function(line) {
      if (line.markedSpans) for (var i = 0; i < line.markedSpans.length; ++i) {
        var mark = line.markedSpans[i].marker;
        if (mark.readOnly && (!markers || indexOf(markers, mark) == -1))
          (markers || (markers = [])).push(mark);
      }
    });
    if (!markers) return null;
    var parts = [{from: from, to: to}];
    for (var i = 0; i < markers.length; ++i) {
      var mk = markers[i], m = mk.find(0);
      for (var j = 0; j < parts.length; ++j) {
        var p = parts[j];
        if (cmp(p.to, m.from) < 0 || cmp(p.from, m.to) > 0) continue;
        var newParts = [j, 1], dfrom = cmp(p.from, m.from), dto = cmp(p.to, m.to);
        if (dfrom < 0 || !mk.inclusiveLeft && !dfrom)
          newParts.push({from: p.from, to: m.from});
        if (dto > 0 || !mk.inclusiveRight && !dto)
          newParts.push({from: m.to, to: p.to});
        parts.splice.apply(parts, newParts);
        j += newParts.length - 1;
      }
    }
    return parts;
  }

  // Connect or disconnect spans from a line.
  function detachMarkedSpans(line) {
    var spans = line.markedSpans;
    if (!spans) return;
    for (var i = 0; i < spans.length; ++i)
      spans[i].marker.detachLine(line);
    line.markedSpans = null;
  }
  function attachMarkedSpans(line, spans) {
    if (!spans) return;
    for (var i = 0; i < spans.length; ++i)
      spans[i].marker.attachLine(line);
    line.markedSpans = spans;
  }

  // Helpers used when computing which overlapping collapsed span
  // counts as the larger one.
  function extraLeft(marker) { return marker.inclusiveLeft ? -1 : 0; }
  function extraRight(marker) { return marker.inclusiveRight ? 1 : 0; }

  // Returns a number indicating which of two overlapping collapsed
  // spans is larger (and thus includes the other). Falls back to
  // comparing ids when the spans cover exactly the same range.
  function compareCollapsedMarkers(a, b) {
    var lenDiff = a.lines.length - b.lines.length;
    if (lenDiff != 0) return lenDiff;
    var aPos = a.find(), bPos = b.find();
    var fromCmp = cmp(aPos.from, bPos.from) || extraLeft(a) - extraLeft(b);
    if (fromCmp) return -fromCmp;
    var toCmp = cmp(aPos.to, bPos.to) || extraRight(a) - extraRight(b);
    if (toCmp) return toCmp;
    return b.id - a.id;
  }

  // Find out whether a line ends or starts in a collapsed span. If
  // so, return the marker for that span.
  function collapsedSpanAtSide(line, start) {
    var sps = sawCollapsedSpans && line.markedSpans, found;
    if (sps) for (var sp, i = 0; i < sps.length; ++i) {
      sp = sps[i];
      if (sp.marker.collapsed && (start ? sp.from : sp.to) == null &&
          (!found || compareCollapsedMarkers(found, sp.marker) < 0))
        found = sp.marker;
    }
    return found;
  }
  function collapsedSpanAtStart(line) { return collapsedSpanAtSide(line, true); }
  function collapsedSpanAtEnd(line) { return collapsedSpanAtSide(line, false); }

  // Test whether there exists a collapsed span that partially
  // overlaps (covers the start or end, but not both) of a new span.
  // Such overlap is not allowed.
  function conflictingCollapsedRange(doc, lineNo, from, to, marker) {
    var line = getLine(doc, lineNo);
    var sps = sawCollapsedSpans && line.markedSpans;
    if (sps) for (var i = 0; i < sps.length; ++i) {
      var sp = sps[i];
      if (!sp.marker.collapsed) continue;
      var found = sp.marker.find(0);
      var fromCmp = cmp(found.from, from) || extraLeft(sp.marker) - extraLeft(marker);
      var toCmp = cmp(found.to, to) || extraRight(sp.marker) - extraRight(marker);
      if (fromCmp >= 0 && toCmp <= 0 || fromCmp <= 0 && toCmp >= 0) continue;
      if (fromCmp <= 0 && (cmp(found.to, from) || extraRight(sp.marker) - extraLeft(marker)) > 0 ||
          fromCmp >= 0 && (cmp(found.from, to) || extraLeft(sp.marker) - extraRight(marker)) < 0)
        return true;
    }
  }

  // A visual line is a line as drawn on the screen. Folding, for
  // example, can cause multiple logical lines to appear on the same
  // visual line. This finds the start of the visual line that the
  // given line is part of (usually that is the line itself).
  function visualLine(line) {
    var merged;
    while (merged = collapsedSpanAtStart(line))
      line = merged.find(-1, true).line;
    return line;
  }

  // Returns an array of logical lines that continue the visual line
  // started by the argument, or undefined if there are no such lines.
  function visualLineContinued(line) {
    var merged, lines;
    while (merged = collapsedSpanAtEnd(line)) {
      line = merged.find(1, true).line;
      (lines || (lines = [])).push(line);
    }
    return lines;
  }

  // Get the line number of the start of the visual line that the
  // given line number is part of.
  function visualLineNo(doc, lineN) {
    var line = getLine(doc, lineN), vis = visualLine(line);
    if (line == vis) return lineN;
    return lineNo(vis);
  }
  // Get the line number of the start of the next visual line after
  // the given line.
  function visualLineEndNo(doc, lineN) {
    if (lineN > doc.lastLine()) return lineN;
    var line = getLine(doc, lineN), merged;
    if (!lineIsHidden(doc, line)) return lineN;
    while (merged = collapsedSpanAtEnd(line))
      line = merged.find(1, true).line;
    return lineNo(line) + 1;
  }

  // Compute whether a line is hidden. Lines count as hidden when they
  // are part of a visual line that starts with another line, or when
  // they are entirely covered by collapsed, non-widget span.
  function lineIsHidden(doc, line) {
    var sps = sawCollapsedSpans && line.markedSpans;
    if (sps) for (var sp, i = 0; i < sps.length; ++i) {
      sp = sps[i];
      if (!sp.marker.collapsed) continue;
      if (sp.from == null) return true;
      if (sp.marker.widgetNode) continue;
      if (sp.from == 0 && sp.marker.inclusiveLeft && lineIsHiddenInner(doc, line, sp))
        return true;
    }
  }
  function lineIsHiddenInner(doc, line, span) {
    if (span.to == null) {
      var end = span.marker.find(1, true);
      return lineIsHiddenInner(doc, end.line, getMarkedSpanFor(end.line.markedSpans, span.marker));
    }
    if (span.marker.inclusiveRight && span.to == line.text.length)
      return true;
    for (var sp, i = 0; i < line.markedSpans.length; ++i) {
      sp = line.markedSpans[i];
      if (sp.marker.collapsed && !sp.marker.widgetNode && sp.from == span.to &&
          (sp.to == null || sp.to != span.from) &&
          (sp.marker.inclusiveLeft || span.marker.inclusiveRight) &&
          lineIsHiddenInner(doc, line, sp)) return true;
    }
  }

  // LINE WIDGETS

  // Line widgets are block elements displayed above or below a line.

  var LineWidget = CodeMirror.LineWidget = function(cm, node, options) {
    if (options) for (var opt in options) if (options.hasOwnProperty(opt))
      this[opt] = options[opt];
    this.cm = cm;
    this.node = node;
  };
  eventMixin(LineWidget);

  LineWidget.prototype.clear = function() {
    var cm = this.cm, ws = this.line.widgets, no = lineNo(this.line);
    if (no == null || !ws) return;
    for (var i = 0; i < ws.length; ++i) if (ws[i] == this) ws.splice(i--, 1);
    if (!ws.length) this.line.widgets = null;
    var aboveVisible = heightAtLine(this.line) < cm.doc.scrollTop;
    updateLineHeight(this.line, Math.max(0, this.line.height - widgetHeight(this)));
    if (aboveVisible) addToScrollPos(cm, null, -this.height);
    runInOp(cm, function() { regLineChange(cm, no, "widget"); });
  };
  LineWidget.prototype.changed = function() {
    var oldH = this.height, cm = this.cm;
    this.height = null;
    var diff = widgetHeight(this) - oldH;
    if (!diff) return;
    updateLineHeight(this.line, this.line.height + diff);
    var no = lineNo(this.line);
    runInOp(cm, function() { regLineChange(cm, no, "widget"); });
  };

  function widgetHeight(widget) {
    if (widget.height != null) return widget.height;
    if (!widget.node.parentNode || widget.node.parentNode.nodeType != 1)
      removeChildrenAndAdd(widget.cm.display.measure, elt("div", [widget.node], null, "position: relative"));
    return widget.height = widget.node.offsetHeight;
  }

  function addLineWidget(cm, handle, node, options) {
    var widget = new LineWidget(cm, node, options);
    if (widget.noHScroll) cm.display.alignWidgets = true;
    changeLine(cm, handle, "widget", function(line) {
      var widgets = line.widgets || (line.widgets = []);
      if (widget.insertAt == null) widgets.push(widget);
      else widgets.splice(Math.min(widgets.length - 1, Math.max(0, widget.insertAt)), 0, widget);
      widget.line = line;
      if (!lineIsHidden(cm.doc, line) || widget.showIfHidden) {
        var aboveVisible = heightAtLine(line) < cm.doc.scrollTop;
        updateLineHeight(line, line.height + widgetHeight(widget));
        if (aboveVisible) addToScrollPos(cm, null, widget.height);
      }
      return true;
    });
    return widget;
  }

  // LINE DATA STRUCTURE

  // Line objects. These hold state related to a line, including
  // highlighting info (the styles array).
  var Line = CodeMirror.Line = function(text, markedSpans, estimateHeight) {
    this.text = text;
    attachMarkedSpans(this, markedSpans);
    this.height = estimateHeight ? estimateHeight(this) : 1;
  };
  eventMixin(Line);
  Line.prototype.lineNo = function() { return lineNo(this); };

  // Change the content (text, markers) of a line. Automatically
  // invalidates cached information and tries to re-estimate the
  // line's height.
  function updateLine(line, text, markedSpans, estimateHeight) {
    line.text = text;
    if (line.stateAfter) line.stateAfter = null;
    if (line.styles) line.styles = null;
    if (line.order != null) line.order = null;
    detachMarkedSpans(line);
    attachMarkedSpans(line, markedSpans);
    var estHeight = estimateHeight ? estimateHeight(line) : 1;
    if (estHeight != line.height) updateLineHeight(line, estHeight);
  }

  // Detach a line from the document tree and its markers.
  function cleanUpLine(line) {
    line.parent = null;
    detachMarkedSpans(line);
  }

  // Run the given mode's parser over a line, calling f for each token.
  function runMode(cm, text, mode, state, f, forceToEnd) {
    var flattenSpans = mode.flattenSpans;
    if (flattenSpans == null) flattenSpans = cm.options.flattenSpans;
    var curStart = 0, curStyle = null;
    var stream = new StringStream(text, cm.options.tabSize), style;
    if (text == "" && mode.blankLine) mode.blankLine(state);
    while (!stream.eol()) {
      if (stream.pos > cm.options.maxHighlightLength) {
        flattenSpans = false;
        if (forceToEnd) processLine(cm, text, state, stream.pos);
        stream.pos = text.length;
        style = null;
      } else {
        style = mode.token(stream, state);
      }
      if (cm.options.addModeClass) {
        var mName = CodeMirror.innerMode(mode, state).mode.name;
        if (mName) style = "m-" + (style ? mName + " " + style : mName);
      }
      if (!flattenSpans || curStyle != style) {
        if (curStart < stream.start) f(stream.start, curStyle);
        curStart = stream.start; curStyle = style;
      }
      stream.start = stream.pos;
    }
    while (curStart < stream.pos) {
      // Webkit seems to refuse to render text nodes longer than 57444 characters
      var pos = Math.min(stream.pos, curStart + 50000);
      f(pos, curStyle);
      curStart = pos;
    }
  }

  // Compute a style array (an array starting with a mode generation
  // -- for invalidation -- followed by pairs of end positions and
  // style strings), which is used to highlight the tokens on the
  // line.
  function highlightLine(cm, line, state, forceToEnd) {
    // A styles array always starts with a number identifying the
    // mode/overlays that it is based on (for easy invalidation).
    var st = [cm.state.modeGen];
    // Compute the base array of styles
    runMode(cm, line.text, cm.doc.mode, state, function(end, style) {
      st.push(end, style);
    }, forceToEnd);

    // Run overlays, adjust style array.
    for (var o = 0; o < cm.state.overlays.length; ++o) {
      var overlay = cm.state.overlays[o], i = 1, at = 0;
      runMode(cm, line.text, overlay.mode, true, function(end, style) {
        var start = i;
        // Ensure there's a token end at the current position, and that i points at it
        while (at < end) {
          var i_end = st[i];
          if (i_end > end)
            st.splice(i, 1, end, st[i+1], i_end);
          i += 2;
          at = Math.min(end, i_end);
        }
        if (!style) return;
        if (overlay.opaque) {
          st.splice(start, i - start, end, style);
          i = start + 2;
        } else {
          for (; start < i; start += 2) {
            var cur = st[start+1];
            st[start+1] = cur ? cur + " " + style : style;
          }
        }
      });
    }

    return st;
  }

  function getLineStyles(cm, line) {
    if (!line.styles || line.styles[0] != cm.state.modeGen)
      line.styles = highlightLine(cm, line, line.stateAfter = getStateBefore(cm, lineNo(line)));
    return line.styles;
  }

  // Lightweight form of highlight -- proceed over this line and
  // update state, but don't save a style array. Used for lines that
  // aren't currently visible.
  function processLine(cm, text, state, startAt) {
    var mode = cm.doc.mode;
    var stream = new StringStream(text, cm.options.tabSize);
    stream.start = stream.pos = startAt || 0;
    if (text == "" && mode.blankLine) mode.blankLine(state);
    while (!stream.eol() && stream.pos <= cm.options.maxHighlightLength) {
      mode.token(stream, state);
      stream.start = stream.pos;
    }
  }

  // Convert a style as returned by a mode (either null, or a string
  // containing one or more styles) to a CSS style. This is cached,
  // and also looks for line-wide styles.
  var styleToClassCache = {}, styleToClassCacheWithMode = {};
  function interpretTokenStyle(style, builder) {
    if (!style) return null;
    for (;;) {
      var lineClass = style.match(/(?:^|\s+)line-(background-)?(\S+)/);
      if (!lineClass) break;
      style = style.slice(0, lineClass.index) + style.slice(lineClass.index + lineClass[0].length);
      var prop = lineClass[1] ? "bgClass" : "textClass";
      if (builder[prop] == null)
        builder[prop] = lineClass[2];
      else if (!(new RegExp("(?:^|\s)" + lineClass[2] + "(?:$|\s)")).test(builder[prop]))
        builder[prop] += " " + lineClass[2];
    }
    if (/^\s*$/.test(style)) return null;
    var cache = builder.cm.options.addModeClass ? styleToClassCacheWithMode : styleToClassCache;
    return cache[style] ||
      (cache[style] = style.replace(/\S+/g, "cm-$&"));
  }

  // Render the DOM representation of the text of a line. Also builds
  // up a 'line map', which points at the DOM nodes that represent
  // specific stretches of text, and is used by the measuring code.
  // The returned object contains the DOM node, this map, and
  // information about line-wide styles that were set by the mode.
  function buildLineContent(cm, lineView) {
    // The padding-right forces the element to have a 'border', which
    // is needed on Webkit to be able to get line-level bounding
    // rectangles for it (in measureChar).
    var content = elt("span", null, null, webkit ? "padding-right: .1px" : null);
    var builder = {pre: elt("pre", [content]), content: content, col: 0, pos: 0, cm: cm};
    lineView.measure = {};

    // Iterate over the logical lines that make up this visual line.
    for (var i = 0; i <= (lineView.rest ? lineView.rest.length : 0); i++) {
      var line = i ? lineView.rest[i - 1] : lineView.line, order;
      builder.pos = 0;
      builder.addToken = buildToken;
      // Optionally wire in some hacks into the token-rendering
      // algorithm, to deal with browser quirks.
      if ((ie || webkit) && cm.getOption("lineWrapping"))
        builder.addToken = buildTokenSplitSpaces(builder.addToken);
      if (hasBadBidiRects(cm.display.measure) && (order = getOrder(line)))
        builder.addToken = buildTokenBadBidi(builder.addToken, order);
      builder.map = [];
      insertLineContent(line, builder, getLineStyles(cm, line));

      // Ensure at least a single node is present, for measuring.
      if (builder.map.length == 0)
        builder.map.push(0, 0, builder.content.appendChild(zeroWidthElement(cm.display.measure)));

      // Store the map and a cache object for the current logical line
      if (i == 0) {
        lineView.measure.map = builder.map;
        lineView.measure.cache = {};
      } else {
        (lineView.measure.maps || (lineView.measure.maps = [])).push(builder.map);
        (lineView.measure.caches || (lineView.measure.caches = [])).push({});
      }
    }

    signal(cm, "renderLine", cm, lineView.line, builder.pre);
    return builder;
  }

  function defaultSpecialCharPlaceholder(ch) {
    var token = elt("span", "\u2022", "cm-invalidchar");
    token.title = "\\u" + ch.charCodeAt(0).toString(16);
    return token;
  }

  // Build up the DOM representation for a single token, and add it to
  // the line map. Takes care to render special characters separately.
  function buildToken(builder, text, style, startStyle, endStyle, title) {
    if (!text) return;
    var special = builder.cm.options.specialChars, mustWrap = false;
    if (!special.test(text)) {
      builder.col += text.length;
      var content = document.createTextNode(text);
      builder.map.push(builder.pos, builder.pos + text.length, content);
      if (ie_upto8) mustWrap = true;
      builder.pos += text.length;
    } else {
      var content = document.createDocumentFragment(), pos = 0;
      while (true) {
        special.lastIndex = pos;
        var m = special.exec(text);
        var skipped = m ? m.index - pos : text.length - pos;
        if (skipped) {
          var txt = document.createTextNode(text.slice(pos, pos + skipped));
          if (ie_upto8) content.appendChild(elt("span", [txt]));
          else content.appendChild(txt);
          builder.map.push(builder.pos, builder.pos + skipped, txt);
          builder.col += skipped;
          builder.pos += skipped;
        }
        if (!m) break;
        pos += skipped + 1;
        if (m[0] == "\t") {
          var tabSize = builder.cm.options.tabSize, tabWidth = tabSize - builder.col % tabSize;
          var txt = content.appendChild(elt("span", spaceStr(tabWidth), "cm-tab"));
          builder.col += tabWidth;
        } else {
          var txt = builder.cm.options.specialCharPlaceholder(m[0]);
          if (ie_upto8) content.appendChild(elt("span", [txt]));
          else content.appendChild(txt);
          builder.col += 1;
        }
        builder.map.push(builder.pos, builder.pos + 1, txt);
        builder.pos++;
      }
    }
    if (style || startStyle || endStyle || mustWrap) {
      var fullStyle = style || "";
      if (startStyle) fullStyle += startStyle;
      if (endStyle) fullStyle += endStyle;
      var token = elt("span", [content], fullStyle);
      if (title) token.title = title;
      return builder.content.appendChild(token);
    }
    builder.content.appendChild(content);
  }

  function buildTokenSplitSpaces(inner) {
    function split(old) {
      var out = " ";
      for (var i = 0; i < old.length - 2; ++i) out += i % 2 ? " " : "\u00a0";
      out += " ";
      return out;
    }
    return function(builder, text, style, startStyle, endStyle, title) {
      inner(builder, text.replace(/ {3,}/g, split), style, startStyle, endStyle, title);
    };
  }

  // Work around nonsense dimensions being reported for stretches of
  // right-to-left text.
  function buildTokenBadBidi(inner, order) {
    return function(builder, text, style, startStyle, endStyle, title) {
      style = style ? style + " cm-force-border" : "cm-force-border";
      var start = builder.pos, end = start + text.length;
      for (;;) {
        // Find the part that overlaps with the start of this text
        for (var i = 0; i < order.length; i++) {
          var part = order[i];
          if (part.to > start && part.from <= start) break;
        }
        if (part.to >= end) return inner(builder, text, style, startStyle, endStyle, title);
        inner(builder, text.slice(0, part.to - start), style, startStyle, null, title);
        startStyle = null;
        text = text.slice(part.to - start);
        start = part.to;
      }
    };
  }

  function buildCollapsedSpan(builder, size, marker, ignoreWidget) {
    var widget = !ignoreWidget && marker.widgetNode;
    if (widget) {
      builder.map.push(builder.pos, builder.pos + size, widget);
      builder.content.appendChild(widget);
    }
    builder.pos += size;
  }

  // Outputs a number of spans to make up a line, taking highlighting
  // and marked text into account.
  function insertLineContent(line, builder, styles) {
    var spans = line.markedSpans, allText = line.text, at = 0;
    if (!spans) {
      for (var i = 1; i < styles.length; i+=2)
        builder.addToken(builder, allText.slice(at, at = styles[i]), interpretTokenStyle(styles[i+1], builder));
      return;
    }

    var len = allText.length, pos = 0, i = 1, text = "", style;
    var nextChange = 0, spanStyle, spanEndStyle, spanStartStyle, title, collapsed;
    for (;;) {
      if (nextChange == pos) { // Update current marker set
        spanStyle = spanEndStyle = spanStartStyle = title = "";
        collapsed = null; nextChange = Infinity;
        var foundBookmarks = [];
        for (var j = 0; j < spans.length; ++j) {
          var sp = spans[j], m = sp.marker;
          if (sp.from <= pos && (sp.to == null || sp.to > pos)) {
            if (sp.to != null && nextChange > sp.to) { nextChange = sp.to; spanEndStyle = ""; }
            if (m.className) spanStyle += " " + m.className;
            if (m.startStyle && sp.from == pos) spanStartStyle += " " + m.startStyle;
            if (m.endStyle && sp.to == nextChange) spanEndStyle += " " + m.endStyle;
            if (m.title && !title) title = m.title;
            if (m.collapsed && (!collapsed || compareCollapsedMarkers(collapsed.marker, m) < 0))
              collapsed = sp;
          } else if (sp.from > pos && nextChange > sp.from) {
            nextChange = sp.from;
          }
          if (m.type == "bookmark" && sp.from == pos && m.widgetNode) foundBookmarks.push(m);
        }
        if (collapsed && (collapsed.from || 0) == pos) {
          buildCollapsedSpan(builder, (collapsed.to == null ? len + 1 : collapsed.to) - pos,
                             collapsed.marker, collapsed.from == null);
          if (collapsed.to == null) return;
        }
        if (!collapsed && foundBookmarks.length) for (var j = 0; j < foundBookmarks.length; ++j)
          buildCollapsedSpan(builder, 0, foundBookmarks[j]);
      }
      if (pos >= len) break;

      var upto = Math.min(len, nextChange);
      while (true) {
        if (text) {
          var end = pos + text.length;
          if (!collapsed) {
            var tokenText = end > upto ? text.slice(0, upto - pos) : text;
            builder.addToken(builder, tokenText, style ? style + spanStyle : spanStyle,
                             spanStartStyle, pos + tokenText.length == nextChange ? spanEndStyle : "", title);
          }
          if (end >= upto) {text = text.slice(upto - pos); pos = upto; break;}
          pos = end;
          spanStartStyle = "";
        }
        text = allText.slice(at, at = styles[i++]);
        style = interpretTokenStyle(styles[i++], builder);
      }
    }
  }

  // DOCUMENT DATA STRUCTURE

  // By default, updates that start and end at the beginning of a line
  // are treated specially, in order to make the association of line
  // widgets and marker elements with the text behave more intuitive.
  function isWholeLineUpdate(doc, change) {
    return change.from.ch == 0 && change.to.ch == 0 && lst(change.text) == "" &&
      (!doc.cm || doc.cm.options.wholeLineUpdateBefore);
  }

  // Perform a change on the document data structure.
  function updateDoc(doc, change, markedSpans, estimateHeight) {
    function spansFor(n) {return markedSpans ? markedSpans[n] : null;}
    function update(line, text, spans) {
      updateLine(line, text, spans, estimateHeight);
      signalLater(line, "change", line, change);
    }

    var from = change.from, to = change.to, text = change.text;
    var firstLine = getLine(doc, from.line), lastLine = getLine(doc, to.line);
    var lastText = lst(text), lastSpans = spansFor(text.length - 1), nlines = to.line - from.line;

    // Adjust the line structure
    if (isWholeLineUpdate(doc, change)) {
      // This is a whole-line replace. Treated specially to make
      // sure line objects move the way they are supposed to.
      for (var i = 0, added = []; i < text.length - 1; ++i)
        added.push(new Line(text[i], spansFor(i), estimateHeight));
      update(lastLine, lastLine.text, lastSpans);
      if (nlines) doc.remove(from.line, nlines);
      if (added.length) doc.insert(from.line, added);
    } else if (firstLine == lastLine) {
      if (text.length == 1) {
        update(firstLine, firstLine.text.slice(0, from.ch) + lastText + firstLine.text.slice(to.ch), lastSpans);
      } else {
        for (var added = [], i = 1; i < text.length - 1; ++i)
          added.push(new Line(text[i], spansFor(i), estimateHeight));
        added.push(new Line(lastText + firstLine.text.slice(to.ch), lastSpans, estimateHeight));
        update(firstLine, firstLine.text.slice(0, from.ch) + text[0], spansFor(0));
        doc.insert(from.line + 1, added);
      }
    } else if (text.length == 1) {
      update(firstLine, firstLine.text.slice(0, from.ch) + text[0] + lastLine.text.slice(to.ch), spansFor(0));
      doc.remove(from.line + 1, nlines);
    } else {
      update(firstLine, firstLine.text.slice(0, from.ch) + text[0], spansFor(0));
      update(lastLine, lastText + lastLine.text.slice(to.ch), lastSpans);
      for (var i = 1, added = []; i < text.length - 1; ++i)
        added.push(new Line(text[i], spansFor(i), estimateHeight));
      if (nlines > 1) doc.remove(from.line + 1, nlines - 1);
      doc.insert(from.line + 1, added);
    }

    signalLater(doc, "change", doc, change);
  }

  // The document is represented as a BTree consisting of leaves, with
  // chunk of lines in them, and branches, with up to ten leaves or
  // other branch nodes below them. The top node is always a branch
  // node, and is the document object itself (meaning it has
  // additional methods and properties).
  //
  // All nodes have parent links. The tree is used both to go from
  // line numbers to line objects, and to go from objects to numbers.
  // It also indexes by height, and is used to convert between height
  // and line object, and to find the total height of the document.
  //
  // See also http://marijnhaverbeke.nl/blog/codemirror-line-tree.html

  function LeafChunk(lines) {
    this.lines = lines;
    this.parent = null;
    for (var i = 0, height = 0; i < lines.length; ++i) {
      lines[i].parent = this;
      height += lines[i].height;
    }
    this.height = height;
  }

  LeafChunk.prototype = {
    chunkSize: function() { return this.lines.length; },
    // Remove the n lines at offset 'at'.
    removeInner: function(at, n) {
      for (var i = at, e = at + n; i < e; ++i) {
        var line = this.lines[i];
        this.height -= line.height;
        cleanUpLine(line);
        signalLater(line, "delete");
      }
      this.lines.splice(at, n);
    },
    // Helper used to collapse a small branch into a single leaf.
    collapse: function(lines) {
      lines.push.apply(lines, this.lines);
    },
    // Insert the given array of lines at offset 'at', count them as
    // having the given height.
    insertInner: function(at, lines, height) {
      this.height += height;
      this.lines = this.lines.slice(0, at).concat(lines).concat(this.lines.slice(at));
      for (var i = 0; i < lines.length; ++i) lines[i].parent = this;
    },
    // Used to iterate over a part of the tree.
    iterN: function(at, n, op) {
      for (var e = at + n; at < e; ++at)
        if (op(this.lines[at])) return true;
    }
  };

  function BranchChunk(children) {
    this.children = children;
    var size = 0, height = 0;
    for (var i = 0; i < children.length; ++i) {
      var ch = children[i];
      size += ch.chunkSize(); height += ch.height;
      ch.parent = this;
    }
    this.size = size;
    this.height = height;
    this.parent = null;
  }

  BranchChunk.prototype = {
    chunkSize: function() { return this.size; },
    removeInner: function(at, n) {
      this.size -= n;
      for (var i = 0; i < this.children.length; ++i) {
        var child = this.children[i], sz = child.chunkSize();
        if (at < sz) {
          var rm = Math.min(n, sz - at), oldHeight = child.height;
          child.removeInner(at, rm);
          this.height -= oldHeight - child.height;
          if (sz == rm) { this.children.splice(i--, 1); child.parent = null; }
          if ((n -= rm) == 0) break;
          at = 0;
        } else at -= sz;
      }
      // If the result is smaller than 25 lines, ensure that it is a
      // single leaf node.
      if (this.size - n < 25 &&
          (this.children.length > 1 || !(this.children[0] instanceof LeafChunk))) {
        var lines = [];
        this.collapse(lines);
        this.children = [new LeafChunk(lines)];
        this.children[0].parent = this;
      }
    },
    collapse: function(lines) {
      for (var i = 0; i < this.children.length; ++i) this.children[i].collapse(lines);
    },
    insertInner: function(at, lines, height) {
      this.size += lines.length;
      this.height += height;
      for (var i = 0; i < this.children.length; ++i) {
        var child = this.children[i], sz = child.chunkSize();
        if (at <= sz) {
          child.insertInner(at, lines, height);
          if (child.lines && child.lines.length > 50) {
            while (child.lines.length > 50) {
              var spilled = child.lines.splice(child.lines.length - 25, 25);
              var newleaf = new LeafChunk(spilled);
              child.height -= newleaf.height;
              this.children.splice(i + 1, 0, newleaf);
              newleaf.parent = this;
            }
            this.maybeSpill();
          }
          break;
        }
        at -= sz;
      }
    },
    // When a node has grown, check whether it should be split.
    maybeSpill: function() {
      if (this.children.length <= 10) return;
      var me = this;
      do {
        var spilled = me.children.splice(me.children.length - 5, 5);
        var sibling = new BranchChunk(spilled);
        if (!me.parent) { // Become the parent node
          var copy = new BranchChunk(me.children);
          copy.parent = me;
          me.children = [copy, sibling];
          me = copy;
        } else {
          me.size -= sibling.size;
          me.height -= sibling.height;
          var myIndex = indexOf(me.parent.children, me);
          me.parent.children.splice(myIndex + 1, 0, sibling);
        }
        sibling.parent = me.parent;
      } while (me.children.length > 10);
      me.parent.maybeSpill();
    },
    iterN: function(at, n, op) {
      for (var i = 0; i < this.children.length; ++i) {
        var child = this.children[i], sz = child.chunkSize();
        if (at < sz) {
          var used = Math.min(n, sz - at);
          if (child.iterN(at, used, op)) return true;
          if ((n -= used) == 0) break;
          at = 0;
        } else at -= sz;
      }
    }
  };

  var nextDocId = 0;
  var Doc = CodeMirror.Doc = function(text, mode, firstLine) {
    if (!(this instanceof Doc)) return new Doc(text, mode, firstLine);
    if (firstLine == null) firstLine = 0;

    BranchChunk.call(this, [new LeafChunk([new Line("", null)])]);
    this.first = firstLine;
    this.scrollTop = this.scrollLeft = 0;
    this.cantEdit = false;
    this.cleanGeneration = 1;
    this.frontier = firstLine;
    var start = Pos(firstLine, 0);
    this.sel = simpleSelection(start);
    this.history = new History(null, this);
    this.id = ++nextDocId;
    this.modeOption = mode;

    if (typeof text == "string") text = splitLines(text);
    updateDoc(this, {from: start, to: start, text: text});
    setSelection(this, simpleSelection(start), false);
  };

  Doc.prototype = createObj(BranchChunk.prototype, {
    constructor: Doc,
    // Iterate over the document. Supports two forms -- with only one
    // argument, it calls that for each line in the document. With
    // three, it iterates over the range given by the first two (with
    // the second being non-inclusive).
    iter: function(from, to, op) {
      if (op) this.iterN(from - this.first, to - from, op);
      else this.iterN(this.first, this.first + this.size, from);
    },

    // Non-public interface for adding and removing lines.
    insert: function(at, lines) {
      var height = 0;
      for (var i = 0; i < lines.length; ++i) height += lines[i].height;
      this.insertInner(at - this.first, lines, height);
    },
    remove: function(at, n) { this.removeInner(at - this.first, n); },

    // From here, the methods are part of the public interface. Most
    // are also available from CodeMirror (editor) instances.

    getValue: function(lineSep) {
      var lines = getLines(this, this.first, this.first + this.size);
      if (lineSep === false) return lines;
      return lines.join(lineSep || "\n");
    },
    setValue: docMethodOp(function(code) {
      var top = Pos(this.first, 0), last = this.first + this.size - 1;
      makeChange(this, {from: top, to: Pos(last, getLine(this, last).text.length),
                        text: splitLines(code), origin: "setValue"}, true);
      setSelection(this, simpleSelection(top));
    }),
    replaceRange: function(code, from, to, origin) {
      from = clipPos(this, from);
      to = to ? clipPos(this, to) : from;
      replaceRange(this, code, from, to, origin);
    },
    getRange: function(from, to, lineSep) {
      var lines = getBetween(this, clipPos(this, from), clipPos(this, to));
      if (lineSep === false) return lines;
      return lines.join(lineSep || "\n");
    },

    getLine: function(line) {var l = this.getLineHandle(line); return l && l.text;},

    getLineHandle: function(line) {if (isLine(this, line)) return getLine(this, line);},
    getLineNumber: function(line) {return lineNo(line);},

    getLineHandleVisualStart: function(line) {
      if (typeof line == "number") line = getLine(this, line);
      return visualLine(line);
    },

    lineCount: function() {return this.size;},
    firstLine: function() {return this.first;},
    lastLine: function() {return this.first + this.size - 1;},

    clipPos: function(pos) {return clipPos(this, pos);},

    getCursor: function(start) {
      var range = this.sel.primary(), pos;
      if (start == null || start == "head") pos = range.head;
      else if (start == "anchor") pos = range.anchor;
      else if (start == "end" || start == "to" || start === false) pos = range.to();
      else pos = range.from();
      return pos;
    },
    listSelections: function() { return this.sel.ranges; },
    somethingSelected: function() {return this.sel.somethingSelected();},

    setCursor: docMethodOp(function(line, ch, scroll) {
      setSimpleSelection(this, clipPos(this, typeof line == "number" ? Pos(line, ch || 0) : line), null, scroll);
    }),
    setSelection: docMethodOp(function(anchor, head, scroll) {
      setSimpleSelection(this, clipPos(this, anchor), clipPos(this, head || anchor), scroll);
    }),
    extendSelection: docMethodOp(function(head, other, scroll) {
      extendSelection(this, clipPos(this, head), other && clipPos(this, other), scroll);
    }),
    extendSelections: docMethodOp(function(heads, scroll) {
      extendSelections(this, clipPosArray(this, heads, scroll));
    }),
    extendSelectionsBy: docMethodOp(function(f, scroll) {
      extendSelections(this, map(this.sel.ranges, f), scroll);
    }),
    setSelections: docMethodOp(function(ranges, primary, scroll) {
      if (!ranges.length) return;
      for (var i = 0, out = []; i < ranges.length; i++)
        out[i] = new Range(clipPos(this, ranges[i].anchor),
                           clipPos(this, ranges[i].head));
      if (primary == null) primary = ranges.length - 1;
      setSelection(this, normalizeSelection(out, primary), scroll);
    }),
    addSelection: docMethodOp(function(anchor, head) {
      var ranges = this.sel.ranges.slice(0);
      ranges.push(new Range(clipPos(this, anchor), clipPos(this, head || anchor)));
      setSelection(this, normalizeSelection(ranges, ranges.length - 1), false);
    }),

    getSelection: function(lineSep) {
      var ranges = this.sel.ranges, lines;
      for (var i = 0; i < ranges.length; i++) {
        var sel = getBetween(this, ranges[i].from(), ranges[i].to());
        lines = lines ? lines.concat(sel) : sel;
      }
      if (lineSep === false) return lines;
      else return lines.join(lineSep || "\n");
    },
    getSelections: function(lineSep) {
      var parts = [], ranges = this.sel.ranges;
      for (var i = 0; i < ranges.length; i++) {
        var sel = getBetween(this, ranges[i].from(), ranges[i].to());
        if (lineSep !== false) sel = sel.join(lineSep || "\n");
        parts[i] = sel;
      }
      return parts;
    },
    replaceSelection: docMethodOp(function(code, collapse, origin) {
      var dup = [];
      for (var i = 0; i < this.sel.ranges.length; i++)
        dup[i] = code;
      this.replaceSelections(dup, collapse, origin);
    }),
    replaceSelections: function(code, collapse, origin) {
      var changes = [], sel = this.sel;
      for (var i = 0; i < sel.ranges.length; i++) {
        var range = sel.ranges[i];
        changes[i] = {from: range.from(), to: range.to(), text: splitLines(code[i]), origin: origin};
      }
      var newSel = collapse && collapse != "end" && computeReplacedSel(this, changes, collapse);
      for (var i = changes.length - 1; i >= 0; i--)
        makeChange(this, changes[i]);
      if (newSel) setSelectionReplaceHistory(this, newSel);
      else if (this.cm) ensureCursorVisible(this.cm);
    },
    undo: docMethodOp(function() {makeChangeFromHistory(this, "undo");}),
    redo: docMethodOp(function() {makeChangeFromHistory(this, "redo");}),
    undoSelection: docMethodOp(function() {makeChangeFromHistory(this, "undo", true);}),
    redoSelection: docMethodOp(function() {makeChangeFromHistory(this, "redo", true);}),

    setExtending: function(val) {this.extend = val;},

    historySize: function() {
      var hist = this.history, done = 0, undone = 0;
      for (var i = 0; i < hist.done.length; i++) if (!hist.done[i].ranges) ++done;
      for (var i = 0; i < hist.undone.length; i++) if (!hist.undone[i].ranges) ++undone;
      return {undo: done, redo: undone};
    },
    clearHistory: function() {this.history = new History(this.history.maxGeneration, this);},

    markClean: function() {
      this.cleanGeneration = this.changeGeneration(true);
    },
    changeGeneration: function(forceSplit) {
      if (forceSplit)
        this.history.lastOp = this.history.lastOrigin = null;
      return this.history.generation;
    },
    isClean: function (gen) {
      return this.history.generation == (gen || this.cleanGeneration);
    },

    getHistory: function() {
      return {done: copyHistoryArray(this.history.done),
              undone: copyHistoryArray(this.history.undone)};
    },
    setHistory: function(histData) {
      var hist = this.history = new History(this.history.maxGeneration, this);
      hist.done = copyHistoryArray(histData.done.slice(0), null, true);
      hist.undone = copyHistoryArray(histData.undone.slice(0), null, true);
    },

    markText: function(from, to, options) {
      return markText(this, clipPos(this, from), clipPos(this, to), options, "range");
    },
    setBookmark: function(pos, options) {
      var realOpts = {replacedWith: options && (options.nodeType == null ? options.widget : options),
                      insertLeft: options && options.insertLeft,
                      clearWhenEmpty: false};
      pos = clipPos(this, pos);
      return markText(this, pos, pos, realOpts, "bookmark");
    },
    findMarksAt: function(pos) {
      pos = clipPos(this, pos);
      var markers = [], spans = getLine(this, pos.line).markedSpans;
      if (spans) for (var i = 0; i < spans.length; ++i) {
        var span = spans[i];
        if ((span.from == null || span.from <= pos.ch) &&
            (span.to == null || span.to >= pos.ch))
          markers.push(span.marker.parent || span.marker);
      }
      return markers;
    },
    findMarks: function(from, to) {
      from = clipPos(this, from); to = clipPos(this, to);
      var found = [], lineNo = from.line;
      this.iter(from.line, to.line + 1, function(line) {
        var spans = line.markedSpans;
        if (spans) for (var i = 0; i < spans.length; i++) {
          var span = spans[i];
          if (!(lineNo == from.line && from.ch > span.to ||
                span.from == null && lineNo != from.line||
                lineNo == to.line && span.from > to.ch))
            found.push(span.marker.parent || span.marker);
        }
        ++lineNo;
      });
      return found;
    },
    getAllMarks: function() {
      var markers = [];
      this.iter(function(line) {
        var sps = line.markedSpans;
        if (sps) for (var i = 0; i < sps.length; ++i)
          if (sps[i].from != null) markers.push(sps[i].marker);
      });
      return markers;
    },

    posFromIndex: function(off) {
      var ch, lineNo = this.first;
      this.iter(function(line) {
        var sz = line.text.length + 1;
        if (sz > off) { ch = off; return true; }
        off -= sz;
        ++lineNo;
      });
      return clipPos(this, Pos(lineNo, ch));
    },
    indexFromPos: function (coords) {
      coords = clipPos(this, coords);
      var index = coords.ch;
      if (coords.line < this.first || coords.ch < 0) return 0;
      this.iter(this.first, coords.line, function (line) {
        index += line.text.length + 1;
      });
      return index;
    },

    copy: function(copyHistory) {
      var doc = new Doc(getLines(this, this.first, this.first + this.size), this.modeOption, this.first);
      doc.scrollTop = this.scrollTop; doc.scrollLeft = this.scrollLeft;
      doc.sel = this.sel;
      doc.extend = false;
      if (copyHistory) {
        doc.history.undoDepth = this.history.undoDepth;
        doc.setHistory(this.getHistory());
      }
      return doc;
    },

    linkedDoc: function(options) {
      if (!options) options = {};
      var from = this.first, to = this.first + this.size;
      if (options.from != null && options.from > from) from = options.from;
      if (options.to != null && options.to < to) to = options.to;
      var copy = new Doc(getLines(this, from, to), options.mode || this.modeOption, from);
      if (options.sharedHist) copy.history = this.history;
      (this.linked || (this.linked = [])).push({doc: copy, sharedHist: options.sharedHist});
      copy.linked = [{doc: this, isParent: true, sharedHist: options.sharedHist}];
      return copy;
    },
    unlinkDoc: function(other) {
      if (other instanceof CodeMirror) other = other.doc;
      if (this.linked) for (var i = 0; i < this.linked.length; ++i) {
        var link = this.linked[i];
        if (link.doc != other) continue;
        this.linked.splice(i, 1);
        other.unlinkDoc(this);
        break;
      }
      // If the histories were shared, split them again
      if (other.history == this.history) {
        var splitIds = [other.id];
        linkedDocs(other, function(doc) {splitIds.push(doc.id);}, true);
        other.history = new History(null, other);
        other.history.done = copyHistoryArray(this.history.done, splitIds);
        other.history.undone = copyHistoryArray(this.history.undone, splitIds);
      }
    },
    iterLinkedDocs: function(f) {linkedDocs(this, f);},

    getMode: function() {return this.mode;},
    getEditor: function() {return this.cm;}
  });

  // Public alias.
  Doc.prototype.eachLine = Doc.prototype.iter;

  // Set up methods on CodeMirror's prototype to redirect to the editor's document.
  var dontDelegate = "iter insert remove copy getEditor".split(" ");
  for (var prop in Doc.prototype) if (Doc.prototype.hasOwnProperty(prop) && indexOf(dontDelegate, prop) < 0)
    CodeMirror.prototype[prop] = (function(method) {
      return function() {return method.apply(this.doc, arguments);};
    })(Doc.prototype[prop]);

  eventMixin(Doc);

  // Call f for all linked documents.
  function linkedDocs(doc, f, sharedHistOnly) {
    function propagate(doc, skip, sharedHist) {
      if (doc.linked) for (var i = 0; i < doc.linked.length; ++i) {
        var rel = doc.linked[i];
        if (rel.doc == skip) continue;
        var shared = sharedHist && rel.sharedHist;
        if (sharedHistOnly && !shared) continue;
        f(rel.doc, shared);
        propagate(rel.doc, doc, shared);
      }
    }
    propagate(doc, null, true);
  }

  // Attach a document to an editor.
  function attachDoc(cm, doc) {
    if (doc.cm) throw new Error("This document is already in use.");
    cm.doc = doc;
    doc.cm = cm;
    estimateLineHeights(cm);
    loadMode(cm);
    if (!cm.options.lineWrapping) computeMaxLength(cm);
    cm.options.mode = doc.modeOption;
    regChange(cm);
  }

  // LINE UTILITIES

  // Find the line object corresponding to the given line number.
  function getLine(doc, n) {
    n -= doc.first;
    if (n < 0 || n >= doc.size) throw new Error("There is no line " + (n + doc.first) + " in the document.");
    for (var chunk = doc; !chunk.lines;) {
      for (var i = 0;; ++i) {
        var child = chunk.children[i], sz = child.chunkSize();
        if (n < sz) { chunk = child; break; }
        n -= sz;
      }
    }
    return chunk.lines[n];
  }

  // Get the part of a document between two positions, as an array of
  // strings.
  function getBetween(doc, start, end) {
    var out = [], n = start.line;
    doc.iter(start.line, end.line + 1, function(line) {
      var text = line.text;
      if (n == end.line) text = text.slice(0, end.ch);
      if (n == start.line) text = text.slice(start.ch);
      out.push(text);
      ++n;
    });
    return out;
  }
  // Get the lines between from and to, as array of strings.
  function getLines(doc, from, to) {
    var out = [];
    doc.iter(from, to, function(line) { out.push(line.text); });
    return out;
  }

  // Update the height of a line, propagating the height change
  // upwards to parent nodes.
  function updateLineHeight(line, height) {
    var diff = height - line.height;
    if (diff) for (var n = line; n; n = n.parent) n.height += diff;
  }

  // Given a line object, find its line number by walking up through
  // its parent links.
  function lineNo(line) {
    if (line.parent == null) return null;
    var cur = line.parent, no = indexOf(cur.lines, line);
    for (var chunk = cur.parent; chunk; cur = chunk, chunk = chunk.parent) {
      for (var i = 0;; ++i) {
        if (chunk.children[i] == cur) break;
        no += chunk.children[i].chunkSize();
      }
    }
    return no + cur.first;
  }

  // Find the line at the given vertical position, using the height
  // information in the document tree.
  function lineAtHeight(chunk, h) {
    var n = chunk.first;
    outer: do {
      for (var i = 0; i < chunk.children.length; ++i) {
        var child = chunk.children[i], ch = child.height;
        if (h < ch) { chunk = child; continue outer; }
        h -= ch;
        n += child.chunkSize();
      }
      return n;
    } while (!chunk.lines);
    for (var i = 0; i < chunk.lines.length; ++i) {
      var line = chunk.lines[i], lh = line.height;
      if (h < lh) break;
      h -= lh;
    }
    return n + i;
  }


  // Find the height above the given line.
  function heightAtLine(lineObj) {
    lineObj = visualLine(lineObj);

    var h = 0, chunk = lineObj.parent;
    for (var i = 0; i < chunk.lines.length; ++i) {
      var line = chunk.lines[i];
      if (line == lineObj) break;
      else h += line.height;
    }
    for (var p = chunk.parent; p; chunk = p, p = chunk.parent) {
      for (var i = 0; i < p.children.length; ++i) {
        var cur = p.children[i];
        if (cur == chunk) break;
        else h += cur.height;
      }
    }
    return h;
  }

  // Get the bidi ordering for the given line (and cache it). Returns
  // false for lines that are fully left-to-right, and an array of
  // BidiSpan objects otherwise.
  function getOrder(line) {
    var order = line.order;
    if (order == null) order = line.order = bidiOrdering(line.text);
    return order;
  }

  // HISTORY

  function History(startGen, doc) {
    // Arrays of change events and selections. Doing something adds an
    // event to done and clears undo. Undoing moves events from done
    // to undone, redoing moves them in the other direction.
    this.done = []; this.undone = [];
    this.undoDepth = Infinity;
    // Used to track when changes can be merged into a single undo
    // event
    this.lastModTime = this.pendingSelTime = 0;
    this.lastOp = null;
    this.lastOrigin = null;
    // Selection changes are first set as pending, and merged with
    // subsequent similar selections (when close enough in time -- see
    // pendingSelTime). When a 'different' selection appears, they are
    // pushed onto the done array.
    this.pendingSelection = doc.sel;
    // Used by the isClean() method
    this.generation = this.maxGeneration = startGen || 1;
    // Used to enforce that a selection-drag only adds one selection
    // to the history
    this.atomicSelection = false;
  }

  // Create a history change event from an updateDoc-style change
  // object.
  function historyChangeFromChange(doc, change) {
    var histChange = {from: copyPos(change.from), to: changeEnd(change), text: getBetween(doc, change.from, change.to)};
    attachLocalSpans(doc, histChange, change.from.line, change.to.line + 1);
    linkedDocs(doc, function(doc) {attachLocalSpans(doc, histChange, change.from.line, change.to.line + 1);}, true);
    return histChange;
  }

  // Find the top change event in the history. Pop off selection
  // events that are in the way.
  function lastChangeEvent(hist) {
    for (;;) {
      var last = lst(hist.done);
      if (last && last.ranges) hist.done.pop();
      else return last;
    }
  }

  // Register a change in the history. Merges changes that are within
  // a single operation, ore are close together with an origin that
  // allows merging (starting with "+") into a single event.
  function addChangeToHistory(doc, change, selAfter, opId) {
    var hist = doc.history;
    hist.undone.length = 0;
    pushPendingSelection(doc, hist.done);
    var time = +new Date, cur;

    if ((hist.lastOp == opId ||
         hist.lastOrigin == change.origin && change.origin &&
         ((change.origin.charAt(0) == "+" && doc.cm && hist.lastModTime > time - doc.cm.options.historyEventDelay) ||
          change.origin.charAt(0) == "*")) &&
        (cur = lastChangeEvent(hist))) {
      // Merge this change into the last event
      var last = lst(cur.changes);
      if (cmp(change.from, change.to) == 0 && cmp(change.from, last.to) == 0) {
        // Optimized case for simple insertion -- don't want to add
        // new changesets for every character typed
        last.to = changeEnd(change);
      } else {
        // Add new sub-event
        cur.changes.push(historyChangeFromChange(doc, change));
      }
    } else {
      // Can not be merged, start a new event.
      var before = lst(hist.done);
      if (!before || !before.ranges)
        pushSelectionToHistory(doc.sel, hist.done);
      cur = {changes: [historyChangeFromChange(doc, change)],
             generation: hist.generation};
      hist.done.push(cur);
      while (hist.done.length > hist.undoDepth) {
        hist.done.shift();
        if (!hist.done[0].ranges) hist.done.shift();
      }
    }
    hist.done.push(selAfter);
    hist.generation = ++hist.maxGeneration;
    hist.lastModTime = time;
    hist.lastOp = opId;
    hist.lastOrigin = change.origin;

    if (!last) signal(doc, "historyAdded");
  }

  // Called whenever the selection changes, sets the new selection as
  // the pending selection in the history, and pushes the old pending
  // selection into the 'done' array when it was significantly
  // different (in number of selected ranges, emptiness, or time).
  function addSelectionToHistory(doc, sel, opId) {
    var hist = doc.history, pend = hist.pendingSelection, now = +new Date;

    if (pend && !hist.atomicSelection && opId != hist.lastOp &&
        (pend.ranges.length != sel.ranges.length ||
         sel.somethingSelected() != pend.somethingSelected() ||
         now - hist.pendingSelTime > (doc.cm ? doc.cm.options.historySelectionEventDelay : 1000)))
      pushPendingSelection(doc, hist.done);
    hist.pendingSelection = sel;
    hist.pendingSelTime = now;
    hist.lastOp = opId;
  }

  function pushSelectionToHistory(sel, dest) {
    var top = lst(dest);
    if (!(top && top.ranges && top.equals(sel)))
      dest.push(sel);
  }

  function pushPendingSelection(doc, dest) {
    var hist = doc.history;
    if (hist.pendingSelection) {
      pushSelectionToHistory(hist.pendingSelection, dest);
      hist.pendingSelection = null;
    }
  }

  // Used to store marked span information in the history.
  function attachLocalSpans(doc, change, from, to) {
    var existing = change["spans_" + doc.id], n = 0;
    doc.iter(Math.max(doc.first, from), Math.min(doc.first + doc.size, to), function(line) {
      if (line.markedSpans)
        (existing || (existing = change["spans_" + doc.id] = {}))[n] = line.markedSpans;
      ++n;
    });
  }

  // When un/re-doing restores text containing marked spans, those
  // that have been explicitly cleared should not be restored.
  function removeClearedSpans(spans) {
    if (!spans) return null;
    for (var i = 0, out; i < spans.length; ++i) {
      if (spans[i].marker.explicitlyCleared) { if (!out) out = spans.slice(0, i); }
      else if (out) out.push(spans[i]);
    }
    return !out ? spans : out.length ? out : null;
  }

  // Retrieve and filter the old marked spans stored in a change event.
  function getOldSpans(doc, change) {
    var found = change["spans_" + doc.id];
    if (!found) return null;
    for (var i = 0, nw = []; i < change.text.length; ++i)
      nw.push(removeClearedSpans(found[i]));
    return nw;
  }

  // Used both to provide a JSON-safe object in .getHistory, and, when
  // detaching a document, to split the history in two
  function copyHistoryArray(events, newGroup, instantiateSel) {
    for (var i = 0, copy = []; i < events.length; ++i) {
      var event = events[i];
      if (event.ranges) {
        copy.push(instantiateSel ? Selection.prototype.deepCopy.call(event) : event);
        continue;
      }
      var changes = event.changes, newChanges = [];
      copy.push({changes: newChanges});
      for (var j = 0; j < changes.length; ++j) {
        var change = changes[j], m;
        newChanges.push({from: change.from, to: change.to, text: change.text});
        if (newGroup) for (var prop in change) if (m = prop.match(/^spans_(\d+)$/)) {
          if (indexOf(newGroup, Number(m[1])) > -1) {
            lst(newChanges)[prop] = change[prop];
            delete change[prop];
          }
        }
      }
    }
    return copy;
  }

  // Rebasing/resetting history to deal with externally-sourced changes

  function rebaseHistSelSingle(pos, from, to, diff) {
    if (to < pos.line) {
      pos.line += diff;
    } else if (from < pos.line) {
      pos.line = from;
      pos.ch = 0;
    }
  }

  // Tries to rebase an array of history events given a change in the
  // document. If the change touches the same lines as the event, the
  // event, and everything 'behind' it, is discarded. If the change is
  // before the event, the event's positions are updated. Uses a
  // copy-on-write scheme for the positions, to avoid having to
  // reallocate them all on every rebase, but also avoid problems with
  // shared position objects being unsafely updated.
  function rebaseHistArray(array, from, to, diff) {
    for (var i = 0; i < array.length; ++i) {
      var sub = array[i], ok = true;
      if (sub.ranges) {
        if (!sub.copied) { sub = array[i] = sub.deepCopy(); sub.copied = true; }
        for (var j = 0; j < sub.ranges.length; j++) {
          rebaseHistSelSingle(sub.ranges[j].anchor, from, to, diff);
          rebaseHistSelSingle(sub.ranges[j].head, from, to, diff);
        }
        continue;
      }
      for (var j = 0; j < sub.changes.length; ++j) {
        var cur = sub.changes[j];
        if (to < cur.from.line) {
          cur.from = Pos(cur.from.line + diff, cur.from.ch);
          cur.to = Pos(cur.to.line + diff, cur.to.ch);
        } else if (from <= cur.to.line) {
          ok = false;
          break;
        }
      }
      if (!ok) {
        array.splice(0, i + 1);
        i = 0;
      }
    }
  }

  function rebaseHist(hist, change) {
    var from = change.from.line, to = change.to.line, diff = change.text.length - (to - from) - 1;
    rebaseHistArray(hist.done, from, to, diff);
    rebaseHistArray(hist.undone, from, to, diff);
  }

  // EVENT UTILITIES

  // Due to the fact that we still support jurassic IE versions, some
  // compatibility wrappers are needed.

  var e_preventDefault = CodeMirror.e_preventDefault = function(e) {
    if (e.preventDefault) e.preventDefault();
    else e.returnValue = false;
  };
  var e_stopPropagation = CodeMirror.e_stopPropagation = function(e) {
    if (e.stopPropagation) e.stopPropagation();
    else e.cancelBubble = true;
  };
  function e_defaultPrevented(e) {
    return e.defaultPrevented != null ? e.defaultPrevented : e.returnValue == false;
  }
  var e_stop = CodeMirror.e_stop = function(e) {e_preventDefault(e); e_stopPropagation(e);};

  function e_target(e) {return e.target || e.srcElement;}
  function e_button(e) {
    var b = e.which;
    if (b == null) {
      if (e.button & 1) b = 1;
      else if (e.button & 2) b = 3;
      else if (e.button & 4) b = 2;
    }
    if (mac && e.ctrlKey && b == 1) b = 3;
    return b;
  }

  // EVENT HANDLING

  // Lightweight event framework. on/off also work on DOM nodes,
  // registering native DOM handlers.

  var on = CodeMirror.on = function(emitter, type, f) {
    if (emitter.addEventListener)
      emitter.addEventListener(type, f, false);
    else if (emitter.attachEvent)
      emitter.attachEvent("on" + type, f);
    else {
      var map = emitter._handlers || (emitter._handlers = {});
      var arr = map[type] || (map[type] = []);
      arr.push(f);
    }
  };

  var off = CodeMirror.off = function(emitter, type, f) {
    if (emitter.removeEventListener)
      emitter.removeEventListener(type, f, false);
    else if (emitter.detachEvent)
      emitter.detachEvent("on" + type, f);
    else {
      var arr = emitter._handlers && emitter._handlers[type];
      if (!arr) return;
      for (var i = 0; i < arr.length; ++i)
        if (arr[i] == f) { arr.splice(i, 1); break; }
    }
  };

  var signal = CodeMirror.signal = function(emitter, type /*, values...*/) {
    var arr = emitter._handlers && emitter._handlers[type];
    if (!arr) return;
    var args = Array.prototype.slice.call(arguments, 2);
    for (var i = 0; i < arr.length; ++i) arr[i].apply(null, args);
  };

  // Often, we want to signal events at a point where we are in the
  // middle of some work, but don't want the handler to start calling
  // other methods on the editor, which might be in an inconsistent
  // state or simply not expect any other events to happen.
  // signalLater looks whether there are any handlers, and schedules
  // them to be executed when the last operation ends, or, if no
  // operation is active, when a timeout fires.
  var delayedCallbacks, delayedCallbackDepth = 0;
  function signalLater(emitter, type /*, values...*/) {
    var arr = emitter._handlers && emitter._handlers[type];
    if (!arr) return;
    var args = Array.prototype.slice.call(arguments, 2);
    if (!delayedCallbacks) {
      ++delayedCallbackDepth;
      delayedCallbacks = [];
      setTimeout(fireDelayed, 0);
    }
    function bnd(f) {return function(){f.apply(null, args);};};
    for (var i = 0; i < arr.length; ++i)
      delayedCallbacks.push(bnd(arr[i]));
  }

  function fireDelayed() {
    --delayedCallbackDepth;
    var delayed = delayedCallbacks;
    delayedCallbacks = null;
    for (var i = 0; i < delayed.length; ++i) delayed[i]();
  }

  // The DOM events that CodeMirror handles can be overridden by
  // registering a (non-DOM) handler on the editor for the event name,
  // and preventDefault-ing the event in that handler.
  function signalDOMEvent(cm, e, override) {
    signal(cm, override || e.type, cm, e);
    return e_defaultPrevented(e) || e.codemirrorIgnore;
  }

  function hasHandler(emitter, type) {
    var arr = emitter._handlers && emitter._handlers[type];
    return arr && arr.length > 0;
  }

  // Add on and off methods to a constructor's prototype, to make
  // registering events on such objects more convenient.
  function eventMixin(ctor) {
    ctor.prototype.on = function(type, f) {on(this, type, f);};
    ctor.prototype.off = function(type, f) {off(this, type, f);};
  }

  // MISC UTILITIES

  // Number of pixels added to scroller and sizer to hide scrollbar
  var scrollerCutOff = 30;

  // Returned or thrown by various protocols to signal 'I'm not
  // handling this'.
  var Pass = CodeMirror.Pass = {toString: function(){return "CodeMirror.Pass";}};

  function Delayed() {this.id = null;}
  Delayed.prototype.set = function(ms, f) {
    clearTimeout(this.id);
    this.id = setTimeout(f, ms);
  };

  // Counts the column offset in a string, taking tabs into account.
  // Used mostly to find indentation.
  var countColumn = CodeMirror.countColumn = function(string, end, tabSize, startIndex, startValue) {
    if (end == null) {
      end = string.search(/[^\s\u00a0]/);
      if (end == -1) end = string.length;
    }
    for (var i = startIndex || 0, n = startValue || 0;;) {
      var nextTab = string.indexOf("\t", i);
      if (nextTab < 0 || nextTab >= end)
        return n + (end - i);
      n += nextTab - i;
      n += tabSize - (n % tabSize);
      i = nextTab + 1;
    }
  };

  // The inverse of countColumn -- find the offset that corresponds to
  // a particular column.
  function findColumn(string, goal, tabSize) {
    for (var pos = 0, col = 0;;) {
      var nextTab = string.indexOf("\t", pos);
      if (nextTab == -1) nextTab = string.length;
      var skipped = nextTab - pos;
      if (nextTab == string.length || col + skipped >= goal)
        return pos + Math.min(skipped, goal - col);
      col += nextTab - pos;
      col += tabSize - (col % tabSize);
      pos = nextTab + 1;
      if (col >= goal) return pos;
    }
  }

  var spaceStrs = [""];
  function spaceStr(n) {
    while (spaceStrs.length <= n)
      spaceStrs.push(lst(spaceStrs) + " ");
    return spaceStrs[n];
  }

  function lst(arr) { return arr[arr.length-1]; }

  var selectInput = function(node) { node.select(); };
  if (ios) // Mobile Safari apparently has a bug where select() is broken.
    selectInput = function(node) { node.selectionStart = 0; node.selectionEnd = node.value.length; };
  else if (ie) // Suppress mysterious IE10 errors
    selectInput = function(node) { try { node.select(); } catch(_e) {} };

  function indexOf(array, elt) {
    for (var i = 0; i < array.length; ++i)
      if (array[i] == elt) return i;
    return -1;
  }
  if ([].indexOf) indexOf = function(array, elt) { return array.indexOf(elt); };
  function map(array, f) {
    var out = [];
    for (var i = 0; i < array.length; i++) out[i] = f(array[i], i);
    return out;
  }
  if ([].map) map = function(array, f) { return array.map(f); };

  function createObj(base, props) {
    var inst;
    if (Object.create) {
      inst = Object.create(base);
    } else {
      var ctor = function() {};
      ctor.prototype = base;
      inst = new ctor();
    }
    if (props) copyObj(props, inst);
    return inst;
  };

  function copyObj(obj, target) {
    if (!target) target = {};
    for (var prop in obj) if (obj.hasOwnProperty(prop)) target[prop] = obj[prop];
    return target;
  }

  function bind(f) {
    var args = Array.prototype.slice.call(arguments, 1);
    return function(){return f.apply(null, args);};
  }

  var nonASCIISingleCaseWordChar = /[\u3040-\u309f\u30a0-\u30ff\u3400-\u4db5\u4e00-\u9fcc\uac00-\ud7af]/;
  var isWordChar = CodeMirror.isWordChar = function(ch) {
    return /\w/.test(ch) || ch > "\x80" &&
      (ch.toUpperCase() != ch.toLowerCase() || nonASCIISingleCaseWordChar.test(ch));
  };

  function isEmpty(obj) {
    for (var n in obj) if (obj.hasOwnProperty(n) && obj[n]) return false;
    return true;
  }

  // Extending unicode characters. A series of a non-extending char +
  // any number of extending chars is treated as a single unit as far
  // as editing and measuring is concerned. This is not fully correct,
  // since some scripts/fonts/browsers also treat other configurations
  // of code points as a group.
  var extendingChars = /[\u0300-\u036f\u0483-\u0489\u0591-\u05bd\u05bf\u05c1\u05c2\u05c4\u05c5\u05c7\u0610-\u061a\u064b-\u065e\u0670\u06d6-\u06dc\u06de-\u06e4\u06e7\u06e8\u06ea-\u06ed\u0711\u0730-\u074a\u07a6-\u07b0\u07eb-\u07f3\u0816-\u0819\u081b-\u0823\u0825-\u0827\u0829-\u082d\u0900-\u0902\u093c\u0941-\u0948\u094d\u0951-\u0955\u0962\u0963\u0981\u09bc\u09be\u09c1-\u09c4\u09cd\u09d7\u09e2\u09e3\u0a01\u0a02\u0a3c\u0a41\u0a42\u0a47\u0a48\u0a4b-\u0a4d\u0a51\u0a70\u0a71\u0a75\u0a81\u0a82\u0abc\u0ac1-\u0ac5\u0ac7\u0ac8\u0acd\u0ae2\u0ae3\u0b01\u0b3c\u0b3e\u0b3f\u0b41-\u0b44\u0b4d\u0b56\u0b57\u0b62\u0b63\u0b82\u0bbe\u0bc0\u0bcd\u0bd7\u0c3e-\u0c40\u0c46-\u0c48\u0c4a-\u0c4d\u0c55\u0c56\u0c62\u0c63\u0cbc\u0cbf\u0cc2\u0cc6\u0ccc\u0ccd\u0cd5\u0cd6\u0ce2\u0ce3\u0d3e\u0d41-\u0d44\u0d4d\u0d57\u0d62\u0d63\u0dca\u0dcf\u0dd2-\u0dd4\u0dd6\u0ddf\u0e31\u0e34-\u0e3a\u0e47-\u0e4e\u0eb1\u0eb4-\u0eb9\u0ebb\u0ebc\u0ec8-\u0ecd\u0f18\u0f19\u0f35\u0f37\u0f39\u0f71-\u0f7e\u0f80-\u0f84\u0f86\u0f87\u0f90-\u0f97\u0f99-\u0fbc\u0fc6\u102d-\u1030\u1032-\u1037\u1039\u103a\u103d\u103e\u1058\u1059\u105e-\u1060\u1071-\u1074\u1082\u1085\u1086\u108d\u109d\u135f\u1712-\u1714\u1732-\u1734\u1752\u1753\u1772\u1773\u17b7-\u17bd\u17c6\u17c9-\u17d3\u17dd\u180b-\u180d\u18a9\u1920-\u1922\u1927\u1928\u1932\u1939-\u193b\u1a17\u1a18\u1a56\u1a58-\u1a5e\u1a60\u1a62\u1a65-\u1a6c\u1a73-\u1a7c\u1a7f\u1b00-\u1b03\u1b34\u1b36-\u1b3a\u1b3c\u1b42\u1b6b-\u1b73\u1b80\u1b81\u1ba2-\u1ba5\u1ba8\u1ba9\u1c2c-\u1c33\u1c36\u1c37\u1cd0-\u1cd2\u1cd4-\u1ce0\u1ce2-\u1ce8\u1ced\u1dc0-\u1de6\u1dfd-\u1dff\u200c\u200d\u20d0-\u20f0\u2cef-\u2cf1\u2de0-\u2dff\u302a-\u302f\u3099\u309a\ua66f-\ua672\ua67c\ua67d\ua6f0\ua6f1\ua802\ua806\ua80b\ua825\ua826\ua8c4\ua8e0-\ua8f1\ua926-\ua92d\ua947-\ua951\ua980-\ua982\ua9b3\ua9b6-\ua9b9\ua9bc\uaa29-\uaa2e\uaa31\uaa32\uaa35\uaa36\uaa43\uaa4c\uaab0\uaab2-\uaab4\uaab7\uaab8\uaabe\uaabf\uaac1\uabe5\uabe8\uabed\udc00-\udfff\ufb1e\ufe00-\ufe0f\ufe20-\ufe26\uff9e\uff9f]/;
  function isExtendingChar(ch) { return ch.charCodeAt(0) >= 768 && extendingChars.test(ch); }

  // DOM UTILITIES

  function elt(tag, content, className, style) {
    var e = document.createElement(tag);
    if (className) e.className = className;
    if (style) e.style.cssText = style;
    if (typeof content == "string") e.appendChild(document.createTextNode(content));
    else if (content) for (var i = 0; i < content.length; ++i) e.appendChild(content[i]);
    return e;
  }

  var range;
  if (document.createRange) range = function(node, start, end) {
    var r = document.createRange();
    r.setEnd(node, end);
    r.setStart(node, start);
    return r;
  };
  else range = function(node, start, end) {
    var r = document.body.createTextRange();
    r.moveToElementText(node.parentNode);
    r.collapse(true);
    r.moveEnd("character", end);
    r.moveStart("character", start);
    return r;
  };

  function removeChildren(e) {
    for (var count = e.childNodes.length; count > 0; --count)
      e.removeChild(e.firstChild);
    return e;
  }

  function removeChildrenAndAdd(parent, e) {
    return removeChildren(parent).appendChild(e);
  }

  function activeElt() { return document.activeElement; }
  // Older versions of IE throws unspecified error when touching
  // document.activeElement in some cases (during loading, in iframe)
  if (ie_upto10) activeElt = function() {
    try { return document.activeElement; }
    catch(e) { return document.body; }
  };

  // FEATURE DETECTION

  // Detect drag-and-drop
  var dragAndDrop = function() {
    // There is *some* kind of drag-and-drop support in IE6-8, but I
    // couldn't get it to work yet.
    if (ie_upto8) return false;
    var div = elt('div');
    return "draggable" in div || "dragDrop" in div;
  }();

  var knownScrollbarWidth;
  function scrollbarWidth(measure) {
    if (knownScrollbarWidth != null) return knownScrollbarWidth;
    var test = elt("div", null, null, "width: 50px; height: 50px; overflow-x: scroll");
    removeChildrenAndAdd(measure, test);
    if (test.offsetWidth)
      knownScrollbarWidth = test.offsetHeight - test.clientHeight;
    return knownScrollbarWidth || 0;
  }

  var zwspSupported;
  function zeroWidthElement(measure) {
    if (zwspSupported == null) {
      var test = elt("span", "\u200b");
      removeChildrenAndAdd(measure, elt("span", [test, document.createTextNode("x")]));
      if (measure.firstChild.offsetHeight != 0)
        zwspSupported = test.offsetWidth <= 1 && test.offsetHeight > 2 && !ie_upto7;
    }
    if (zwspSupported) return elt("span", "\u200b");
    else return elt("span", "\u00a0", null, "display: inline-block; width: 1px; margin-right: -1px");
  }

  // Feature-detect IE's crummy client rect reporting for bidi text
  var badBidiRects;
  function hasBadBidiRects(measure) {
    if (badBidiRects != null) return badBidiRects;
    var txt = removeChildrenAndAdd(measure, document.createTextNode("A\u062eA"));
    var r0 = range(txt, 0, 1).getBoundingClientRect();
    if (r0.left == r0.right) return false;
    var r1 = range(txt, 1, 2).getBoundingClientRect();
    return badBidiRects = (r1.right - r0.right < 3);
  }

  // See if "".split is the broken IE version, if so, provide an
  // alternative way to split lines.
  var splitLines = CodeMirror.splitLines = "\n\nb".split(/\n/).length != 3 ? function(string) {
    var pos = 0, result = [], l = string.length;
    while (pos <= l) {
      var nl = string.indexOf("\n", pos);
      if (nl == -1) nl = string.length;
      var line = string.slice(pos, string.charAt(nl - 1) == "\r" ? nl - 1 : nl);
      var rt = line.indexOf("\r");
      if (rt != -1) {
        result.push(line.slice(0, rt));
        pos += rt + 1;
      } else {
        result.push(line);
        pos = nl + 1;
      }
    }
    return result;
  } : function(string){return string.split(/\r\n?|\n/);};

  var hasSelection = window.getSelection ? function(te) {
    try { return te.selectionStart != te.selectionEnd; }
    catch(e) { return false; }
  } : function(te) {
    try {var range = te.ownerDocument.selection.createRange();}
    catch(e) {}
    if (!range || range.parentElement() != te) return false;
    return range.compareEndPoints("StartToEnd", range) != 0;
  };

  var hasCopyEvent = (function() {
    var e = elt("div");
    if ("oncopy" in e) return true;
    e.setAttribute("oncopy", "return;");
    return typeof e.oncopy == "function";
  })();

  // KEY NAMES

  var keyNames = {3: "Enter", 8: "Backspace", 9: "Tab", 13: "Enter", 16: "Shift", 17: "Ctrl", 18: "Alt",
                  19: "Pause", 20: "CapsLock", 27: "Esc", 32: "Space", 33: "PageUp", 34: "PageDown", 35: "End",
                  36: "Home", 37: "Left", 38: "Up", 39: "Right", 40: "Down", 44: "PrintScrn", 45: "Insert",
                  46: "Delete", 59: ";", 61: "=", 91: "Mod", 92: "Mod", 93: "Mod", 107: "=", 109: "-", 127: "Delete",
                  173: "-", 186: ";", 187: "=", 188: ",", 189: "-", 190: ".", 191: "/", 192: "`", 219: "[", 220: "\\",
                  221: "]", 222: "'", 63232: "Up", 63233: "Down", 63234: "Left", 63235: "Right", 63272: "Delete",
                  63273: "Home", 63275: "End", 63276: "PageUp", 63277: "PageDown", 63302: "Insert"};
  CodeMirror.keyNames = keyNames;
  (function() {
    // Number keys
    for (var i = 0; i < 10; i++) keyNames[i + 48] = keyNames[i + 96] = String(i);
    // Alphabetic keys
    for (var i = 65; i <= 90; i++) keyNames[i] = String.fromCharCode(i);
    // Function keys
    for (var i = 1; i <= 12; i++) keyNames[i + 111] = keyNames[i + 63235] = "F" + i;
  })();

  // BIDI HELPERS

  function iterateBidiSections(order, from, to, f) {
    if (!order) return f(from, to, "ltr");
    var found = false;
    for (var i = 0; i < order.length; ++i) {
      var part = order[i];
      if (part.from < to && part.to > from || from == to && part.to == from) {
        f(Math.max(part.from, from), Math.min(part.to, to), part.level == 1 ? "rtl" : "ltr");
        found = true;
      }
    }
    if (!found) f(from, to, "ltr");
  }

  function bidiLeft(part) { return part.level % 2 ? part.to : part.from; }
  function bidiRight(part) { return part.level % 2 ? part.from : part.to; }

  function lineLeft(line) { var order = getOrder(line); return order ? bidiLeft(order[0]) : 0; }
  function lineRight(line) {
    var order = getOrder(line);
    if (!order) return line.text.length;
    return bidiRight(lst(order));
  }

  function lineStart(cm, lineN) {
    var line = getLine(cm.doc, lineN);
    var visual = visualLine(line);
    if (visual != line) lineN = lineNo(visual);
    var order = getOrder(visual);
    var ch = !order ? 0 : order[0].level % 2 ? lineRight(visual) : lineLeft(visual);
    return Pos(lineN, ch);
  }
  function lineEnd(cm, lineN) {
    var merged, line = getLine(cm.doc, lineN);
    while (merged = collapsedSpanAtEnd(line)) {
      line = merged.find(1, true).line;
      lineN = null;
    }
    var order = getOrder(line);
    var ch = !order ? line.text.length : order[0].level % 2 ? lineLeft(line) : lineRight(line);
    return Pos(lineN == null ? lineNo(line) : lineN, ch);
  }

  function compareBidiLevel(order, a, b) {
    var linedir = order[0].level;
    if (a == linedir) return true;
    if (b == linedir) return false;
    return a < b;
  }
  var bidiOther;
  function getBidiPartAt(order, pos) {
    bidiOther = null;
    for (var i = 0, found; i < order.length; ++i) {
      var cur = order[i];
      if (cur.from < pos && cur.to > pos) return i;
      if ((cur.from == pos || cur.to == pos)) {
        if (found == null) {
          found = i;
        } else if (compareBidiLevel(order, cur.level, order[found].level)) {
          if (cur.from != cur.to) bidiOther = found;
          return i;
        } else {
          if (cur.from != cur.to) bidiOther = i;
          return found;
        }
      }
    }
    return found;
  }

  function moveInLine(line, pos, dir, byUnit) {
    if (!byUnit) return pos + dir;
    do pos += dir;
    while (pos > 0 && isExtendingChar(line.text.charAt(pos)));
    return pos;
  }

  // This is needed in order to move 'visually' through bi-directional
  // text -- i.e., pressing left should make the cursor go left, even
  // when in RTL text. The tricky part is the 'jumps', where RTL and
  // LTR text touch each other. This often requires the cursor offset
  // to move more than one unit, in order to visually move one unit.
  function moveVisually(line, start, dir, byUnit) {
    var bidi = getOrder(line);
    if (!bidi) return moveLogically(line, start, dir, byUnit);
    var pos = getBidiPartAt(bidi, start), part = bidi[pos];
    var target = moveInLine(line, start, part.level % 2 ? -dir : dir, byUnit);

    for (;;) {
      if (target > part.from && target < part.to) return target;
      if (target == part.from || target == part.to) {
        if (getBidiPartAt(bidi, target) == pos) return target;
        part = bidi[pos += dir];
        return (dir > 0) == part.level % 2 ? part.to : part.from;
      } else {
        part = bidi[pos += dir];
        if (!part) return null;
        if ((dir > 0) == part.level % 2)
          target = moveInLine(line, part.to, -1, byUnit);
        else
          target = moveInLine(line, part.from, 1, byUnit);
      }
    }
  }

  function moveLogically(line, start, dir, byUnit) {
    var target = start + dir;
    if (byUnit) while (target > 0 && isExtendingChar(line.text.charAt(target))) target += dir;
    return target < 0 || target > line.text.length ? null : target;
  }

  // Bidirectional ordering algorithm
  // See http://unicode.org/reports/tr9/tr9-13.html for the algorithm
  // that this (partially) implements.

  // One-char codes used for character types:
  // L (L):   Left-to-Right
  // R (R):   Right-to-Left
  // r (AL):  Right-to-Left Arabic
  // 1 (EN):  European Number
  // + (ES):  European Number Separator
  // % (ET):  European Number Terminator
  // n (AN):  Arabic Number
  // , (CS):  Common Number Separator
  // m (NSM): Non-Spacing Mark
  // b (BN):  Boundary Neutral
  // s (B):   Paragraph Separator
  // t (S):   Segment Separator
  // w (WS):  Whitespace
  // N (ON):  Other Neutrals

  // Returns null if characters are ordered as they appear
  // (left-to-right), or an array of sections ({from, to, level}
  // objects) in the order in which they occur visually.
  var bidiOrdering = (function() {
    // Character types for codepoints 0 to 0xff
    var lowTypes = "bbbbbbbbbtstwsbbbbbbbbbbbbbbssstwNN%%%NNNNNN,N,N1111111111NNNNNNNLLLLLLLLLLLLLLLLLLLLLLLLLLNNNNNNLLLLLLLLLLLLLLLLLLLLLLLLLLNNNNbbbbbbsbbbbbbbbbbbbbbbbbbbbbbbbbb,N%%%%NNNNLNNNNN%%11NLNNN1LNNNNNLLLLLLLLLLLLLLLLLLLLLLLNLLLLLLLLLLLLLLLLLLLLLLLLLLLLLLLN";
    // Character types for codepoints 0x600 to 0x6ff
    var arabicTypes = "rrrrrrrrrrrr,rNNmmmmmmrrrrrrrrrrrrrrrrrrrrrrrrrrrrrrrrrrrrrrrrrrrrrrrrrrrrrmmmmmmmmmmmmmmrrrrrrrnnnnnnnnnn%nnrrrmrrrrrrrrrrrrrrrrrrrrrrrrrrrrrrrrrrrrrrrrrrrrrrrrrrrrrrrrrrrrrrrrrrrrrrrrrrrrrrrrrrrrrrrrrrrrrrrrrrrrrmmmmmmmmmmmmmmmmmmmNmmmm";
    function charType(code) {
      if (code <= 0xf7) return lowTypes.charAt(code);
      else if (0x590 <= code && code <= 0x5f4) return "R";
      else if (0x600 <= code && code <= 0x6ed) return arabicTypes.charAt(code - 0x600);
      else if (0x6ee <= code && code <= 0x8ac) return "r";
      else if (0x2000 <= code && code <= 0x200b) return "w";
      else if (code == 0x200c) return "b";
      else return "L";
    }

    var bidiRE = /[\u0590-\u05f4\u0600-\u06ff\u0700-\u08ac]/;
    var isNeutral = /[stwN]/, isStrong = /[LRr]/, countsAsLeft = /[Lb1n]/, countsAsNum = /[1n]/;
    // Browsers seem to always treat the boundaries of block elements as being L.
    var outerType = "L";

    function BidiSpan(level, from, to) {
      this.level = level;
      this.from = from; this.to = to;
    }

    return function(str) {
      if (!bidiRE.test(str)) return false;
      var len = str.length, types = [];
      for (var i = 0, type; i < len; ++i)
        types.push(type = charType(str.charCodeAt(i)));

      // W1. Examine each non-spacing mark (NSM) in the level run, and
      // change the type of the NSM to the type of the previous
      // character. If the NSM is at the start of the level run, it will
      // get the type of sor.
      for (var i = 0, prev = outerType; i < len; ++i) {
        var type = types[i];
        if (type == "m") types[i] = prev;
        else prev = type;
      }

      // W2. Search backwards from each instance of a European number
      // until the first strong type (R, L, AL, or sor) is found. If an
      // AL is found, change the type of the European number to Arabic
      // number.
      // W3. Change all ALs to R.
      for (var i = 0, cur = outerType; i < len; ++i) {
        var type = types[i];
        if (type == "1" && cur == "r") types[i] = "n";
        else if (isStrong.test(type)) { cur = type; if (type == "r") types[i] = "R"; }
      }

      // W4. A single European separator between two European numbers
      // changes to a European number. A single common separator between
      // two numbers of the same type changes to that type.
      for (var i = 1, prev = types[0]; i < len - 1; ++i) {
        var type = types[i];
        if (type == "+" && prev == "1" && types[i+1] == "1") types[i] = "1";
        else if (type == "," && prev == types[i+1] &&
                 (prev == "1" || prev == "n")) types[i] = prev;
        prev = type;
      }

      // W5. A sequence of European terminators adjacent to European
      // numbers changes to all European numbers.
      // W6. Otherwise, separators and terminators change to Other
      // Neutral.
      for (var i = 0; i < len; ++i) {
        var type = types[i];
        if (type == ",") types[i] = "N";
        else if (type == "%") {
          for (var end = i + 1; end < len && types[end] == "%"; ++end) {}
          var replace = (i && types[i-1] == "!") || (end < len && types[end] == "1") ? "1" : "N";
          for (var j = i; j < end; ++j) types[j] = replace;
          i = end - 1;
        }
      }

      // W7. Search backwards from each instance of a European number
      // until the first strong type (R, L, or sor) is found. If an L is
      // found, then change the type of the European number to L.
      for (var i = 0, cur = outerType; i < len; ++i) {
        var type = types[i];
        if (cur == "L" && type == "1") types[i] = "L";
        else if (isStrong.test(type)) cur = type;
      }

      // N1. A sequence of neutrals takes the direction of the
      // surrounding strong text if the text on both sides has the same
      // direction. European and Arabic numbers act as if they were R in
      // terms of their influence on neutrals. Start-of-level-run (sor)
      // and end-of-level-run (eor) are used at level run boundaries.
      // N2. Any remaining neutrals take the embedding direction.
      for (var i = 0; i < len; ++i) {
        if (isNeutral.test(types[i])) {
          for (var end = i + 1; end < len && isNeutral.test(types[end]); ++end) {}
          var before = (i ? types[i-1] : outerType) == "L";
          var after = (end < len ? types[end] : outerType) == "L";
          var replace = before || after ? "L" : "R";
          for (var j = i; j < end; ++j) types[j] = replace;
          i = end - 1;
        }
      }

      // Here we depart from the documented algorithm, in order to avoid
      // building up an actual levels array. Since there are only three
      // levels (0, 1, 2) in an implementation that doesn't take
      // explicit embedding into account, we can build up the order on
      // the fly, without following the level-based algorithm.
      var order = [], m;
      for (var i = 0; i < len;) {
        if (countsAsLeft.test(types[i])) {
          var start = i;
          for (++i; i < len && countsAsLeft.test(types[i]); ++i) {}
          order.push(new BidiSpan(0, start, i));
        } else {
          var pos = i, at = order.length;
          for (++i; i < len && types[i] != "L"; ++i) {}
          for (var j = pos; j < i;) {
            if (countsAsNum.test(types[j])) {
              if (pos < j) order.splice(at, 0, new BidiSpan(1, pos, j));
              var nstart = j;
              for (++j; j < i && countsAsNum.test(types[j]); ++j) {}
              order.splice(at, 0, new BidiSpan(2, nstart, j));
              pos = j;
            } else ++j;
          }
          if (pos < i) order.splice(at, 0, new BidiSpan(1, pos, i));
        }
      }
      if (order[0].level == 1 && (m = str.match(/^\s+/))) {
        order[0].from = m[0].length;
        order.unshift(new BidiSpan(0, 0, m[0].length));
      }
      if (lst(order).level == 1 && (m = str.match(/\s+$/))) {
        lst(order).to -= m[0].length;
        order.push(new BidiSpan(0, len - m[0].length, len));
      }
      if (order[0].level != lst(order).level)
        order.push(new BidiSpan(order[0].level, len, len));

      return order;
    };
  })();

  // THE END

  CodeMirror.version = "4.0.0";

  return CodeMirror;
});<|MERGE_RESOLUTION|>--- conflicted
+++ resolved
@@ -120,17 +120,13 @@
   function Display(place, docStart) {
     var d = this;
 
-<<<<<<< HEAD
     // The semihidden textarea that is focused when the editor is
     // focused, and receives input.
-    var input = d.input = elt("textarea", null, null, "position: absolute; padding: 0; width: 1px; height: 1em; outline: none; font-size: 4px;");
+    var input = d.input = elt("textarea", null, null, "position: absolute; padding: 0; width: 1px; height: 1em; outline: none");
     // The textarea is kept positioned near the cursor to prevent the
     // fact that it'll be scrolled into view on input from scrolling
     // our fake cursor out of view. On webkit, when wrap=off, paste is
     // very slow. So make the area wide instead.
-=======
-    var input = d.input = elt("textarea", null, null, "position: absolute; padding: 0; width: 1px; height: 1em; outline: none");
->>>>>>> b19b03ab
     if (webkit) input.style.width = "1000px";
     else input.setAttribute("wrap", "off");
     // If border: 0; -- iOS fails to open keyboard (issue #1287)
@@ -2608,11 +2604,7 @@
     }
 
     var move = operation(cm, function(e) {
-<<<<<<< HEAD
-      if (!ie_upto10 && !e_button(e)) done(e);
-=======
-      if (!ie_lt9 && (ie ? !e.buttons : !e_button(e))) done(e);
->>>>>>> b19b03ab
+      if (!ie_upto8 && (ie ? !e.buttons : !e_button(e))) done(e);
       else extend(e);
     });
     var up = operation(cm, done);
