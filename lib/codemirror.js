// All functions that need access to the editor's state live inside
// the CodeMirror function. Below that, at the bottom of the file,
// some utilities are defined.

// CodeMirror is the only global var we claim
var CodeMirror = (function() {
  // This is the function that produces an editor instance. It's
  // closure is used to store the editor state.
  function CodeMirror(place, givenOptions) {
    // Determine effective options based on given values and defaults.
    var options = {}, defaults = CodeMirror.defaults;
    for (var opt in defaults)
      if (defaults.hasOwnProperty(opt))
        options[opt] = (givenOptions && givenOptions.hasOwnProperty(opt) ? givenOptions : defaults)[opt];

    var targetDocument = options["document"];
    // The element in which the editor lives.
    var wrapper = targetDocument.createElement("div");
    wrapper.className = "CodeMirror" + (options.lineWrapping ? " CodeMirror-wrap" : "");
    // This mess creates the base DOM structure for the editor.
    wrapper.innerHTML =
      '<div style="overflow: hidden; position: relative; width: 3px; height: 0px;">' + // Wraps and hides input textarea
        '<textarea style="position: absolute; padding: 0; width: 1px; height: 1em" wrap="off" ' +
          'autocorrect="off" autocapitalize="off"></textarea></div>' +
      '<div class="CodeMirror-scrollbar">' + // The vertical scrollbar. Horizontal scrolling is handled by the scroller itself.
        '<div class="CodeMirror-scrollbar-inner">' + // The empty scrollbar content, used solely for managing the scrollbar thumb.
      '</div></div>' + // This must be before the scroll area because it's float-right.
      '<div class="CodeMirror-scroll" tabindex="-1">' +
        '<div style="position: relative">' + // Set to the height of the text, causes scrolling
          '<div style="position: relative">' + // Moved around its parent to cover visible view
            '<div class="CodeMirror-gutter"><div class="CodeMirror-gutter-text"></div></div>' +
            // Provides positioning relative to (visible) text origin
            '<div class="CodeMirror-lines"><div style="position: relative; z-index: 0">' +
              '<div style="position: absolute; width: 100%; height: 0; overflow: hidden; visibility: hidden;"></div>' +
              '<pre class="CodeMirror-cursor">&#160;</pre>' + // Absolutely positioned blinky cursor
              '<div style="position: relative; z-index: -1"></div><div></div>' + // DIVs containing the selection and the actual code
            '</div></div></div></div></div>';
    if (place.appendChild) place.appendChild(wrapper); else place(wrapper);
    // I've never seen more elegant code in my life.
    var inputDiv = wrapper.firstChild, input = inputDiv.firstChild,
        scrollbar = inputDiv.nextSibling, scrollbarInner = scrollbar.firstChild,
        scroller = wrapper.lastChild, code = scroller.firstChild,
        mover = code.firstChild, gutter = mover.firstChild, gutterText = gutter.firstChild,
        lineSpace = gutter.nextSibling.firstChild, measure = lineSpace.firstChild,
        cursor = measure.nextSibling, selectionDiv = cursor.nextSibling,
        lineDiv = selectionDiv.nextSibling;
    themeChanged();
    // Needed to hide big blue blinking cursor on Mobile Safari
    if (ios) input.style.width = "0px";
    if (!webkit) lineSpace.draggable = true;
    lineSpace.style.outline = "none";
    if (options.tabindex != null) input.tabIndex = options.tabindex;
    if (!options.gutter && !options.lineNumbers) gutter.style.display = "none";
    
    // Check for OS X >= 10.7. If so, we need to force a width on the scrollbar, and 
    // make it overlap the content.
    var osxMatch = /Mac OS X 10\D([\d+])\D/.exec(navigator.userAgent);
    if (osxMatch && osxMatch[1] && Number(osxMatch[1]) >= 7) {
      scrollbar.className += " cm-overlap";
    }
    
    // Check for IE <=8 . In that case, we need to force a width on the scrollbar as well.
    if (/MSIE [1-8]\b/.test(navigator.userAgent)) {
      scrollbar.className += " cm-ie-width";
      // On IE, the selection div takes up space if it doesn't contain any spans. Work around with display="inline"
      selectionDiv.style.display = "inline";
    }
    
    // Check for problem with IE innerHTML not working when we have a
    // P (or similar) parent node.
    try { stringWidth("x"); }
    catch (e) {
      if (e.message.match(/runtime/i))
        e = new Error("A CodeMirror inside a P-style element does not work in Internet Explorer. (innerHTML bug)");
      throw e;
    }

    // Delayed object wrap timeouts, making sure only one is active. blinker holds an interval.
    var poll = new Delayed(), highlight = new Delayed(), blinker;

    // mode holds a mode API object. doc is the tree of Line objects,
    // work an array of lines that should be parsed, and history the
    // undo history (instance of History constructor).
    var mode, doc = new BranchChunk([new LeafChunk([new Line("")])]), work, focused;
    loadMode();
    // The selection. These are always maintained to point at valid
    // positions. Inverted is used to remember that the user is
    // selecting bottom-to-top.
    var sel = {from: {line: 0, ch: 0}, to: {line: 0, ch: 0}, inverted: false};
    // Selection-related flags. shiftSelecting obviously tracks
    // whether the user is holding shift.
    var shiftSelecting, lastClick, lastDoubleClick, lastScrollPos = 0, draggingText,
        overwrite = false, suppressEdits = false;
    // Variables used by startOperation/endOperation to track what
    // happened during the operation.
    var updateInput, userSelChange, changes, textChanged, selectionChanged, leaveInputAlone,
        gutterDirty, callbacks;

    // This variable allows a command to override the default behavior of scrolling to the cursor position
    // after a selection change. endOperation() examines this variable to determine if the scroll position 
    // should be updated. startOperation() sets this to false (the default). To change the default
    // set preserveScrollPosOnSelChange to true after a call to startOperation()
    var preserveScrollPosOnSelChange;

    // Current visible range (may be bigger than the view window).
    var displayOffsetPx = 0, showingFrom = 0, showingTo = 0, lastSizeC = 0;
    // bracketHighlighted is used to remember that a backet has been
    // marked.
    var bracketHighlighted;
    // Tracks the maximum line length so that the horizontal scrollbar
    // can be kept static when scrolling.
<<<<<<< HEAD
    var maxLine = "", maxWidth;
=======
    var maxLine = "", maxWidth, tabText = computeTabText();
    // Map of ids to inline editors
    var inlines = {};
    var inlineStyleSheet;
>>>>>>> 5202800c

    // Initialize the content.
    operation(function(){setValue(options.value || ""); updateInput = false;})();
    var history = new History();

    // Register our event handlers.
    connect(scroller, "mousedown", operation(onMouseDown));
    connect(scroller, "dblclick", operation(onDoubleClick));
    connect(lineSpace, "dragstart", onDragStart);
    connect(lineSpace, "selectstart", e_preventDefault);
    // Gecko browsers fire contextmenu *after* opening the menu, at
    // which point we can't mess with it anymore. Context menu is
    // handled in onMouseDown for Gecko.
    if (!gecko) connect(scroller, "contextmenu", onContextMenu);
    connect(scroller, "scroll", onScroll);
    connect(scrollbar, "scroll", onScroll);
    connect(scrollbar, "mousedown", function() {setTimeout(focusInput, 0);});
    connect(window, "resize", function() {updateDisplay(true);});
    connect(input, "keyup", operation(onKeyUp));
    connect(input, "input", fastPoll);
    connect(input, "keydown", operation(onKeyDown));
    connect(input, "keypress", operation(onKeyPress));
    connect(input, "focus", onFocus);
    connect(input, "blur", onBlur);

    connect(scroller, "dragenter", e_stop);
    connect(scroller, "dragover", e_stop);
    connect(scroller, "drop", operation(onDrop));
    connect(scroller, "paste", function(){focusInput(); fastPoll();});
    connect(input, "paste", fastPoll);
    connect(input, "cut", operation(function(){
      if (!options.readOnly) replaceSelection("");
    }));
    
    connect(scroller, "mousewheel", onMouseWheel);
    connect(scroller, "DOMMouseScroll", onMouseWheel);

    // IE throws unspecified error in certain cases, when
    // trying to access activeElement before onload
    var hasFocus; try { hasFocus = (targetDocument.activeElement == input); } catch(e) { }
    if (hasFocus) setTimeout(onFocus, 20);
    else onBlur();

    function isLine(l) {return l >= 0 && l < doc.size;}
    // The instance object that we'll return. Mostly calls out to
    // local functions in the CodeMirror function. Some do some extra
    // range checking and/or clipping. operation is used to wrap the
    // call so that changes it makes are tracked, and the display is
    // updated afterwards.
    var instance = wrapper.CodeMirror = {
      getValue: getValue,
      setValue: operation(setValue),
      getSelection: getSelection,
      replaceSelection: operation(replaceSelection),
      focus: function(){focusInput(); onFocus(); fastPoll();},
      setOption: function(option, value) {
        var oldVal = options[option];
        options[option] = value;
        if (option == "mode" || option == "indentUnit") loadMode();
        else if (option == "readOnly" && value == "nocursor") {onBlur(); input.blur();}
        else if (option == "readOnly" && !value) {resetInput(true);}
        else if (option == "theme") themeChanged();
        else if (option == "lineWrapping" && oldVal != value) operation(wrappingChanged)();
        else if (option == "tabSize") updateDisplay(true);
        if (option == "lineNumbers" || option == "gutter" || option == "firstLineNumber" || option == "theme") {
          gutterChanged();
          updateDisplay(true);
        }
      },
      getOption: function(option) {return options[option];},
      undo: operation(undo),
      redo: operation(redo),
      indentLine: operation(function(n, dir) {
        if (typeof dir != "string") {
          if (dir == null) dir = options.smartIndent ? "smart" : "prev";
          else dir = dir ? "add" : "subtract";
        }
        if (isLine(n)) indentLine(n, dir);
      }),
      indentSelection: operation(indentSelected),
      historySize: function() {return {undo: history.done.length, redo: history.undone.length};},
      clearHistory: function() {history = new History();},
      matchBrackets: operation(function(){matchBrackets(true);}),
      getTokenAt: operation(function(pos) {
        pos = clipPos(pos);
        return getLine(pos.line).getTokenAt(mode, getStateBefore(pos.line), pos.ch);
      }),
      getStateAfter: function(line) {
        line = clipLine(line == null ? doc.size - 1: line);
        return getStateBefore(line + 1);
      },
      cursorCoords: function(start){
        if (start == null) start = sel.inverted;
        return pageCoords(start ? sel.from : sel.to);
      },
      charCoords: function(pos){return pageCoords(clipPos(pos));},
      coordsChar: function(coords) {
        var off = eltOffset(lineSpace);
        return coordsChar(coords.x - off.left, coords.y - off.top);
      },
      markText: operation(markText),
      setBookmark: setBookmark,
      setMarker: operation(addGutterMarker),
      clearMarker: operation(removeGutterMarker),
      setLineClass: operation(setLineClass),
      hideLine: operation(function(h) {return setLineHidden(h, true);}),
      showLine: operation(function(h) {return setLineHidden(h, false);}),
      onDeleteLine: function(line, f) {
        if (typeof line == "number") {
          if (!isLine(line)) return null;
          line = getLine(line);
        }
        (line.handlers || (line.handlers = [])).push(f);
        return line;
      },
      lineInfo: lineInfo,
      addWidget: function(pos, node, scroll, vert, horiz) {
        pos = localCoords(clipPos(pos));
        var top = pos.yBot, left = pos.x;
        node.style.position = "absolute";
        code.appendChild(node);
        if (vert == "over") top = pos.y;
        else if (vert == "near") {
          var vspace = Math.max(scroller.offsetHeight, totalHeight(false)),
              hspace = Math.max(code.clientWidth, lineSpace.clientWidth) - paddingLeft();
          if (pos.yBot + node.offsetHeight > vspace && pos.y > node.offsetHeight)
            top = pos.y - node.offsetHeight;
          if (left + node.offsetWidth > hspace)
            left = hspace - node.offsetWidth;
        }
        node.style.top = (top + paddingTop()) + "px";
        node.style.left = node.style.right = "";
        if (horiz == "right") {
          left = code.clientWidth - node.offsetWidth;
          node.style.right = "0px";
        } else {
          if (horiz == "left") left = 0;
          else if (horiz == "middle") left = (code.clientWidth - node.offsetWidth) / 2;
          node.style.left = (left + paddingLeft()) + "px";
        }
        if (scroll)
          scrollIntoView(left, top, left + node.offsetWidth, top + node.offsetHeight);
      },
      
      addInlineEditor: function(pos, node, initialHeight) {
        // TODO: consider wrapping in iframe
        var bookmark = setBookmark(pos);
        if (!inlineStyleSheet) {
          var styleTag = targetDocument.createElement('style');
		  styleTag.type = "text/css";
          var head = targetDocument.getElementsByTagName("head")[0] || targetDocument.documentElement;
          head.appendChild(styleTag);
		  inlineStyleSheet = styleTag.sheet;
        }
        var inlineEditor = new InlineEditor(bookmark, node, inlineStyleSheet);
        inlines[inlineEditor.getId()] = inlineEditor;
        if (initialHeight)
          inlineEditor.setHeight(initialHeight);
        updateDisplay(true);
        // TODO: animate
        // TODO: scroll fully into view
        return inlineEditor;
      },

      lineCount: function() {return doc.size;},
      clipPos: clipPos,
      getCursor: function(start) {
        if (start == null) start = sel.inverted;
        return copyPos(start ? sel.from : sel.to);
      },
      somethingSelected: function() {return !posEq(sel.from, sel.to);},
      setCursor: operation(function(line, ch, user) {
        if (ch == null && typeof line.line == "number") setCursor(line.line, line.ch, user);
        else setCursor(line, ch, user);
      }),
      setSelection: operation(function(from, to, user, preserveScrollPos) {
        if (preserveScrollPos != null) preserveScrollPosOnSelChange = preserveScrollPos;
        (user ? setSelectionUser : setSelection)(clipPos(from), clipPos(to || from));
      }),
      getLine: function(line) {if (isLine(line)) return getLine(line).text;},
      getLineHandle: function(line) {if (isLine(line)) return getLine(line);},
      setLine: operation(function(line, text) {
        if (isLine(line)) replaceRange(text, {line: line, ch: 0}, {line: line, ch: getLine(line).text.length});
      }),
      removeLine: operation(function(line) {
        if (isLine(line)) replaceRange("", {line: line, ch: 0}, clipPos({line: line+1, ch: 0}));
      }),
      replaceRange: operation(replaceRange),
      getRange: function(from, to) {return getRange(clipPos(from), clipPos(to));},

      execCommand: function(cmd) {return commands[cmd](instance);},
      // Stuff used by commands, probably not much use to outside code.
      moveH: operation(moveH),
      deleteH: operation(deleteH),
      moveV: operation(moveV),
      toggleOverwrite: function() {
        if(overwrite){
          overwrite = false;
          cursor.className = cursor.className.replace(" CodeMirror-overwrite", "");
        } else {
          overwrite = true;
          cursor.className += " CodeMirror-overwrite";
        }
      },

      posFromIndex: function(off) {
        var lineNo = 0, ch;
        doc.iter(0, doc.size, function(line) {
          var sz = line.text.length + 1;
          if (sz > off) { ch = off; return true; }
          off -= sz;
          ++lineNo;
        });
        return clipPos({line: lineNo, ch: ch});
      },
      indexFromPos: function (coords) {
        if (coords.line < 0 || coords.ch < 0) return 0;
        var index = coords.ch;
        doc.iter(0, coords.line, function (line) {
          index += line.text.length + 1;
        });
        return index;
      },
      scrollTo: function(x, y) {
        if (x != null) scroller.scrollLeft = x;
        if (y != null) scrollbar.scrollTop = y;
        updateDisplay([]);
      },

      operation: function(f){return operation(f)();},
      refresh: function(){
        if (scrollbar.scrollHeight > lastScrollPos)
          scrollbar.scrollTop = lastScrollPos;
        updateDisplay(true);
      },
      getInputField: function(){return input;},
      getWrapperElement: function(){return wrapper;},
      getScrollerElement: function(){return scroller;},
      getGutterElement: function(){return gutter;}
    };

    function getLine(n) { return getLineAt(doc, n); }
    function updateLineHeight(line, height) {
      gutterDirty = true;
      var diff = height - line.height;
      for (var n = line; n; n = n.parent) n.height += diff;
    }

    function setValue(code) {
      var top = {line: 0, ch: 0};
      updateLines(top, {line: doc.size - 1, ch: getLine(doc.size-1).text.length},
                  splitLines(code), top, top);
      updateInput = true;
    }
    function getValue(code) {
      var text = [];
      doc.iter(0, doc.size, function(line) { text.push(line.text); });
      return text.join("\n");
    }

    function onScroll() {
      lastScrollPos = scrollbar.scrollTop;
      updateDisplay([]);
      if (options.fixedGutter) gutter.style.left = scroller.scrollLeft + "px";
      if (options.onScroll) options.onScroll(instance);
    }
    
    function onMouseDown(e) {
      setShift(e_prop(e, "shiftKey"));
      // Check whether this is a click in a widget
      for (var n = e_target(e); n != wrapper; n = n.parentNode)
        if (n.parentNode == code && n != mover) return;

      // See if this is a click in the gutter
      for (var n = e_target(e); n != wrapper; n = n.parentNode)
        if (n.parentNode == gutterText) {
          if (options.onGutterClick)
            options.onGutterClick(instance, indexOf(gutterText.childNodes, n) + showingFrom, e);
          return e_preventDefault(e);
        }

      var start = posFromMouse(e);

      switch (e_button(e)) {
      case 3:
        if (gecko && !mac) onContextMenu(e);
        return;
      case 2:
        if (start) setCursor(start.line, start.ch, true);
        return;
      }
      // For button 1, if it was clicked inside the editor
      // (posFromMouse returning non-null), we have to adjust the
      // selection.
      if (!start) {if (e_target(e) == scroller) e_preventDefault(e); return;}

      if (!focused) onFocus();

      var now = +new Date;
      if (lastDoubleClick && lastDoubleClick.time > now - 400 && posEq(lastDoubleClick.pos, start)) {
        e_preventDefault(e);
        setTimeout(focusInput, 20);
        return selectLine(start.line);
      } else if (lastClick && lastClick.time > now - 400 && posEq(lastClick.pos, start)) {
        lastDoubleClick = {time: now, pos: start};
        e_preventDefault(e);
        return selectWordAt(start);
      } else { lastClick = {time: now, pos: start}; }

      var last = start, going;
      if (dragAndDrop && !options.readOnly && !posEq(sel.from, sel.to) &&
          !posLess(start, sel.from) && !posLess(sel.to, start)) {
        // Let the drag handler handle this.
        if (webkit) lineSpace.draggable = true;
        var up = connect(targetDocument, "mouseup", operation(function(e2) {
          if (webkit) lineSpace.draggable = false;
          draggingText = false;
          up();
          if (Math.abs(e.clientX - e2.clientX) + Math.abs(e.clientY - e2.clientY) < 10) {
            e_preventDefault(e2);
            setCursor(start.line, start.ch, true);
            focusInput();
          }
        }), true);
        draggingText = true;
        return;
      }
      e_preventDefault(e);
      setCursor(start.line, start.ch, true);

      function extend(e) {
        var cur = posFromMouse(e, true);
        if (cur && !posEq(cur, last)) {
          if (!focused) onFocus();
          last = cur;
          setSelectionUser(start, cur);
          updateInput = false;
          var visible = visibleLines();
          if (cur.line >= visible.to || cur.line < visible.from)
            going = setTimeout(operation(function(){extend(e);}), 150);
        }
      }

      var move = connect(targetDocument, "mousemove", operation(function(e) {
        clearTimeout(going);
        e_preventDefault(e);
        extend(e);
      }), true);
      var up = connect(targetDocument, "mouseup", operation(function(e) {
        clearTimeout(going);
        var cur = posFromMouse(e);
        if (cur) setSelectionUser(start, cur);
        e_preventDefault(e);
        focusInput();
        updateInput = true;
        move(); up();
      }), true);
    }
    function onDoubleClick(e) {
      for (var n = e_target(e); n != wrapper; n = n.parentNode)
        if (n.parentNode == gutterText) return e_preventDefault(e);
      var start = posFromMouse(e);
      if (!start) return;
      lastDoubleClick = {time: +new Date, pos: start};
      e_preventDefault(e);
      selectWordAt(start);
    }
    function onDrop(e) {
      e.preventDefault();
      var pos = posFromMouse(e, true), files = e.dataTransfer.files;
      if (!pos || options.readOnly) return;
      if (files && files.length && window.FileReader && window.File) {
        function loadFile(file, i) {
          var reader = new FileReader;
          reader.onload = function() {
            text[i] = reader.result;
            if (++read == n) {
	      pos = clipPos(pos);
	      operation(function() {
                var end = replaceRange(text.join(""), pos, pos);
                setSelectionUser(pos, end);
              })();
	    }
          };
          reader.readAsText(file);
        }
        var n = files.length, text = Array(n), read = 0;
        for (var i = 0; i < n; ++i) loadFile(files[i], i);
      }
      else {
        try {
          var text = e.dataTransfer.getData("Text");
          if (text) {
            var curFrom = sel.from, curTo = sel.to;
            setSelectionUser(pos, pos);
            if (draggingText) replaceRange("", curFrom, curTo);
            replaceSelection(text);
	    focusInput();
	  }
        }
        catch(e){}
      }
    }
    function onDragStart(e) {
      var txt = getSelection();
      // This will reset escapeElement
      htmlEscape(txt);
      e.dataTransfer.setDragImage(escapeElement, 0, 0);
      e.dataTransfer.setData("Text", txt);
    }
    function handleKeyBinding(e) {
      var name = keyNames[e_prop(e, "keyCode")], next = keyMap[options.keyMap].auto, bound, dropShift;
      function handleNext() {
        return next.call ? next.call(null, instance) : next;
      }
      if (name == null || e.altGraphKey) {
        if (next) options.keyMap = handleNext();
        return null;
      }
      if (e_prop(e, "altKey")) name = "Alt-" + name;
      if (e_prop(e, "ctrlKey")) name = "Ctrl-" + name;
      if (e_prop(e, "metaKey")) name = "Cmd-" + name;
      if (e_prop(e, "shiftKey") &&
          (bound = lookupKey("Shift-" + name, options.extraKeys, options.keyMap))) {
        dropShift = true;
      } else {
        bound = lookupKey(name, options.extraKeys, options.keyMap);
      }
      if (typeof bound == "string") {
        if (commands.propertyIsEnumerable(bound)) bound = commands[bound];
        else bound = null;
      }
      if (next && (bound || !isModifierKey(e))) options.keyMap = handleNext();
      if (!bound) return false;
      var prevShift = shiftSelecting;
      try {
        if (options.readOnly) suppressEdits = true;
        if (dropShift) shiftSelecting = null;
        bound(instance);
      } finally {
        shiftSelecting = prevShift;
        suppressEdits = false;
      }
      e_preventDefault(e);
      return true;
    }
    var lastStoppedKey = null;
    function onKeyDown(e) {
      if (!focused) onFocus();
      if (ie && e.keyCode == 27) { e.returnValue = false; }
      if (options.onKeyEvent && options.onKeyEvent(instance, addStop(e))) return;
      var code = e_prop(e, "keyCode");
      // IE does strange things with escape.
      setShift(code == 16 || e_prop(e, "shiftKey"));
      // First give onKeyEvent option a chance to handle this.
      var handled = handleKeyBinding(e);
      if (window.opera) {
        lastStoppedKey = handled ? code : null;
        // Opera has no cut event... we try to at least catch the key combo
        if (!handled && code == 88 && e_prop(e, mac ? "metaKey" : "ctrlKey"))
          replaceSelection("");
      }
    }
    function onKeyPress(e) {
      if (options.onKeyEvent && options.onKeyEvent(instance, addStop(e))) return;
      var keyCode = e_prop(e, "keyCode"), charCode = e_prop(e, "charCode");
      if (window.opera && keyCode == lastStoppedKey) {lastStoppedKey = null; e_preventDefault(e); return;}
      if (window.opera && !e.which && handleKeyBinding(e)) return;
      if (options.electricChars && mode.electricChars && options.smartIndent && !options.readOnly) {
        var ch = String.fromCharCode(charCode == null ? keyCode : charCode);
        if (mode.electricChars.indexOf(ch) > -1)
          setTimeout(operation(function() {indentLine(sel.to.line, "smart");}), 75);
      }
      fastPoll();
    }
    function onKeyUp(e) {
      if (options.onKeyEvent && options.onKeyEvent(instance, addStop(e))) return;
      if (e_prop(e, "keyCode") == 16) shiftSelecting = null;
    }

    function onFocus() {
      if (options.readOnly == "nocursor") return;
      if (!focused) {
        if (options.onFocus) options.onFocus(instance);
        focused = true;
        if (wrapper.className.search(/\bCodeMirror-focused\b/) == -1)
          wrapper.className += " CodeMirror-focused";
        if (!leaveInputAlone) resetInput(true);
      }
      slowPoll();
      restartBlink();
    }
    function onBlur() {
      if (focused) {
        if (options.onBlur) options.onBlur(instance);
        focused = false;
        if (bracketHighlighted)
          operation(function(){
            if (bracketHighlighted) { bracketHighlighted(); bracketHighlighted = null; }
          })();
        wrapper.className = wrapper.className.replace(" CodeMirror-focused", "");
      }
      clearInterval(blinker);
      setTimeout(function() {if (!focused) shiftSelecting = null;}, 150);
    }
    
    function chopDelta(delta) {
      // Make sure we always scroll a little bit for any nonzero delta.
      if (delta > 0.0 && delta < 1.0) {
        delta = 1;
      }
      else if (delta > -1.0 && delta < 0.0) {
        delta = -1;
      }
      else {
        delta = Math.round(delta);
      }
      return delta;
    }
    
    function onMouseWheel(e) {
      var deltaX = 0, deltaY = 0;
      if (e.type === "DOMMouseScroll") {
        // Firefox
        if (e.axis === e.HORIZONTAL_AXIS) {
          deltaX = -e.detail * 8.0;
        }
        else if (e.axis === e.VERTICAL_AXIS) {
          deltaY = -e.detail * 8.0;
        }
      }
      else if (e.wheelDeltaX !== undefined && e.wheelDeltaY !== undefined) {
        // WebKit
        deltaX = e.wheelDeltaX / 3.0;
        deltaY = e.wheelDeltaY / 3.0;
      }
      else if (e.wheelDelta !== undefined) {
        // IE or Opera
        deltaY = e.wheelDelta / 3.0;
      }
      
      scroller.scrollLeft -= chopDelta(deltaX);
      scrollbar.scrollTop -= chopDelta(deltaY);
      
      e_stop(e);
    }

    // Replace the range from from to to by the strings in newText.
    // Afterwards, set the selection to selFrom, selTo.
    function updateLines(from, to, newText, selFrom, selTo) {
      if (suppressEdits) return;
      if (history) {
        var old = [];
        doc.iter(from.line, to.line + 1, function(line) { old.push(line.text); });
        history.addChange(from.line, newText.length, old);
        while (history.done.length > options.undoDepth) history.done.shift();
      }
      updateLinesNoUndo(from, to, newText, selFrom, selTo);
    }
    function unredoHelper(from, to, dir) {
      var set = from.pop(), len = set ? set.length : 0, out = [];
      for (var i = dir > 0 ? 0 : len - 1, e = dir > 0 ? len : -1; i != e; i += dir) {
        var change = set[i];
        var replaced = [], end = change.start + change.added;
        doc.iter(change.start, end, function(line) { replaced.push(line.text); });
        out.push({start: change.start, added: change.old.length, old: replaced});
        var pos = clipPos({line: change.start + change.old.length - 1,
                           ch: editEnd(replaced[replaced.length-1], change.old[change.old.length-1])});
        updateLinesNoUndo({line: change.start, ch: 0}, {line: end - 1, ch: getLine(end-1).text.length}, change.old, pos, pos);
      }
      updateInput = true;
      to.push(out);
    }
    function undo() {unredoHelper(history.done, history.undone, -1);}
    function redo() {unredoHelper(history.undone, history.done, 1);}

    function updateLinesNoUndo(from, to, newText, selFrom, selTo) {
      if (suppressEdits) return;
      var recomputeMaxLength = false, maxLineLength = maxLine.length;
      if (!options.lineWrapping)
        doc.iter(from.line, to.line, function(line) {
          if (line.text.length == maxLineLength) {recomputeMaxLength = true; return true;}
        });
      if (from.line != to.line || newText.length > 1) gutterDirty = true;

      var nlines = to.line - from.line, firstLine = getLine(from.line), lastLine = getLine(to.line);
      // First adjust the line structure, taking some care to leave highlighting intact.
      if (from.ch == 0 && to.ch == 0 && newText[newText.length - 1] == "") {
        // This is a whole-line replace. Treated specially to make
        // sure line objects move the way they are supposed to.
        var added = [], prevLine = null;
        if (from.line) {
          prevLine = getLine(from.line - 1);
          prevLine.fixMarkEnds(lastLine);
        } else lastLine.fixMarkStarts();
        for (var i = 0, e = newText.length - 1; i < e; ++i)
          added.push(Line.inheritMarks(newText[i], prevLine));
        if (nlines) doc.remove(from.line, nlines, callbacks);
        if (added.length) doc.insert(from.line, added);
      } else if (firstLine == lastLine) {
        if (newText.length == 1)
          firstLine.replace(from.ch, to.ch, newText[0]);
        else {
          lastLine = firstLine.split(to.ch, newText[newText.length-1]);
          firstLine.replace(from.ch, null, newText[0]);
          firstLine.fixMarkEnds(lastLine);
          var added = [];
          for (var i = 1, e = newText.length - 1; i < e; ++i)
            added.push(Line.inheritMarks(newText[i], firstLine));
          added.push(lastLine);
          doc.insert(from.line + 1, added);
        }
      } else if (newText.length == 1) {
        firstLine.replace(from.ch, null, newText[0]);
        lastLine.replace(null, to.ch, "");
        firstLine.append(lastLine);
        doc.remove(from.line + 1, nlines, callbacks);
      } else {
        var added = [];
        firstLine.replace(from.ch, null, newText[0]);
        lastLine.replace(null, to.ch, newText[newText.length-1]);
        firstLine.fixMarkEnds(lastLine);
        for (var i = 1, e = newText.length - 1; i < e; ++i)
          added.push(Line.inheritMarks(newText[i], firstLine));
        if (nlines > 1) doc.remove(from.line + 1, nlines - 1, callbacks);
        doc.insert(from.line + 1, added);
      }
      if (options.lineWrapping) {
        var perLine = scroller.clientWidth / charWidth() - 3;
        doc.iter(from.line, from.line + newText.length, function(line) {
          if (line.hidden) return;
          var guess = Math.ceil(line.text.length / perLine) || 1;
          if (guess != line.height) updateLineHeight(line, guess);
        });
      } else {
        doc.iter(from.line, i + newText.length, function(line) {
          var l = line.text;
          if (l.length > maxLineLength) {
            maxLine = l; maxLineLength = l.length; maxWidth = null;
            recomputeMaxLength = false;
          }
        });
        if (recomputeMaxLength) {
          maxLineLength = 0; maxLine = ""; maxWidth = null;
          doc.iter(0, doc.size, function(line) {
            var l = line.text;
            if (l.length > maxLineLength) {
              maxLineLength = l.length; maxLine = l;
            }
          });
        }
      }

      // Add these lines to the work array, so that they will be
      // highlighted. Adjust work lines if lines were added/removed.
      var newWork = [], lendiff = newText.length - nlines - 1;
      for (var i = 0, l = work.length; i < l; ++i) {
        var task = work[i];
        if (task < from.line) newWork.push(task);
        else if (task > to.line) newWork.push(task + lendiff);
      }
      var hlEnd = from.line + Math.min(newText.length, 500);
      highlightLines(from.line, hlEnd);
      newWork.push(hlEnd);
      work = newWork;
      startWorker(100);
      // Remember that these lines changed, for updating the display
      changes.push({from: from.line, to: to.line + 1, diff: lendiff});
      var changeObj = {from: from, to: to, text: newText};
      if (textChanged) {
        for (var cur = textChanged; cur.next; cur = cur.next) {}
        cur.next = changeObj;
      } else textChanged = changeObj;

      // Update the selection
      function updateLine(n) {return n <= Math.min(to.line, to.line + lendiff) ? n : n + lendiff;}
      setSelection(selFrom, selTo, updateLine(sel.from.line), updateLine(sel.to.line));

      // Make sure the scroll-size div has the correct height.
<<<<<<< HEAD
      updateVerticalScroll();
=======
      code.style.height = totalHeight(true) + "px";
>>>>>>> 5202800c
    }

    function updateVerticalScroll() {
      var th = textHeight(), scrollbarHeight = scroller.clientHeight;
      var virtualHeight = (doc.height * th + 2 * paddingTop());
      scrollbar.style.display = (virtualHeight > scrollbarHeight) ? "block" : "none";
      scrollbar.style.height = scrollbarHeight + "px";
      if (scroller.clientHeight)
        scrollbarInner.style.height = virtualHeight + "px";
      mover.style.top = ((displayOffset * th) - scrollbar.scrollTop) + "px";
    }
    
    function replaceRange(code, from, to) {
      from = clipPos(from);
      if (!to) to = from; else to = clipPos(to);
      code = splitLines(code);
      function adjustPos(pos) {
        if (posLess(pos, from)) return pos;
        if (!posLess(to, pos)) return end;
        var line = pos.line + code.length - (to.line - from.line) - 1;
        var ch = pos.ch;
        if (pos.line == to.line)
          ch += code[code.length-1].length - (to.ch - (to.line == from.line ? from.ch : 0));
        return {line: line, ch: ch};
      }
      var end;
      replaceRange1(code, from, to, function(end1) {
        end = end1;
        return {from: adjustPos(sel.from), to: adjustPos(sel.to)};
      });
      return end;
    }
    function replaceSelection(code, collapse) {
      replaceRange1(splitLines(code), sel.from, sel.to, function(end) {
        if (collapse == "end") return {from: end, to: end};
        else if (collapse == "start") return {from: sel.from, to: sel.from};
        else return {from: sel.from, to: end};
      });
    }
    function replaceRange1(code, from, to, computeSel) {
      var endch = code.length == 1 ? code[0].length + from.ch : code[code.length-1].length;
      var newSel = computeSel({line: from.line + code.length - 1, ch: endch});
      updateLines(from, to, code, newSel.from, newSel.to);
    }

    function getRange(from, to) {
      var l1 = from.line, l2 = to.line;
      if (l1 == l2) return getLine(l1).text.slice(from.ch, to.ch);
      var code = [getLine(l1).text.slice(from.ch)];
      doc.iter(l1 + 1, l2, function(line) { code.push(line.text); });
      code.push(getLine(l2).text.slice(0, to.ch));
      return code.join("\n");
    }
    function getSelection() {
      return getRange(sel.from, sel.to);
    }

    var pollingFast = false; // Ensures slowPoll doesn't cancel fastPoll
    function slowPoll() {
      if (pollingFast) return;
      poll.set(options.pollInterval, function() {
        startOperation();
        readInput();
        if (focused) slowPoll();
        endOperation();
      });
    }
    function fastPoll() {
      var missed = false;
      pollingFast = true;
      function p() {
        startOperation();
        var changed = readInput();
        if (!changed && !missed) {missed = true; poll.set(60, p);}
        else {pollingFast = false; slowPoll();}
        endOperation();
      }
      poll.set(20, p);
    }

    // Previnput is a hack to work with IME. If we reset the textarea
    // on every change, that breaks IME. So we look for changes
    // compared to the previous content instead. (Modern browsers have
    // events that indicate IME taking place, but these are not widely
    // supported or compatible enough yet to rely on.)
    var prevInput = "";
    function readInput() {
      if (leaveInputAlone || !focused || hasSelection(input) || options.readOnly) return false;
      var text = input.value;
      if (text == prevInput) return false;
      shiftSelecting = null;
      var same = 0, l = Math.min(prevInput.length, text.length);
      while (same < l && prevInput[same] == text[same]) ++same;
      if (same < prevInput.length)
        sel.from = {line: sel.from.line, ch: sel.from.ch - (prevInput.length - same)};
      else if (overwrite && posEq(sel.from, sel.to))
        sel.to = {line: sel.to.line, ch: Math.min(getLine(sel.to.line).text.length, sel.to.ch + (text.length - same))};
      replaceSelection(text.slice(same), "end");
      prevInput = text;
      return true;
    }
    function resetInput(user) {
      if (!posEq(sel.from, sel.to)) {
        prevInput = "";
        input.value = getSelection();
        selectInput(input);
      } else if (user) prevInput = input.value = "";
    }

    function focusInput() {
      if (options.readOnly != "nocursor") input.focus();
    }

    function scrollEditorIntoView() {
      if (!cursor.getBoundingClientRect) return;
      var rect = cursor.getBoundingClientRect();
      // IE returns bogus coordinates when the instance sits inside of an iframe and the cursor is hidden
      if (ie && rect.top == rect.bottom) return;
      var winH = window.innerHeight || Math.max(document.body.offsetHeight, document.documentElement.offsetHeight);
      if (rect.top < 0 || rect.bottom > winH) scrollCursorIntoView();
    }
    function scrollCursorIntoView() {
      var cursor = localCoords(sel.inverted ? sel.from : sel.to);
      var x = options.lineWrapping ? Math.min(cursor.x, lineSpace.offsetWidth) : cursor.x;
      return scrollIntoView(x, cursor.y, x, cursor.yBot);
    }
    function scrollIntoView(x1, y1, x2, y2) {
      var pl = paddingLeft(), pt = paddingTop(), lh = textHeight();
      y1 += pt; y2 += pt; x1 += pl; x2 += pl;
      var screen = scroller.clientHeight, screentop = scrollbar.scrollTop, scrolled = false, result = true;
      if (y1 < screentop) {scrollbar.scrollTop = Math.max(0, y1 - 2*lh); scrolled = true;}
      else if (y2 > screentop + screen) {scrollbar.scrollTop = y2 + lh - screen; scrolled = true;}

      var screenw = scroller.clientWidth, screenleft = scroller.scrollLeft;
      var gutterw = options.fixedGutter ? gutter.clientWidth : 0;
      if (x1 < screenleft + gutterw) {
        if (x1 < 50) x1 = 0;
        scroller.scrollLeft = Math.max(0, x1 - 10 - gutterw);
        scrolled = true;
      }
      else if (x2 > screenw + screenleft - 3) {
        scroller.scrollLeft = x2 + 10 - screenw;
        scrolled = true;
        if (x2 > code.clientWidth) result = false;
      }
      if (scrolled && options.onScroll) options.onScroll(instance);
      return result;
    }
    
    function totalHeight(includePadding) {
      var totalInlineHeight = 0;
      for (var id in inlines) {
        if (inlines.hasOwnProperty(id))
          totalInlineHeight += inlines[id].height;
      }
      var result = doc.height * textHeight() + totalInlineHeight;
      if (includePadding) 
        result += 2 * paddingTop();
      return result;
    }

    function visibleLines() {
<<<<<<< HEAD
      var lh = textHeight(), top = scrollbar.scrollTop - paddingTop();
      var from_height = Math.max(0, Math.floor(top / lh));
      var to_height = Math.ceil((top + scroller.clientHeight) / lh);
      return {from: lineAtHeight(doc, from_height),
              to: lineAtHeight(doc, to_height)};
=======
      var top = scroller.scrollTop - paddingTop();
      return {from: coordsChar(0, top).line,
              to: coordsChar(0, top + scroller.clientHeight).line};
>>>>>>> 5202800c
    }
    // Uses a set of changes plus the current scroll position to
    // determine which DOM updates have to be made, and makes the
    // updates.
    function updateDisplay(changes, suppressCallback) {
      if (!scroller.clientWidth) {
        showingFrom = showingTo;
        return;
      }

      // Compute the new visible window
      var visible = visibleLines();
      // Bail out if the visible area is already rendered and nothing changed.
      if (changes !== true && changes.length == 0 && visible.from > showingFrom && visible.to < showingTo) {
        updateVerticalScroll();
        return;
      }
      var from = Math.max(visible.from - 20, 0), to = Math.min(doc.size, visible.to + 20);
      if (showingFrom < from && from - showingFrom < 20) from = showingFrom;
      if (showingTo > to && showingTo - to < 20) to = Math.min(doc.size, showingTo);

      // Create a range of theoretically intact lines, and punch holes
      // in that using the change info.
      var intact = changes === true ? [] :
        computeIntact([{from: showingFrom, to: showingTo, domStart: 0}], changes);
      // Clip off the parts that won't be visible
      var intactLines = 0;
      for (var i = 0; i < intact.length; ++i) {
        var range = intact[i];
        if (range.from < from) {range.domStart += (from - range.from); range.from = from;}
        if (range.to > to) range.to = to;
        if (range.from >= range.to) intact.splice(i--, 1);
        else intactLines += range.to - range.from;
      }
      if (intactLines == to - from) {
        updateVerticalScroll();
        return;
      }
      intact.sort(function(a, b) {return a.domStart - b.domStart;});

      var th = textHeight(), gutterDisplay = gutter.style.display;
      lineDiv.style.display = "none";
      patchDisplay(from, to, intact);
      lineDiv.style.display = gutter.style.display = "";

      // Position the mover div to align with the lines it's supposed
      // to be showing (which will cover the visible display)
      var different = from != showingFrom || to != showingTo || lastSizeC != scroller.clientHeight + th;
      // This is just a bogus formula that detects when the editor is
      // resized or the font size changes.
      if (different) lastSizeC = scroller.clientHeight + th;
      showingFrom = from; showingTo = to;
<<<<<<< HEAD
      displayOffset = heightAtLine(doc, from);
      updateVerticalScroll();
=======
      displayOffsetPx = localCoords({line: from, ch: 0}).y;
      mover.style.top = displayOffsetPx + "px";
      code.style.height = totalHeight(true) + "px";
>>>>>>> 5202800c

      // Since this is all rather error prone, it is honoured with the
      // only assertion in the whole file.
      // TODO: fix this to take inlines into account
/*
      if (lineDiv.childNodes.length != showingTo - showingFrom)
        throw new Error("BAD PATCH! " + JSON.stringify(intact) + " size=" + (showingTo - showingFrom) +
                        " nodes=" + lineDiv.childNodes.length);
*/

      if (options.lineWrapping) {
        maxWidth = scroller.clientWidth;
        var curNode = lineDiv.firstChild, heightChanged = false;
        doc.iter(showingFrom, showingTo, function(line) {
          if (!line.hidden) {
            var height = Math.round(curNode.offsetHeight / th) || 1;
            if (line.height != height) {
              updateLineHeight(line, height);
              gutterDirty = heightChanged = true;
            }
          }
          curNode = curNode.nextSibling;
        });
        if (heightChanged)
          code.style.height = (doc.height * th + 2 * paddingTop()) + "px";
      } else {
        if (maxWidth == null) maxWidth = stringWidth(maxLine);
        if (maxWidth > scroller.clientWidth) {
          lineSpace.style.width = maxWidth + "px";
          // Needed to prevent odd wrapping/hiding of widgets placed in here.
          code.style.width = "";
          code.style.width = scroller.scrollWidth + "px";
        } else {
          lineSpace.style.width = code.style.width = "";
        }
      }
      gutter.style.display = gutterDisplay;
      if (different || gutterDirty) updateGutter();
      updateSelection();
      if (!suppressCallback && options.onUpdate) options.onUpdate(instance);
      return true;
    }

    function computeIntact(intact, changes) {
      for (var i = 0, l = changes.length || 0; i < l; ++i) {
        var change = changes[i], intact2 = [], diff = change.diff || 0;
        for (var j = 0, l2 = intact.length; j < l2; ++j) {
          var range = intact[j];
          if (change.to <= range.from && change.diff)
            intact2.push({from: range.from + diff, to: range.to + diff,
                          domStart: range.domStart});
          else if (change.to <= range.from || change.from >= range.to)
            intact2.push(range);
          else {
            if (change.from > range.from)
              intact2.push({from: range.from, to: change.from, domStart: range.domStart});
            if (change.to < range.to)
              intact2.push({from: change.to + diff, to: range.to + diff,
                            domStart: range.domStart + (change.to - range.from)});
          }
        }
        intact = intact2;
      }
      return intact;
    }
    
    function isInlineEditor(node) {
      return node && node.getAttribute(inlineEditorAttr);
    }
    
    // TODO: attach inline editors to specific lines?
    function getInlineEditorForLine(line) {
      for (var id in inlines) {
        if (inlines.hasOwnProperty(id) && inlines[id].bookmark.line === line)
          return inlines[id];
      }
      return null;
    }

    function patchDisplay(from, to, intact) {
      // The first pass removes the DOM nodes that aren't intact.
      if (!intact.length) lineDiv.innerHTML = "";
      else {
        function killNode(node) {
          var tmp = node.nextSibling;
          node.parentNode.removeChild(node);
          return tmp;
        }
        var domPos = 0, curNode = lineDiv.firstChild, n;
        for (var i = 0; i < intact.length; ++i) {
          var cur = intact[i];
          while (cur.domStart > domPos) {
            curNode = killNode(curNode); 
            if (isInlineEditor(curNode))
              curNode = killNode(curNode);
            domPos++;
          }
          for (var j = 0, e = cur.to - cur.from; j < e; ++j) {
            curNode = curNode.nextSibling; 
            if (isInlineEditor(curNode))
              curNode = curNode.nextSibling;
            domPos++;
          }
        }
        while (curNode) curNode = killNode(curNode);
      }
      // This pass fills in the lines that actually changed.
      var nextIntact = intact.shift(), curNode = lineDiv.firstChild, j = from;
      var scratch = targetDocument.createElement("div"), newElt;
      var fragment = null;
      doc.iter(from, to, function(line) {
        if (nextIntact && nextIntact.to == j) nextIntact = intact.shift();
        if (!nextIntact || nextIntact.from > j) {
<<<<<<< HEAD
          if (line.hidden) var html = scratch.innerHTML = "<pre></pre>";
          else {
            var html = '<pre>' + line.getHTML(makeTab) + '</pre>';
            // Kludge to make sure the styled element lies behind the selection (by z-index)
            if (line.className)
              html = '<div style="position: relative"><pre class="' + line.className +
              '" style="position: absolute; left: 0; right: 0; top: 0; bottom: 0; z-index: -2">&#160;</pre>' + html + "</div>";
          }
          scratch.innerHTML = html;
          lineDiv.insertBefore(scratch.firstChild, curNode);
=======
          if (line.hidden) scratch.innerHTML = "<pre></pre>";
          else scratch.innerHTML = line.getHTML(ch1, ch2, true, tabText);
          if (!fragment)
          	fragment = targetDocument.createDocumentFragment();
          fragment.appendChild(scratch.firstChild);
          var inline = getInlineEditorForLine(line);
          if (inline) {
            if (inline.node.parentNode)
              inline.node.parentNode.removeChild(inline.node);
			fragment.appendChild(inline.node);
          }
>>>>>>> 5202800c
        } else {
          if (fragment) {
            lineDiv.insertBefore(fragment, curNode);
            fragment = null;
          }
          curNode = curNode.nextSibling;
          if (isInlineEditor(curNode))
            curNode = curNode.nextSibling;
        }
        ++j;
      });
      if (fragment)
        lineDiv.insertBefore(fragment, curNode);
    }

    function updateGutter() {
      if (!options.gutter && !options.lineNumbers) return;
      var hText = mover.offsetHeight, hEditor = scroller.clientHeight;
      gutter.style.height = (hText - hEditor < 2 ? hEditor : hText) + "px";
      var html = [], i = showingFrom;
      doc.iter(showingFrom, Math.max(showingTo, showingFrom + 1), function(line) {
        if (line.hidden) {
          html.push("<pre></pre>");
        } else {
          var marker = line.gutterMarker;
          var text = options.lineNumbers ? i + options.firstLineNumber : null;
          if (marker && marker.text)
            text = marker.text.replace("%N%", text != null ? text : "");
          else if (text == null)
            text = "\u00a0";
          html.push((marker && marker.style ? '<pre class="' + marker.style + '">' : "<pre>"), text);
          for (var j = 1; j < line.height; ++j) html.push("<br/>&#160;");
          html.push("</pre>");
          var inline = getInlineEditorForLine(line);
          if (inline) {
            html.push(inline.getPlaceholderHTML());
          }
        }
        ++i;
      });
      gutter.style.display = "none";
      gutterText.innerHTML = html.join("");
      var minwidth = String(doc.size).length, firstNode = gutterText.firstChild, val = eltText(firstNode), pad = "";
      while (val.length + pad.length < minwidth) pad += "\u00a0";
      if (pad) firstNode.insertBefore(targetDocument.createTextNode(pad), firstNode.firstChild);
      gutter.style.display = "";
      lineSpace.style.marginLeft = gutter.offsetWidth + "px";
      gutterDirty = false;
    }
    function updateSelection() {
      var collapsed = posEq(sel.from, sel.to);
      var fromPos = localCoords(sel.from, true);
      var toPos = collapsed ? fromPos : localCoords(sel.to, true);
      var headPos = sel.inverted ? fromPos : toPos, th = textHeight();
      var wrapOff = eltOffset(wrapper), lineOff = eltOffset(lineDiv);
      inputDiv.style.top = Math.max(0, Math.min(scroller.offsetHeight, headPos.y + lineOff.top - wrapOff.top)) + "px";
      inputDiv.style.left = Math.max(0, Math.min(scroller.offsetWidth, headPos.x + lineOff.left - wrapOff.left)) + "px";
      if (collapsed) {
        cursor.style.top = headPos.y + "px";
        cursor.style.left = (options.lineWrapping ? Math.min(headPos.x, lineSpace.offsetWidth) : headPos.x) + "px";
        cursor.style.display = "";
        selectionDiv.style.display = "none";
      } else {
        var sameLine = fromPos.y == toPos.y, html = "";
        function add(left, top, right, height) {
          html += '<div class="CodeMirror-selected" style="position: absolute; left: ' + left +
            'px; top: ' + top + 'px; right: ' + right + 'px; height: ' + height + 'px"></div>';
        }
        if (sel.from.ch && fromPos.y >= 0) {
          var right = sameLine ? lineSpace.clientWidth - toPos.x : 0;
          add(fromPos.x, fromPos.y, right, th);
        }
        var middleStart = Math.max(0, fromPos.y + (sel.from.ch ? th : 0));
        var middleHeight = Math.min(toPos.y, lineSpace.clientHeight) - middleStart;
        if (middleHeight > 0.2 * th)
          add(0, middleStart, 0, middleHeight);
        if ((!sameLine || !sel.from.ch) && toPos.y < lineSpace.clientHeight - .5 * th)
          add(0, toPos.y, lineSpace.clientWidth - toPos.x, th);
        selectionDiv.innerHTML = html;
        cursor.style.display = "none";
        selectionDiv.style.display = "";
      }
    }
    
    function setShift(val) {
      if (val) shiftSelecting = shiftSelecting || (sel.inverted ? sel.to : sel.from);
      else shiftSelecting = null;
    }
    function setSelectionUser(from, to) {
      var sh = shiftSelecting && clipPos(shiftSelecting);
      if (sh) {
        if (posLess(sh, from)) from = sh;
        else if (posLess(to, sh)) to = sh;
      }
      setSelection(from, to);
      userSelChange = true;
    }
    // Update the selection. Last two args are only used by
    // updateLines, since they have to be expressed in the line
    // numbers before the update.
    function setSelection(from, to, oldFrom, oldTo) {
      goalColumn = null;
      if (oldFrom == null) {oldFrom = sel.from.line; oldTo = sel.to.line;}
      if (posEq(sel.from, from) && posEq(sel.to, to)) return;
      if (posLess(to, from)) {var tmp = to; to = from; from = tmp;}

      // Skip over hidden lines.
      if (from.line != oldFrom) from = skipHidden(from, oldFrom, sel.from.ch);
      if (to.line != oldTo) to = skipHidden(to, oldTo, sel.to.ch);

      if (posEq(from, to)) sel.inverted = false;
      else if (posEq(from, sel.to)) sel.inverted = false;
      else if (posEq(to, sel.from)) sel.inverted = true;

      sel.from = from; sel.to = to;
      selectionChanged = true;
    }
    function skipHidden(pos, oldLine, oldCh) {
      function getNonHidden(dir) {
        var lNo = pos.line + dir, end = dir == 1 ? doc.size : -1;
        while (lNo != end) {
          var line = getLine(lNo);
          if (!line.hidden) {
            var ch = pos.ch;
            if (ch > oldCh || ch > line.text.length) ch = line.text.length;
            return {line: lNo, ch: ch};
          }
          lNo += dir;
        }
      }
      var line = getLine(pos.line);
      if (!line.hidden) return pos;
      if (pos.line >= oldLine) return getNonHidden(1) || getNonHidden(-1);
      else return getNonHidden(-1) || getNonHidden(1);
    }
    function setCursor(line, ch, user) {
      var pos = clipPos({line: line, ch: ch || 0});
      (user ? setSelectionUser : setSelection)(pos, pos);
    }

    function clipLine(n) {return Math.max(0, Math.min(n, doc.size-1));}
    function clipPos(pos) {
      if (pos.line < 0) return {line: 0, ch: 0};
      if (pos.line >= doc.size) return {line: doc.size-1, ch: getLine(doc.size-1).text.length};
      var ch = pos.ch, linelen = getLine(pos.line).text.length;
      if (ch == null || ch > linelen) return {line: pos.line, ch: linelen};
      else if (ch < 0) return {line: pos.line, ch: 0};
      else return pos;
    }

    function findPosH(dir, unit) {
      var end = sel.inverted ? sel.from : sel.to, line = end.line, ch = end.ch;
      var lineObj = getLine(line);
      function findNextLine() {
        for (var l = line + dir, e = dir < 0 ? -1 : doc.size; l != e; l += dir) {
          var lo = getLine(l);
          if (!lo.hidden) { line = l; lineObj = lo; return true; }
        }
      }
      function moveOnce(boundToLine) {
        if (ch == (dir < 0 ? 0 : lineObj.text.length)) {
          if (!boundToLine && findNextLine()) ch = dir < 0 ? lineObj.text.length : 0;
          else return false;
        } else ch += dir;
        return true;
      }
      if (unit == "char") moveOnce();
      else if (unit == "column") moveOnce(true);
      else if (unit == "word") {
        var sawWord = false;
        for (;;) {
          if (dir < 0) if (!moveOnce()) break;
          if (isWordChar(lineObj.text.charAt(ch))) sawWord = true;
          else if (sawWord) {if (dir < 0) {dir = 1; moveOnce();} break;}
          if (dir > 0) if (!moveOnce()) break;
        }
      }
      return {line: line, ch: ch};
    }
    function moveH(dir, unit) {
      var pos = dir < 0 ? sel.from : sel.to;
      if (shiftSelecting || posEq(sel.from, sel.to)) pos = findPosH(dir, unit);
      setCursor(pos.line, pos.ch, true);
    }
    function deleteH(dir, unit) {
      if (!posEq(sel.from, sel.to)) replaceRange("", sel.from, sel.to);
      else if (dir < 0) replaceRange("", findPosH(dir, unit), sel.to);
      else replaceRange("", sel.from, findPosH(dir, unit));
      userSelChange = true;
    }
    var goalColumn = null;
    function moveV(dir, unit) {
      var dist = 0, pos = localCoords(sel.inverted ? sel.from : sel.to, true);
      if (goalColumn != null) pos.x = goalColumn;
<<<<<<< HEAD
      if (unit == "page") dist = Math.min(scroller.clientHeight, window.innerHeight || document.documentElement.clientHeight);
=======
      // TODO: this probably won't work if there's an inline editor
      if (unit == "page") dist = scroller.clientHeight;
>>>>>>> 5202800c
      else if (unit == "line") dist = textHeight();
      var target = coordsChar(pos.x, pos.y + dist * dir + 2);
      setCursor(target.line, target.ch, true);
      goalColumn = pos.x;
    }

    function selectWordAt(pos) {
      var line = getLine(pos.line).text;
      var start = pos.ch, end = pos.ch;
      while (start > 0 && isWordChar(line.charAt(start - 1))) --start;
      while (end < line.length && isWordChar(line.charAt(end))) ++end;
      setSelectionUser({line: pos.line, ch: start}, {line: pos.line, ch: end});
    }
    function selectLine(line) {
      setSelectionUser({line: line, ch: 0}, clipPos({line: line + 1, ch: 0}));
    }
    function indentSelected(mode) {
      if (posEq(sel.from, sel.to)) return indentLine(sel.from.line, mode);
      var e = sel.to.line - (sel.to.ch ? 0 : 1);
      for (var i = sel.from.line; i <= e; ++i) indentLine(i, mode);
    }

    function indentLine(n, how) {
      if (!how) how = "add";
      if (how == "smart") {
        if (!mode.indent) how = "prev";
        else var state = getStateBefore(n);
      }

      var line = getLine(n), curSpace = line.indentation(options.tabSize),
          curSpaceString = line.text.match(/^\s*/)[0], indentation;
      if (how == "prev") {
        if (n) indentation = getLine(n-1).indentation(options.tabSize);
        else indentation = 0;
      }
      else if (how == "smart") indentation = mode.indent(state, line.text.slice(curSpaceString.length), line.text);
      else if (how == "add") indentation = curSpace + options.indentUnit;
      else if (how == "subtract") indentation = curSpace - options.indentUnit;
      indentation = Math.max(0, indentation);
      var diff = indentation - curSpace;

      if (!diff) {
        if (sel.from.line != n && sel.to.line != n) return;
        var indentString = curSpaceString;
      }
      else {
        var indentString = "", pos = 0;
        if (options.indentWithTabs)
          for (var i = Math.floor(indentation / options.tabSize); i; --i) {pos += options.tabSize; indentString += "\t";}
        while (pos < indentation) {++pos; indentString += " ";}
      }

      replaceRange(indentString, {line: n, ch: 0}, {line: n, ch: curSpaceString.length});
    }

    function loadMode() {
      mode = CodeMirror.getMode(options, options.mode);
      doc.iter(0, doc.size, function(line) { line.stateAfter = null; });
      work = [0];
      startWorker();
    }
    function gutterChanged() {
      var visible = options.gutter || options.lineNumbers;
      gutter.style.display = visible ? "" : "none";
      if (visible) gutterDirty = true;
      else lineDiv.parentNode.style.marginLeft = 0;
    }
    function wrappingChanged(from, to) {
      if (options.lineWrapping) {
        wrapper.className += " CodeMirror-wrap";
        var perLine = scroller.clientWidth / charWidth() - 3;
        doc.iter(0, doc.size, function(line) {
          if (line.hidden) return;
          var guess = Math.ceil(line.text.length / perLine) || 1;
          if (guess != 1) updateLineHeight(line, guess);
        });
        lineSpace.style.width = code.style.width = "";
      } else {
        wrapper.className = wrapper.className.replace(" CodeMirror-wrap", "");
        maxWidth = null; maxLine = "";
        doc.iter(0, doc.size, function(line) {
          if (line.height != 1 && !line.hidden) updateLineHeight(line, 1);
          if (line.text.length > maxLine.length) maxLine = line.text;
        });
      }
      changes.push({from: 0, to: doc.size});
    }
    function makeTab(col) {
      var w = options.tabSize - col % options.tabSize;
      for (var str = '<span class="cm-tab">', i = 0; i < w; ++i) str += " ";
      return {html: str + "</span>", width: w};
    }
    function themeChanged() {
      scroller.className = scroller.className.replace(/\s*cm-s-\w+/g, "") +
        options.theme.replace(/(^|\s)\s*/g, " cm-s-");
    }

    function TextMarker() { this.set = []; }
    TextMarker.prototype.clear = operation(function() {
      var min = Infinity, max = -Infinity;
      for (var i = 0, e = this.set.length; i < e; ++i) {
        var line = this.set[i], mk = line.marked;
        if (!mk || !line.parent) continue;
        var lineN = lineNo(line);
        min = Math.min(min, lineN); max = Math.max(max, lineN);
        for (var j = 0; j < mk.length; ++j)
          if (mk[j].set == this.set) mk.splice(j--, 1);
      }
      if (min != Infinity)
        changes.push({from: min, to: max + 1});
    });
    TextMarker.prototype.find = function() {
      var from, to;
      for (var i = 0, e = this.set.length; i < e; ++i) {
        var line = this.set[i], mk = line.marked;
        for (var j = 0; j < mk.length; ++j) {
          var mark = mk[j];
          if (mark.set == this.set) {
            if (mark.from != null || mark.to != null) {
              var found = lineNo(line);
              if (found != null) {
                if (mark.from != null) from = {line: found, ch: mark.from};
                if (mark.to != null) to = {line: found, ch: mark.to};
              }
            }
          }
        }
      }
      return {from: from, to: to};
    };

    function markText(from, to, className) {
      from = clipPos(from); to = clipPos(to);
      var tm = new TextMarker();
      function add(line, from, to, className) {
        getLine(line).addMark(new MarkedText(from, to, className, tm.set));
      }
      if (from.line == to.line) add(from.line, from.ch, to.ch, className);
      else {
        add(from.line, from.ch, null, className);
        for (var i = from.line + 1, e = to.line; i < e; ++i)
          add(i, null, null, className);
        add(to.line, null, to.ch, className);
      }
      changes.push({from: from.line, to: to.line + 1});
      return tm;
    }

    function setBookmark(pos) {
      pos = clipPos(pos);
      var bm = new Bookmark(pos.ch);
      getLine(pos.line).addMark(bm);
      return bm;
    }

    function addGutterMarker(line, text, className) {
      if (typeof line == "number") line = getLine(clipLine(line));
      line.gutterMarker = {text: text, style: className};
      gutterDirty = true;
      return line;
    }
    function removeGutterMarker(line) {
      if (typeof line == "number") line = getLine(clipLine(line));
      line.gutterMarker = null;
      gutterDirty = true;
    }

    function changeLine(handle, op) {
      var no = handle, line = handle;
      if (typeof handle == "number") line = getLine(clipLine(handle));
      else no = lineNo(handle);
      if (no == null) return null;
      if (op(line, no)) changes.push({from: no, to: no + 1});
      else return null;
      return line;
    }
    function setLineClass(handle, className) {
      return changeLine(handle, function(line) {
        if (line.className != className) {
          line.className = className;
          return true;
        }
      });
    }
    function setLineHidden(handle, hidden) {
      return changeLine(handle, function(line, no) {
        if (line.hidden != hidden) {
          line.hidden = hidden;
          updateLineHeight(line, hidden ? 0 : 1);
          var fline = sel.from.line, tline = sel.to.line;
          if (hidden && (fline == no || tline == no)) {
            var from = fline == no ? skipHidden({line: fline, ch: 0}, fline, 0) : sel.from;
            var to = tline == no ? skipHidden({line: tline, ch: 0}, tline, 0) : sel.to;
            setSelection(from, to);
          }
          return (gutterDirty = true);
        }
      });
    }

    function lineInfo(line) {
      if (typeof line == "number") {
        if (!isLine(line)) return null;
        var n = line;
        line = getLine(line);
        if (!line) return null;
      }
      else {
        var n = lineNo(line);
        if (n == null) return null;
      }
      var marker = line.gutterMarker;
      return {line: n, handle: line, text: line.text, markerText: marker && marker.text,
              markerClass: marker && marker.style, lineClass: line.className};
    }

    function stringWidth(str) {
      measure.innerHTML = "<pre><span>x</span></pre>";
      measure.firstChild.firstChild.firstChild.nodeValue = str;
      return measure.firstChild.firstChild.offsetWidth || 10;
    }
    // These are used to go from pixel positions to character
    // positions, taking varying character widths into account.
    function charFromX(line, x) {
      if (x <= 0) return 0;
      var lineObj = getLine(line), text = lineObj.text;
      function getX(len) {
        measure.innerHTML = "<pre><span>" + lineObj.getHTML(makeTab, len) + "</span></pre>";
        return measure.firstChild.firstChild.offsetWidth;
      }
      var from = 0, fromX = 0, to = text.length, toX;
      // Guess a suitable upper bound for our search.
      var estimated = Math.min(to, Math.ceil(x / charWidth()));
      for (;;) {
        var estX = getX(estimated);
        if (estX <= x && estimated < to) estimated = Math.min(to, Math.ceil(estimated * 1.2));
        else {toX = estX; to = estimated; break;}
      }
      if (x > toX) return to;
      // Try to guess a suitable lower bound as well.
      estimated = Math.floor(to * 0.8); estX = getX(estimated);
      if (estX < x) {from = estimated; fromX = estX;}
      // Do a binary search between these bounds.
      for (;;) {
        if (to - from <= 1) return (toX - x > x - fromX) ? from : to;
        var middle = Math.ceil((from + to) / 2), middleX = getX(middle);
        if (middleX > x) {to = middle; toX = middleX;}
        else {from = middle; fromX = middleX;}
      }
    }

    var tempId = Math.floor(Math.random() * 0xffffff).toString(16);
    function measureLine(line, ch) {
      if (ch == 0) return {top: 0, left: 0};
      var extra = "";
      // Include extra text at the end to make sure the measured line is wrapped in the right way.
      if (options.lineWrapping) {
        var end = line.text.indexOf(" ", ch + 2);
        extra = htmlEscape(line.text.slice(ch + 1, end < 0 ? line.text.length : end + (ie ? 5 : 0)));
      }
      measure.innerHTML = "<pre>" + line.getHTML(makeTab, ch) +
        '<span id="CodeMirror-temp-' + tempId + '">' + htmlEscape(line.text.charAt(ch) || " ") + "</span>" +
        extra + "</pre>";
      var elt = document.getElementById("CodeMirror-temp-" + tempId);
      var top = elt.offsetTop, left = elt.offsetLeft;
      // Older IEs report zero offsets for spans directly after a wrap
      if (ie && top == 0 && left == 0) {
        var backup = document.createElement("span");
        backup.innerHTML = "x";
        elt.parentNode.insertBefore(backup, elt.nextSibling);
        top = backup.offsetTop;
      }
      return {top: top, left: left};
    }
    function localCoords(pos, inLineWrap) {
      var x, lh = textHeight(), y = lh * heightAtLine(doc, pos.line) - (inLineWrap ? scroller.scrollTop : 0);
      
      // Add the height of each inline editor that is before the given line.
      for (var id in inlines) {
        if (inlines.hasOwnProperty(id)) {
          var inline = inlines[id];
          if (lineNo(inline.bookmark.line) < pos.line)
            y += inline.height;
        }
      }
      
      if (pos.ch == 0) x = 0;
      else {
        var sp = measureLine(getLine(pos.line), pos.ch);
        x = sp.left;
        if (options.lineWrapping) y += Math.max(0, sp.top);
      }
      return {x: x, y: y, yBot: y + lh};
    }
    // Coords must be lineSpace-local
    function coordsChar(x, y) {
      y += scroller.scrollTop;
      if (y < 0) y = 0;
      
      // Subtract off the height of each inline editor that is before the given y position.
      for (var id in inlines) {
        if (inlines.hasOwnProperty(id)) {
          var inline = inlines[id];
          var inlineY = localCoords({line: inline.getLineNumber(), ch: 0}).yBot;
          if (inlineY < y)
            y -= inline.height;
        }
      }
      
      var th = textHeight(), cw = charWidth(), heightPos = Math.floor(y / th);
      var lineNo = lineAtHeight(doc, heightPos);
      if (lineNo >= doc.size) return {line: doc.size - 1, ch: getLine(doc.size - 1).text.length};
      var lineObj = getLine(lineNo), text = lineObj.text;
      var tw = options.lineWrapping, innerOff = tw ? heightPos - heightAtLine(doc, lineNo) : 0;
      if (x <= 0 && innerOff == 0) return {line: lineNo, ch: 0};
      function getX(len) {
        var sp = measureLine(lineObj, len);
        if (tw) {
          var off = Math.round(sp.top / th);
          return Math.max(0, sp.left + (off - innerOff) * scroller.clientWidth);
        }
        return sp.left;
      }
      var from = 0, fromX = 0, to = text.length, toX;
      // Guess a suitable upper bound for our search.
      var estimated = Math.min(to, Math.ceil((x + innerOff * scroller.clientWidth * .9) / cw));
      for (;;) {
        var estX = getX(estimated);
        if (estX <= x && estimated < to) estimated = Math.min(to, Math.ceil(estimated * 1.2));
        else {toX = estX; to = estimated; break;}
      }
      if (x > toX) return {line: lineNo, ch: to};
      // Try to guess a suitable lower bound as well.
      estimated = Math.floor(to * 0.8); estX = getX(estimated);
      if (estX < x) {from = estimated; fromX = estX;}
      // Do a binary search between these bounds.
      for (;;) {
        if (to - from <= 1) return {line: lineNo, ch: (toX - x > x - fromX) ? from : to};
        var middle = Math.ceil((from + to) / 2), middleX = getX(middle);
        if (middleX > x) {to = middle; toX = middleX;}
        else {from = middle; fromX = middleX;}
      }
    }
    function pageCoords(pos) {
      var local = localCoords(pos, true), off = eltOffset(lineSpace);
      return {x: off.left + local.x, y: off.top + local.y, yBot: off.top + local.yBot};
    }

    var cachedHeight, cachedHeightFor, measureText;
    function textHeight() {
      if (measureText == null) {
        measureText = "<pre>";
        for (var i = 0; i < 49; ++i) measureText += "x<br/>";
        measureText += "x</pre>";
      }
      var offsetHeight = lineDiv.clientHeight;
      if (offsetHeight == cachedHeightFor) return cachedHeight;
      cachedHeightFor = offsetHeight;
      measure.innerHTML = measureText;
      cachedHeight = measure.firstChild.offsetHeight / 50 || 1;
      measure.innerHTML = "";
      return cachedHeight;
    }
    var cachedWidth, cachedWidthFor = 0;
    function charWidth() {
      if (scroller.clientWidth == cachedWidthFor) return cachedWidth;
      cachedWidthFor = scroller.clientWidth;
      return (cachedWidth = stringWidth("x"));
    }
    function paddingTop() {return lineSpace.offsetTop;}
    function paddingLeft() {return lineSpace.offsetLeft;}

    function posFromMouse(e, liberal) {
      var offW = eltOffset(scroller, true), x, y;
      // Fails unpredictably on IE[67] when mouse is dragged around quickly.
      try { x = e.clientX; y = e.clientY; } catch (e) { return null; }
      // This is a mess of a heuristic to try and determine whether a
      // scroll-bar was clicked or not, and to return null if one was
      // (and !liberal).
      if (!liberal && (x - offW.left > scroller.clientWidth || y - offW.top > scroller.clientHeight))
        return null;
      var offL = eltOffset(lineSpace, true);
      return coordsChar(x - offL.left, y - offL.top);
    }
    function onContextMenu(e) {
      var pos = posFromMouse(e);
      if (!pos || window.opera) return; // Opera is difficult.
      if (posEq(sel.from, sel.to) || posLess(pos, sel.from) || !posLess(pos, sel.to))
        operation(setCursor)(pos.line, pos.ch);

      var oldCSS = input.style.cssText;
      inputDiv.style.position = "absolute";
      input.style.cssText = "position: fixed; width: 30px; height: 30px; top: " + (e.clientY - 5) +
        "px; left: " + (e.clientX - 5) + "px; z-index: 1000; background: white; " +
        "border-width: 0; outline: none; overflow: hidden; opacity: .05; filter: alpha(opacity=5);";
      leaveInputAlone = true;
      var val = input.value = getSelection();
      focusInput();
      selectInput(input);
      function rehide() {
        var newVal = splitLines(input.value).join("\n");
        if (newVal != val) operation(replaceSelection)(newVal, "end");
        inputDiv.style.position = "relative";
        input.style.cssText = oldCSS;
        leaveInputAlone = false;
        resetInput(true);
        slowPoll();
      }

      if (gecko) {
        e_stop(e);
        var mouseup = connect(window, "mouseup", function() {
          mouseup();
          setTimeout(rehide, 20);
        }, true);
      }
      else {
        setTimeout(rehide, 50);
      }
    }

    // Cursor-blinking
    function restartBlink() {
      clearInterval(blinker);
      var on = true;
      cursor.style.visibility = "";
      blinker = setInterval(function() {
        cursor.style.visibility = (on = !on) ? "" : "hidden";
      }, 650);
    }

    var matching = {"(": ")>", ")": "(<", "[": "]>", "]": "[<", "{": "}>", "}": "{<"};
    function matchBrackets(autoclear) {
      var head = sel.inverted ? sel.from : sel.to, line = getLine(head.line), pos = head.ch - 1;
      var match = (pos >= 0 && matching[line.text.charAt(pos)]) || matching[line.text.charAt(++pos)];
      if (!match) return;
      var ch = match.charAt(0), forward = match.charAt(1) == ">", d = forward ? 1 : -1, st = line.styles;
      for (var off = pos + 1, i = 0, e = st.length; i < e; i+=2)
        if ((off -= st[i].length) <= 0) {var style = st[i+1]; break;}

      var stack = [line.text.charAt(pos)], re = /[(){}[\]]/;
      function scan(line, from, to) {
        if (!line.text) return;
        var st = line.styles, pos = forward ? 0 : line.text.length - 1, cur;
        for (var i = forward ? 0 : st.length - 2, e = forward ? st.length : -2; i != e; i += 2*d) {
          var text = st[i];
          if (st[i+1] != null && st[i+1] != style) {pos += d * text.length; continue;}
          for (var j = forward ? 0 : text.length - 1, te = forward ? text.length : -1; j != te; j += d, pos+=d) {
            if (pos >= from && pos < to && re.test(cur = text.charAt(j))) {
              var match = matching[cur];
              if (match.charAt(1) == ">" == forward) stack.push(cur);
              else if (stack.pop() != match.charAt(0)) return {pos: pos, match: false};
              else if (!stack.length) return {pos: pos, match: true};
            }
          }
        }
      }
      for (var i = head.line, e = forward ? Math.min(i + 100, doc.size) : Math.max(-1, i - 100); i != e; i+=d) {
        var line = getLine(i), first = i == head.line;
        var found = scan(line, first && forward ? pos + 1 : 0, first && !forward ? pos : line.text.length);
        if (found) break;
      }
      if (!found) found = {pos: null, match: false};
      var style = found.match ? "CodeMirror-matchingbracket" : "CodeMirror-nonmatchingbracket";
      var one = markText({line: head.line, ch: pos}, {line: head.line, ch: pos+1}, style),
          two = found.pos != null && markText({line: i, ch: found.pos}, {line: i, ch: found.pos + 1}, style);
      var clear = operation(function(){one.clear(); two && two.clear();});
      if (autoclear) setTimeout(clear, 800);
      else bracketHighlighted = clear;
    }

    // Finds the line to start with when starting a parse. Tries to
    // find a line with a stateAfter, so that it can start with a
    // valid state. If that fails, it returns the line with the
    // smallest indentation, which tends to need the least context to
    // parse correctly.
    function findStartLine(n) {
      var minindent, minline;
      for (var search = n, lim = n - 40; search > lim; --search) {
        if (search == 0) return 0;
        var line = getLine(search-1);
        if (line.stateAfter) return search;
        var indented = line.indentation(options.tabSize);
        if (minline == null || minindent > indented) {
          minline = search - 1;
          minindent = indented;
        }
      }
      return minline;
    }
    function getStateBefore(n) {
      var start = findStartLine(n), state = start && getLine(start-1).stateAfter;
      if (!state) state = startState(mode);
      else state = copyState(mode, state);
      doc.iter(start, n, function(line) {
        line.highlight(mode, state, options.tabSize);
        line.stateAfter = copyState(mode, state);
      });
      if (start < n) changes.push({from: start, to: n});
      if (n < doc.size && !getLine(n).stateAfter) work.push(n);
      return state;
    }
    function highlightLines(start, end) {
      var state = getStateBefore(start);
      doc.iter(start, end, function(line) {
        line.highlight(mode, state, options.tabSize);
        line.stateAfter = copyState(mode, state);
      });
    }
    function highlightWorker() {
      var end = +new Date + options.workTime;
      var foundWork = work.length;
      while (work.length) {
        if (!getLine(showingFrom).stateAfter) var task = showingFrom;
        else var task = work.pop();
        if (task >= doc.size) continue;
        var start = findStartLine(task), state = start && getLine(start-1).stateAfter;
        if (state) state = copyState(mode, state);
        else state = startState(mode);

        var unchanged = 0, compare = mode.compareStates, realChange = false,
            i = start, bail = false;
        doc.iter(i, doc.size, function(line) {
          var hadState = line.stateAfter;
          if (+new Date > end) {
            work.push(i);
            startWorker(options.workDelay);
            if (realChange) changes.push({from: task, to: i + 1});
            return (bail = true);
          }
          var changed = line.highlight(mode, state, options.tabSize);
          if (changed) realChange = true;
          line.stateAfter = copyState(mode, state);
          if (compare) {
            if (hadState && compare(hadState, state)) return true;
          } else {
            if (changed !== false || !hadState) unchanged = 0;
            else if (++unchanged > 3 && (!mode.indent || mode.indent(hadState, "") == mode.indent(state, "")))
              return true;
          }
          ++i;
        });
        if (bail) return;
        if (realChange) changes.push({from: task, to: i + 1});
      }
      if (foundWork && options.onHighlightComplete)
        options.onHighlightComplete(instance);
    }
    function startWorker(time) {
      if (!work.length) return;
      highlight.set(time, operation(highlightWorker));
    }

    // Operations are used to wrap changes in such a way that each
    // change won't have to update the cursor and display (which would
    // be awkward, slow, and error-prone), but instead updates are
    // batched and then all combined and executed at once.
    function startOperation() {
      updateInput = userSelChange = textChanged = null;
      changes = []; selectionChanged = false; preserveScrollPosOnSelChange = false; callbacks = [];
    }
    function endOperation() {
      var reScroll = false, updated;
      if (selectionChanged && !preserveScrollPosOnSelChange) reScroll = !scrollCursorIntoView();
      if (changes.length) updated = updateDisplay(changes, true);
      else {
        if (selectionChanged) updateSelection();
        if (gutterDirty) updateGutter();
      }
      if (reScroll && !preserveScrollPosOnSelChange) scrollCursorIntoView();
      if (selectionChanged) {scrollEditorIntoView(); restartBlink();}

      if (focused && !leaveInputAlone &&
          (updateInput === true || (updateInput !== false && selectionChanged)))
        resetInput(userSelChange);

      if (selectionChanged && options.matchBrackets)
        setTimeout(operation(function() {
          if (bracketHighlighted) {bracketHighlighted(); bracketHighlighted = null;}
          if (posEq(sel.from, sel.to)) matchBrackets(false);
        }), 20);
      var tc = textChanged, cbs = callbacks; // these can be reset by callbacks
      if (selectionChanged && options.onCursorActivity)
        options.onCursorActivity(instance);
      if (tc && options.onChange && instance)
        options.onChange(instance, tc);
      for (var i = 0; i < cbs.length; ++i) cbs[i](instance);
      if (updated && options.onUpdate) options.onUpdate(instance);
    }
    var nestedOperation = 0;
    function operation(f) {
      return function() {
        if (!nestedOperation++) startOperation();
        try {var result = f.apply(this, arguments);}
        finally {if (!--nestedOperation) endOperation();}
        return result;
      };
    }

    for (var ext in extensions)
      if (extensions.propertyIsEnumerable(ext) &&
          !instance.propertyIsEnumerable(ext))
        instance[ext] = extensions[ext];
    return instance;
  } // (end of function CodeMirror)

  // The default configuration options.
  CodeMirror.defaults = {
    value: "",
    mode: null,
    theme: "default",
    indentUnit: 2,
    indentWithTabs: false,
    smartIndent: true,
    tabSize: 4,
    keyMap: "default",
    extraKeys: null,
    electricChars: true,
    onKeyEvent: null,
    lineWrapping: false,
    lineNumbers: false,
    gutter: false,
    fixedGutter: false,
    firstLineNumber: 1,
    readOnly: false,
    onChange: null,
    onCursorActivity: null,
    onGutterClick: null,
    onHighlightComplete: null,
    onUpdate: null,
    onFocus: null, onBlur: null, onScroll: null,
    matchBrackets: false,
    workTime: 100,
    workDelay: 200,
    pollInterval: 100,
    undoDepth: 40,
    tabindex: null,
    document: window.document
  };

  var ios = /AppleWebKit/.test(navigator.userAgent) && /Mobile\/\w+/.test(navigator.userAgent);
  var mac = ios || /Mac/.test(navigator.platform);
  var win = /Win/.test(navigator.platform);

  // Known modes, by name and by MIME
  var modes = {}, mimeModes = {};
  CodeMirror.defineMode = function(name, mode) {
    if (!CodeMirror.defaults.mode && name != "null") CodeMirror.defaults.mode = name;
    modes[name] = mode;
  };
  CodeMirror.defineMIME = function(mime, spec) {
    mimeModes[mime] = spec;
  };
  CodeMirror.getMode = function(options, spec) {
    if (typeof spec == "string" && mimeModes.hasOwnProperty(spec))
      spec = mimeModes[spec];
    if (typeof spec == "string")
      var mname = spec, config = {};
    else if (spec != null)
      var mname = spec.name, config = spec;
    var mfactory = modes[mname];
    if (!mfactory) {
      if (window.console) console.warn("No mode " + mname + " found, falling back to plain text.");
      return CodeMirror.getMode(options, "text/plain");
    }
    return mfactory(options, config || {});
  };
  CodeMirror.listModes = function() {
    var list = [];
    for (var m in modes)
      if (modes.propertyIsEnumerable(m)) list.push(m);
    return list;
  };
  CodeMirror.listMIMEs = function() {
    var list = [];
    for (var m in mimeModes)
      if (mimeModes.propertyIsEnumerable(m)) list.push({mime: m, mode: mimeModes[m]});
    return list;
  };

  var extensions = CodeMirror.extensions = {};
  CodeMirror.defineExtension = function(name, func) {
    extensions[name] = func;
  };

  var commands = CodeMirror.commands = {
    selectAll: function(cm) {cm.setSelection({line: 0, ch: 0}, {line: cm.lineCount() - 1}, false, true);},
    killLine: function(cm) {
      var from = cm.getCursor(true), to = cm.getCursor(false), sel = !posEq(from, to);
      if (!sel && cm.getLine(from.line).length == from.ch) cm.replaceRange("", from, {line: from.line + 1, ch: 0});
      else cm.replaceRange("", from, sel ? to : {line: from.line});
    },
    deleteLine: function(cm) {var l = cm.getCursor().line; cm.replaceRange("", {line: l, ch: 0}, {line: l});},
    undo: function(cm) {cm.undo();},
    redo: function(cm) {cm.redo();},
    goDocStart: function(cm) {cm.setCursor(0, 0, true);},
    goDocEnd: function(cm) {cm.setSelection({line: cm.lineCount() - 1}, null, true);},
    goLineStart: function(cm) {cm.setCursor(cm.getCursor().line, 0, true);},
    goLineStartSmart: function(cm) {
      var cur = cm.getCursor();
      var text = cm.getLine(cur.line), firstNonWS = Math.max(0, text.search(/\S/));
      cm.setCursor(cur.line, cur.ch <= firstNonWS && cur.ch ? 0 : firstNonWS, true);
    },
    goLineEnd: function(cm) {cm.setSelection({line: cm.getCursor().line}, null, true);},
    goLineUp: function(cm) {cm.moveV(-1, "line");},
    goLineDown: function(cm) {cm.moveV(1, "line");},
    goPageUp: function(cm) {cm.moveV(-1, "page");},
    goPageDown: function(cm) {cm.moveV(1, "page");},
    goCharLeft: function(cm) {cm.moveH(-1, "char");},
    goCharRight: function(cm) {cm.moveH(1, "char");},
    goColumnLeft: function(cm) {cm.moveH(-1, "column");},
    goColumnRight: function(cm) {cm.moveH(1, "column");},
    goWordLeft: function(cm) {cm.moveH(-1, "word");},
    goWordRight: function(cm) {cm.moveH(1, "word");},
    delCharLeft: function(cm) {cm.deleteH(-1, "char");},
    delCharRight: function(cm) {cm.deleteH(1, "char");},
    delWordLeft: function(cm) {cm.deleteH(-1, "word");},
    delWordRight: function(cm) {cm.deleteH(1, "word");},
    indentAuto: function(cm) {cm.indentSelection("smart");},
    indentMore: function(cm) {cm.indentSelection("add");},
    indentLess: function(cm) {cm.indentSelection("subtract");},
    insertTab: function(cm) {cm.replaceSelection("\t", "end");},
    transposeChars: function(cm) {
      var cur = cm.getCursor(), line = cm.getLine(cur.line);
      if (cur.ch > 0 && cur.ch < line.length - 1)
        cm.replaceRange(line.charAt(cur.ch) + line.charAt(cur.ch - 1),
                        {line: cur.line, ch: cur.ch - 1}, {line: cur.line, ch: cur.ch + 1});
    },
    newlineAndIndent: function(cm) {
      cm.replaceSelection("\n", "end");
      cm.indentLine(cm.getCursor().line);
    },
    toggleOverwrite: function(cm) {cm.toggleOverwrite();}
  };

  var keyMap = CodeMirror.keyMap = {};
  keyMap.basic = {
    "Left": "goCharLeft", "Right": "goCharRight", "Up": "goLineUp", "Down": "goLineDown",
    "End": "goLineEnd", "Home": "goLineStartSmart", "PageUp": "goPageUp", "PageDown": "goPageDown",
    "Delete": "delCharRight", "Backspace": "delCharLeft", "Tab": "indentMore", "Shift-Tab": "indentLess",
    "Enter": "newlineAndIndent", "Insert": "toggleOverwrite"
  };
  // Note that the save and find-related commands aren't defined by
  // default. Unknown commands are simply ignored.
  keyMap.pcDefault = {
    "Ctrl-A": "selectAll", "Ctrl-D": "deleteLine", "Ctrl-Z": "undo", "Shift-Ctrl-Z": "redo", "Ctrl-Y": "redo",
    "Ctrl-Home": "goDocStart", "Alt-Up": "goDocStart", "Ctrl-End": "goDocEnd", "Ctrl-Down": "goDocEnd",
    "Ctrl-Left": "goWordLeft", "Ctrl-Right": "goWordRight", "Alt-Left": "goLineStart", "Alt-Right": "goLineEnd",
    "Ctrl-Backspace": "delWordLeft", "Ctrl-Delete": "delWordRight", "Ctrl-S": "save", "Ctrl-F": "find",
    "Ctrl-G": "findNext", "Shift-Ctrl-G": "findPrev", "Shift-Ctrl-F": "replace", "Shift-Ctrl-R": "replaceAll",
    fallthrough: "basic"
  };
  keyMap.macDefault = {
    "Cmd-A": "selectAll", "Cmd-D": "deleteLine", "Cmd-Z": "undo", "Shift-Cmd-Z": "redo", "Cmd-Y": "redo",
    "Cmd-Up": "goDocStart", "Cmd-End": "goDocEnd", "Cmd-Down": "goDocEnd", "Alt-Left": "goWordLeft",
    "Alt-Right": "goWordRight", "Cmd-Left": "goLineStart", "Cmd-Right": "goLineEnd", "Alt-Backspace": "delWordLeft",
    "Ctrl-Alt-Backspace": "delWordRight", "Alt-Delete": "delWordRight", "Cmd-S": "save", "Cmd-F": "find",
    "Cmd-G": "findNext", "Shift-Cmd-G": "findPrev", "Cmd-Alt-F": "replace", "Shift-Cmd-Alt-F": "replaceAll",
    fallthrough: ["basic", "emacsy"]
  };
  keyMap["default"] = mac ? keyMap.macDefault : keyMap.pcDefault;
  keyMap.emacsy = {
    "Ctrl-F": "goCharRight", "Ctrl-B": "goCharLeft", "Ctrl-P": "goLineUp", "Ctrl-N": "goLineDown",
    "Alt-F": "goWordRight", "Alt-B": "goWordLeft", "Ctrl-A": "goLineStart", "Ctrl-E": "goLineEnd",
    "Ctrl-V": "goPageUp", "Shift-Ctrl-V": "goPageDown", "Ctrl-D": "delCharRight", "Ctrl-H": "delCharLeft",
    "Alt-D": "delWordRight", "Alt-Backspace": "delWordLeft", "Ctrl-K": "killLine", "Ctrl-T": "transposeChars"
  };

  function lookupKey(name, extraMap, map) {
    function lookup(name, map, ft) {
      var found = map[name];
      if (found != null) return found;
      if (ft == null) ft = map.fallthrough;
      if (ft == null) return map.catchall;
      if (typeof ft == "string") return lookup(name, keyMap[ft]);
      for (var i = 0, e = ft.length; i < e; ++i) {
        found = lookup(name, keyMap[ft[i]]);
        if (found != null) return found;
      }
      return null;
    }
    return extraMap ? lookup(name, extraMap, map) : lookup(name, keyMap[map]);
  }
  function isModifierKey(event) {
    var name = keyNames[e_prop(event, "keyCode")];
    return name == "Ctrl" || name == "Alt" || name == "Shift" || name == "Mod";
  }

  CodeMirror.fromTextArea = function(textarea, options) {
    if (!options) options = {};
    options.value = textarea.value;
    if (!options.tabindex && textarea.tabindex)
      options.tabindex = textarea.tabindex;

    function save() {textarea.value = instance.getValue();}
    if (textarea.form) {
      // Deplorable hack to make the submit method do the right thing.
      var rmSubmit = connect(textarea.form, "submit", save, true);
      if (typeof textarea.form.submit == "function") {
        var realSubmit = textarea.form.submit;
        function wrappedSubmit() {
          save();
          textarea.form.submit = realSubmit;
          textarea.form.submit();
          textarea.form.submit = wrappedSubmit;
        }
        textarea.form.submit = wrappedSubmit;
      }
    }

    textarea.style.display = "none";
    var instance = CodeMirror(function(node) {
      textarea.parentNode.insertBefore(node, textarea.nextSibling);
    }, options);
    instance.save = save;
    instance.getTextArea = function() { return textarea; };
    instance.toTextArea = function() {
      save();
      textarea.parentNode.removeChild(instance.getWrapperElement());
      textarea.style.display = "";
      if (textarea.form) {
        rmSubmit();
        if (typeof textarea.form.submit == "function")
          textarea.form.submit = realSubmit;
      }
    };
    return instance;
  };

  // Utility functions for working with state. Exported because modes
  // sometimes need to do this.
  function copyState(mode, state) {
    if (state === true) return state;
    if (mode.copyState) return mode.copyState(state);
    var nstate = {};
    for (var n in state) {
      var val = state[n];
      if (val instanceof Array) val = val.concat([]);
      nstate[n] = val;
    }
    return nstate;
  }
  CodeMirror.copyState = copyState;
  function startState(mode, a1, a2) {
    return mode.startState ? mode.startState(a1, a2) : true;
  }
  CodeMirror.startState = startState;

  // The character stream used by a mode's parser.
  function StringStream(string, tabSize) {
    this.pos = this.start = 0;
    this.string = string;
    this.tabSize = tabSize || 8;
  }
  StringStream.prototype = {
    eol: function() {return this.pos >= this.string.length;},
    sol: function() {return this.pos == 0;},
    peek: function() {return this.string.charAt(this.pos);},
    next: function() {
      if (this.pos < this.string.length)
        return this.string.charAt(this.pos++);
    },
    eat: function(match) {
      var ch = this.string.charAt(this.pos);
      if (typeof match == "string") var ok = ch == match;
      else var ok = ch && (match.test ? match.test(ch) : match(ch));
      if (ok) {++this.pos; return ch;}
    },
    eatWhile: function(match) {
      var start = this.pos;
      while (this.eat(match)){}
      return this.pos > start;
    },
    eatSpace: function() {
      var start = this.pos;
      while (/[\s\u00a0]/.test(this.string.charAt(this.pos))) ++this.pos;
      return this.pos > start;
    },
    skipToEnd: function() {this.pos = this.string.length;},
    skipTo: function(ch) {
      var found = this.string.indexOf(ch, this.pos);
      if (found > -1) {this.pos = found; return true;}
    },
    backUp: function(n) {this.pos -= n;},
    column: function() {return countColumn(this.string, this.start, this.tabSize);},
    indentation: function() {return countColumn(this.string, null, this.tabSize);},
    match: function(pattern, consume, caseInsensitive) {
      if (typeof pattern == "string") {
        function cased(str) {return caseInsensitive ? str.toLowerCase() : str;}
        if (cased(this.string).indexOf(cased(pattern), this.pos) == this.pos) {
          if (consume !== false) this.pos += pattern.length;
          return true;
        }
      }
      else {
        var match = this.string.slice(this.pos).match(pattern);
        if (match && consume !== false) this.pos += match[0].length;
        return match;
      }
    },
    current: function(){return this.string.slice(this.start, this.pos);}
  };
  CodeMirror.StringStream = StringStream;

  function MarkedText(from, to, className, set) {
    this.from = from; this.to = to; this.style = className; this.set = set;
  }
  MarkedText.prototype = {
    attach: function(line) { this.set.push(line); },
    detach: function(line) {
      var ix = indexOf(this.set, line);
      if (ix > -1) this.set.splice(ix, 1);
    },
    split: function(pos, lenBefore) {
      if (this.to <= pos && this.to != null) return null;
      var from = this.from < pos || this.from == null ? null : this.from - pos + lenBefore;
      var to = this.to == null ? null : this.to - pos + lenBefore;
      return new MarkedText(from, to, this.style, this.set);
    },
    dup: function() { return new MarkedText(null, null, this.style, this.set); },
    clipTo: function(fromOpen, from, toOpen, to, diff) {
      if (this.from != null && this.from >= from)
        this.from = Math.max(to, this.from) + diff;
      if (this.to != null && this.to > from)
        this.to = to < this.to ? this.to + diff : from;
      if (fromOpen && to > this.from && (to < this.to || this.to == null))
        this.from = null;
      if (toOpen && (from < this.to || this.to == null) && (from > this.from || this.from == null))
        this.to = null;
    },
    isDead: function() { return this.from != null && this.to != null && this.from >= this.to; },
    sameSet: function(x) { return this.set == x.set; }
  };

  function Bookmark(pos) {
    this.from = pos; this.to = pos; this.line = null;
  }
  Bookmark.prototype = {
    attach: function(line) { this.line = line; },
    detach: function(line) { if (this.line == line) this.line = null; },
    split: function(pos, lenBefore) {
      if (pos < this.from) {
        this.from = this.to = (this.from - pos) + lenBefore;
        return this;
      }
    },
    isDead: function() { return this.from > this.to; },
    clipTo: function(fromOpen, from, toOpen, to, diff) {
      if ((fromOpen || from < this.from) && (toOpen || to > this.to)) {
        this.from = 0; this.to = -1;
      } else if (this.from > from) {
        this.from = this.to = Math.max(to, this.from) + diff;
      }
    },
    sameSet: function(x) { return false; },
    find: function() {
      if (!this.line || !this.line.parent) return null;
      return {line: lineNo(this.line), ch: this.from};
    },
    clear: function() {
      if (this.line) {
        var found = indexOf(this.line.marked, this);
        if (found != -1) this.line.marked.splice(found, 1);
        this.line = null;
      }
    }
  };

  // Line objects. These hold state related to a line, including
  // highlighting info (the styles array).
  function Line(text, styles) {
    this.styles = styles || [text, null];
    this.text = text;
    this.height = 1;
    this.marked = this.gutterMarker = this.className = this.handlers = null;
    this.stateAfter = this.parent = this.hidden = null;
  }
  Line.inheritMarks = function(text, orig) {
    var ln = new Line(text), mk = orig && orig.marked;
    if (mk) {
      for (var i = 0; i < mk.length; ++i) {
        if (mk[i].to == null && mk[i].style) {
          var newmk = ln.marked || (ln.marked = []), mark = mk[i];
          var nmark = mark.dup(); newmk.push(nmark); nmark.attach(ln);
        }
      }
    }
    return ln;
  }
  Line.prototype = {
    // Replace a piece of a line, keeping the styles around it intact.
    replace: function(from, to_, text) {
      var st = [], mk = this.marked, to = to_ == null ? this.text.length : to_;
      copyStyles(0, from, this.styles, st);
      if (text) st.push(text, null);
      copyStyles(to, this.text.length, this.styles, st);
      this.styles = st;
      this.text = this.text.slice(0, from) + text + this.text.slice(to);
      this.stateAfter = null;
      if (mk) {
        var diff = text.length - (to - from);
        for (var i = 0; i < mk.length; ++i) {
          var mark = mk[i];
          mark.clipTo(from == null, from || 0, to_ == null, to, diff);
          if (mark.isDead()) {mark.detach(this); mk.splice(i--, 1);}
        }
      }
    },
    // Split a part off a line, keeping styles and markers intact.
    split: function(pos, textBefore) {
      var st = [textBefore, null], mk = this.marked;
      copyStyles(pos, this.text.length, this.styles, st);
      var taken = new Line(textBefore + this.text.slice(pos), st);
      if (mk) {
        for (var i = 0; i < mk.length; ++i) {
          var mark = mk[i];
          var newmark = mark.split(pos, textBefore.length);
          if (newmark) {
            if (!taken.marked) taken.marked = [];
            taken.marked.push(newmark); newmark.attach(taken);
          }
        }
      }
      return taken;
    },
    append: function(line) {
      var mylen = this.text.length, mk = line.marked, mymk = this.marked;
      this.text += line.text;
      copyStyles(0, line.text.length, line.styles, this.styles);
      if (mymk) {
        for (var i = 0; i < mymk.length; ++i)
          if (mymk[i].to == null) mymk[i].to = mylen;
      }
      if (mk && mk.length) {
        if (!mymk) this.marked = mymk = [];
        outer: for (var i = 0; i < mk.length; ++i) {
          var mark = mk[i];
          if (!mark.from) {
            for (var j = 0; j < mymk.length; ++j) {
              var mymark = mymk[j];
              if (mymark.to == mylen && mymark.sameSet(mark)) {
                mymark.to = mark.to == null ? null : mark.to + mylen;
                if (mymark.isDead()) {
                  mymark.detach(this);
                  mk.splice(i--, 1);
                }
                continue outer;
              }
            }
          }
          mymk.push(mark);
          mark.attach(this);
          mark.from += mylen;
          if (mark.to != null) mark.to += mylen;
        }
      }
    },
    fixMarkEnds: function(other) {
      var mk = this.marked, omk = other.marked;
      if (!mk) return;
      for (var i = 0; i < mk.length; ++i) {
        var mark = mk[i], close = mark.to == null;
        if (close && omk) {
          for (var j = 0; j < omk.length; ++j)
            if (omk[j].sameSet(mark)) {close = false; break;}
        }
        if (close) mark.to = this.text.length;
      }
    },
    fixMarkStarts: function() {
      var mk = this.marked;
      if (!mk) return;
      for (var i = 0; i < mk.length; ++i)
        if (mk[i].from == null) mk[i].from = 0;
    },
    addMark: function(mark) {
      mark.attach(this);
      if (this.marked == null) this.marked = [];
      this.marked.push(mark);
      this.marked.sort(function(a, b){return (a.from || 0) - (b.from || 0);});
    },
    // Run the given mode's parser over a line, update the styles
    // array, which contains alternating fragments of text and CSS
    // classes.
    highlight: function(mode, state, tabSize) {
      var stream = new StringStream(this.text, tabSize), st = this.styles, pos = 0;
      var changed = false, curWord = st[0], prevWord;
      if (this.text == "" && mode.blankLine) mode.blankLine(state);
      while (!stream.eol()) {
        var style = mode.token(stream, state);
        var substr = this.text.slice(stream.start, stream.pos);
        stream.start = stream.pos;
        if (pos && st[pos-1] == style)
          st[pos-2] += substr;
        else if (substr) {
          if (!changed && (st[pos+1] != style || (pos && st[pos-2] != prevWord))) changed = true;
          st[pos++] = substr; st[pos++] = style;
          prevWord = curWord; curWord = st[pos];
        }
        // Give up when line is ridiculously long
        if (stream.pos > 5000) {
          st[pos++] = this.text.slice(stream.pos); st[pos++] = null;
          break;
        }
      }
      if (st.length != pos) {st.length = pos; changed = true;}
      if (pos && st[pos-2] != prevWord) changed = true;
      // Short lines with simple highlights return null, and are
      // counted as changed by the driver because they are likely to
      // highlight the same way in various contexts.
      return changed || (st.length < 5 && this.text.length < 10 ? null : false);
    },
    // Fetch the parser token for a given character. Useful for hacks
    // that want to inspect the mode state (say, for completion).
    getTokenAt: function(mode, state, ch) {
      var txt = this.text, stream = new StringStream(txt);
      while (stream.pos < ch && !stream.eol()) {
        stream.start = stream.pos;
        var style = mode.token(stream, state);
      }
      return {start: stream.start,
              end: stream.pos,
              string: stream.current(),
              className: style || null,
              state: state};
    },
    indentation: function(tabSize) {return countColumn(this.text, null, tabSize);},
    // Produces an HTML fragment for the line, taking selection,
    // marking, and highlighting into account.
    getHTML: function(makeTab, endAt) {
      var html = [], first = true, col = 0;
      function span(text, style) {
        if (!text) return;
        // Work around a bug where, in some compat modes, IE ignores leading spaces
        if (first && ie && text.charAt(0) == " ") text = "\u00a0" + text.slice(1);
        first = false;
        if (text.indexOf("\t") == -1) {
          col += text.length;
          var escaped = htmlEscape(text);
        } else {
          var escaped = "";
          for (var pos = 0;;) {
            var idx = text.indexOf("\t", pos);
            if (idx == -1) {
              escaped += htmlEscape(text.slice(pos));
              col += text.length - pos;
              break;
            } else {
              col += idx - pos;
              var tab = makeTab(col);
              escaped += htmlEscape(text.slice(pos, idx)) + tab.html;
              col += tab.width;
              pos = idx + 1;
            }
          }
        }
        if (style) html.push('<span class="', style, '">', escaped, "</span>");
        else html.push(escaped);
      }
      var st = this.styles, allText = this.text, marked = this.marked;
      var len = allText.length;
      if (endAt != null) len = Math.min(endAt, len);
      function styleToClass(style) {
        if (!style) return null;
        return "cm-" + style.replace(/ +/g, " cm-");
      }

      if (!allText && endAt == null)
        span(" ");
      else if (!marked || !marked.length)
        for (var i = 0, ch = 0; ch < len; i+=2) {
          var str = st[i], style = st[i+1], l = str.length;
          if (ch + l > len) str = str.slice(0, len - ch);
          ch += l;
          span(str, styleToClass(style));
        }
      else {
        var pos = 0, i = 0, text = "", style, sg = 0;
        var nextChange = marked[0].from || 0, marks = [], markpos = 0;
        function advanceMarks() {
          var m;
          while (markpos < marked.length &&
                 ((m = marked[markpos]).from == pos || m.from == null)) {
            if (m.style != null) marks.push(m);
            ++markpos;
          }
          nextChange = markpos < marked.length ? marked[markpos].from : Infinity;
          for (var i = 0; i < marks.length; ++i) {
            var to = marks[i].to || Infinity;
            if (to == pos) marks.splice(i--, 1);
            else nextChange = Math.min(to, nextChange);
          }
        }
        var m = 0;
        while (pos < len) {
          if (nextChange == pos) advanceMarks();
          var upto = Math.min(len, nextChange);
          while (true) {
            if (text) {
              var end = pos + text.length;
              var appliedStyle = style;
              for (var j = 0; j < marks.length; ++j)
                appliedStyle = (appliedStyle ? appliedStyle + " " : "") + marks[j].style;
              span(end > upto ? text.slice(0, upto - pos) : text, appliedStyle);
              if (end >= upto) {text = text.slice(upto - pos); pos = upto; break;}
              pos = end;
            }
            text = st[i++]; style = styleToClass(st[i++]);
          }
        }
      }
      return html.join("");
    },
    cleanUp: function() {
      this.parent = null;
      if (this.marked)
        for (var i = 0, e = this.marked.length; i < e; ++i) this.marked[i].detach(this);
    }
  };
  // Utility used by replace and split above
  function copyStyles(from, to, source, dest) {
    for (var i = 0, pos = 0, state = 0; pos < to; i+=2) {
      var part = source[i], end = pos + part.length;
      if (state == 0) {
        if (end > from) dest.push(part.slice(from - pos, Math.min(part.length, to - pos)), source[i+1]);
        if (end >= from) state = 1;
      }
      else if (state == 1) {
        if (end > to) dest.push(part.slice(0, to - pos), source[i+1]);
        else dest.push(part, source[i+1]);
      }
      pos = end;
    }
  }

  // Data structure that holds the sequence of lines.
  function LeafChunk(lines) {
    this.lines = lines;
    this.parent = null;
    for (var i = 0, e = lines.length, height = 0; i < e; ++i) {
      lines[i].parent = this;
      height += lines[i].height;
    }
    this.height = height;
  }
  LeafChunk.prototype = {
    chunkSize: function() { return this.lines.length; },
    remove: function(at, n, callbacks) {
      for (var i = at, e = at + n; i < e; ++i) {
        var line = this.lines[i];
        this.height -= line.height;
        line.cleanUp();
        if (line.handlers)
          for (var j = 0; j < line.handlers.length; ++j) callbacks.push(line.handlers[j]);
      }
      this.lines.splice(at, n);
    },
    collapse: function(lines) {
      lines.splice.apply(lines, [lines.length, 0].concat(this.lines));
    },
    insertHeight: function(at, lines, height) {
      this.height += height;
      this.lines.splice.apply(this.lines, [at, 0].concat(lines));
      for (var i = 0, e = lines.length; i < e; ++i) lines[i].parent = this;
    },
    iterN: function(at, n, op) {
      for (var e = at + n; at < e; ++at)
        if (op(this.lines[at])) return true;
    }
  };
  function BranchChunk(children) {
    this.children = children;
    var size = 0, height = 0;
    for (var i = 0, e = children.length; i < e; ++i) {
      var ch = children[i];
      size += ch.chunkSize(); height += ch.height;
      ch.parent = this;
    }
    this.size = size;
    this.height = height;
    this.parent = null;
  }
  BranchChunk.prototype = {
    chunkSize: function() { return this.size; },
    remove: function(at, n, callbacks) {
      this.size -= n;
      for (var i = 0; i < this.children.length; ++i) {
        var child = this.children[i], sz = child.chunkSize();
        if (at < sz) {
          var rm = Math.min(n, sz - at), oldHeight = child.height;
          child.remove(at, rm, callbacks);
          this.height -= oldHeight - child.height;
          if (sz == rm) { this.children.splice(i--, 1); child.parent = null; }
          if ((n -= rm) == 0) break;
          at = 0;
        } else at -= sz;
      }
      if (this.size - n < 25) {
        var lines = [];
        this.collapse(lines);
        this.children = [new LeafChunk(lines)];
        this.children[0].parent = this;
      }
    },
    collapse: function(lines) {
      for (var i = 0, e = this.children.length; i < e; ++i) this.children[i].collapse(lines);
    },
    insert: function(at, lines) {
      var height = 0;
      for (var i = 0, e = lines.length; i < e; ++i) height += lines[i].height;
      this.insertHeight(at, lines, height);
    },
    insertHeight: function(at, lines, height) {
      this.size += lines.length;
      this.height += height;
      for (var i = 0, e = this.children.length; i < e; ++i) {
        var child = this.children[i], sz = child.chunkSize();
        if (at <= sz) {
          child.insertHeight(at, lines, height);
          if (child.lines && child.lines.length > 50) {
            while (child.lines.length > 50) {
              var spilled = child.lines.splice(child.lines.length - 25, 25);
              var newleaf = new LeafChunk(spilled);
              child.height -= newleaf.height;
              this.children.splice(i + 1, 0, newleaf);
              newleaf.parent = this;
            }
            this.maybeSpill();
          }
          break;
        }
        at -= sz;
      }
    },
    maybeSpill: function() {
      if (this.children.length <= 10) return;
      var me = this;
      do {
        var spilled = me.children.splice(me.children.length - 5, 5);
        var sibling = new BranchChunk(spilled);
        if (!me.parent) { // Become the parent node
          var copy = new BranchChunk(me.children);
          copy.parent = me;
          me.children = [copy, sibling];
          me = copy;
        } else {
          me.size -= sibling.size;
          me.height -= sibling.height;
          var myIndex = indexOf(me.parent.children, me);
          me.parent.children.splice(myIndex + 1, 0, sibling);
        }
        sibling.parent = me.parent;
      } while (me.children.length > 10);
      me.parent.maybeSpill();
    },
    iter: function(from, to, op) { this.iterN(from, to - from, op); },
    iterN: function(at, n, op) {
      for (var i = 0, e = this.children.length; i < e; ++i) {
        var child = this.children[i], sz = child.chunkSize();
        if (at < sz) {
          var used = Math.min(n, sz - at);
          if (child.iterN(at, used, op)) return true;
          if ((n -= used) == 0) break;
          at = 0;
        } else at -= sz;
      }
    }
  };

  function getLineAt(chunk, n) {
    while (!chunk.lines) {
      for (var i = 0;; ++i) {
        var child = chunk.children[i], sz = child.chunkSize();
        if (n < sz) { chunk = child; break; }
        n -= sz;
      }
    }
    return chunk.lines[n];
  }
  function lineNo(line) {
    if (line.parent == null) return null;
    var cur = line.parent, no = indexOf(cur.lines, line);
    for (var chunk = cur.parent; chunk; cur = chunk, chunk = chunk.parent) {
      for (var i = 0, e = chunk.children.length; ; ++i) {
        if (chunk.children[i] == cur) break;
        no += chunk.children[i].chunkSize();
      }
    }
    return no;
  }
  function lineAtHeight(chunk, h) {
    var n = 0;
    outer: do {
      for (var i = 0, e = chunk.children.length; i < e; ++i) {
        var child = chunk.children[i], ch = child.height;
        if (h < ch) { chunk = child; continue outer; }
        h -= ch;
        n += child.chunkSize();
      }
      return n;
    } while (!chunk.lines);
    for (var i = 0, e = chunk.lines.length; i < e; ++i) {
      var line = chunk.lines[i], lh = line.height;
      if (h < lh) break;
      h -= lh;
    }
    return n + i;
  }
  function heightAtLine(chunk, n) {
    var h = 0;
    outer: do {
      for (var i = 0, e = chunk.children.length; i < e; ++i) {
        var child = chunk.children[i], sz = child.chunkSize();
        if (n < sz) { chunk = child; continue outer; }
        n -= sz;
        h += child.height;
      }
      return h;
    } while (!chunk.lines);
    for (var i = 0; i < n; ++i) h += chunk.lines[i].height;
    return h;
  }

  // The history object 'chunks' changes that are made close together
  // and at almost the same time into bigger undoable units.
  function History() {
    this.time = 0;
    this.done = []; this.undone = [];
  }
  History.prototype = {
    addChange: function(start, added, old) {
      this.undone.length = 0;
      var time = +new Date, cur = this.done[this.done.length - 1], last = cur && cur[cur.length - 1];
      var dtime = time - this.time;
      if (dtime > 400 || !last) {
        this.done.push([{start: start, added: added, old: old}]);
      } else if (last.start > start + old.length || last.start + last.added < start - last.added + last.old.length) {
        cur.push({start: start, added: added, old: old});
      } else {
        var oldoff = 0;
        if (start < last.start) {
          for (var i = last.start - start - 1; i >= 0; --i)
            last.old.unshift(old[i]);
          last.added += last.start - start;
          last.start = start;
        }
        else if (last.start < start) {
          oldoff = start - last.start;
          added += oldoff;
        }
        for (var i = last.added - oldoff, e = old.length; i < e; ++i)
          last.old.push(old[i]);
        if (last.added < added) last.added = added;
      }
      this.time = time;
    }
  };
  
  // Object that manages an inline editor. An inline editor is attached to a particular line in
  // the main editor, and pushes down the code below it. It scrolls as the editor is scrolled.
  var nextInlineId = 1;
  var inlineClassPrefix = "CM-inline";
  var inlineEditorAttr = 'data-cm-inline';
  function InlineEditor(bookmark, node, styleSheet) {
  	this.id = nextInlineId++;
  	this.bookmark = bookmark;
  	this.node = node;
    
    var newIndex = styleSheet.insertRule('.' + this.getInlineEditorClass() + '{}');
    this.styleRule = styleSheet.cssRules.item(newIndex);
    this.styleSheet = styleSheet;
    this.setHeight(0);
        
    node.setAttribute(inlineEditorAttr, this.getId());
    node.setAttribute('class', inlineClassPrefix + ' ' + this.getInlineEditorClass());
  }
  InlineEditor.prototype = {
    getId: function() {
      return String(this.id);
    },
    
    getLineNumber: function() {
      return lineNo(this.bookmark.line);
    },
    
  	setHeight: function(height) {
  	  this.height = height;
  	  this.styleRule.style.setProperty('height', height + 'px');
  	},
  	
  	getInlineEditorClass: function() {
  	  return inlineClassPrefix + "-" + this.id;
  	},
  	
  	getPlaceholderHTML: function() {
  	  return '<div class="' + inlineClassPrefix + ' ' + this.getInlineEditorClass() + '"></div>'; 
  	},
  	
  	destroy: function() {
  	  this.bookmark.clear();
  	  if (this.node.parentNode)
	  	  this.node.parentNode.removeChild(this.node);
	  for (var i = 0; i < this.styleSheet.cssRules.length; i++) {
		if (this.styleSheet.cssRules.item(i) === this.rule) {
		  this.styleSheet.deleteRule(i);
		  break;
		}
	  }
  	}
  };

  function stopMethod() {e_stop(this);}
  // Ensure an event has a stop method.
  function addStop(event) {
    if (!event.stop) event.stop = stopMethod;
    return event;
  }

  function e_preventDefault(e) {
    if (e.preventDefault) e.preventDefault();
    else e.returnValue = false;
  }
  function e_stopPropagation(e) {
    if (e.stopPropagation) e.stopPropagation();
    else e.cancelBubble = true;
  }
  function e_stop(e) {e_preventDefault(e); e_stopPropagation(e);}
  CodeMirror.e_stop = e_stop;
  CodeMirror.e_preventDefault = e_preventDefault;
  CodeMirror.e_stopPropagation = e_stopPropagation;

  function e_target(e) {return e.target || e.srcElement;}
  function e_button(e) {
    if (e.which) return e.which;
    else if (e.button & 1) return 1;
    else if (e.button & 2) return 3;
    else if (e.button & 4) return 2;
  }

  // Allow 3rd-party code to override event properties by adding an override
  // object to an event object.
  function e_prop(e, prop) {
    var overridden = e.override && e.override.hasOwnProperty(prop);
    return overridden ? e.override[prop] : e[prop];
  }

  // Event handler registration. If disconnect is true, it'll return a
  // function that unregisters the handler.
  function connect(node, type, handler, disconnect) {
    if (typeof node.addEventListener == "function") {
      node.addEventListener(type, handler, false);
      if (disconnect) return function() {node.removeEventListener(type, handler, false);};
    }
    else {
      var wrapHandler = function(event) {handler(event || window.event);};
      node.attachEvent("on" + type, wrapHandler);
      if (disconnect) return function() {node.detachEvent("on" + type, wrapHandler);};
    }
  }
  CodeMirror.connect = connect;

  function Delayed() {this.id = null;}
  Delayed.prototype = {set: function(ms, f) {clearTimeout(this.id); this.id = setTimeout(f, ms);}};

  // Detect drag-and-drop
  var dragAndDrop = function() {
    // IE8 has ondragstart and ondrop properties, but doesn't seem to
    // actually support ondragstart the way it's supposed to work.
    if (/MSIE [1-8]\b/.test(navigator.userAgent)) return false;
    var div = document.createElement('div');
    return "draggable" in div;
  }();

  var gecko = /gecko\/\d{7}/i.test(navigator.userAgent);
  var ie = /MSIE \d/.test(navigator.userAgent);
  var webkit = /WebKit\//.test(navigator.userAgent);

  var lineSep = "\n";
  // Feature-detect whether newlines in textareas are converted to \r\n
  (function () {
    var te = document.createElement("textarea");
    te.value = "foo\nbar";
    if (te.value.indexOf("\r") > -1) lineSep = "\r\n";
  }());

  // Counts the column offset in a string, taking tabs into account.
  // Used mostly to find indentation.
  function countColumn(string, end, tabSize) {
    if (end == null) {
      end = string.search(/[^\s\u00a0]/);
      if (end == -1) end = string.length;
    }
    for (var i = 0, n = 0; i < end; ++i) {
      if (string.charAt(i) == "\t") n += tabSize - (n % tabSize);
      else ++n;
    }
    return n;
  }

  function computedStyle(elt) {
    if (elt.currentStyle) return elt.currentStyle;
    return window.getComputedStyle(elt, null);
  }

  // Find the position of an element by following the offsetParent chain.
  // If screen==true, it returns screen (rather than page) coordinates.
  function eltOffset(node, screen) {
    var bod = node.ownerDocument.body;
    var x = 0, y = 0, skipBody = false;
    for (var n = node; n; n = n.offsetParent) {
      var ol = n.offsetLeft, ot = n.offsetTop;
      // Firefox reports weird inverted offsets when the body has a border.
      if (n == bod) { x += Math.abs(ol); y += Math.abs(ot); }
      else { x += ol, y += ot; }
      if (screen && computedStyle(n).position == "fixed")
        skipBody = true;
    }
    var e = screen && !skipBody ? null : bod;
    for (var n = node.parentNode; n != e; n = n.parentNode)
      if (n.scrollLeft != null) { x -= n.scrollLeft; y -= n.scrollTop;}
    return {left: x, top: y};
  }
  // Use the faster and saner getBoundingClientRect method when possible.
  if (document.documentElement.getBoundingClientRect != null) eltOffset = function(node, screen) {
    // Take the parts of bounding client rect that we are interested in so we are able to edit if need be,
    // since the returned value cannot be changed externally (they are kept in sync as the element moves within the page)
    try { var box = node.getBoundingClientRect(); box = { top: box.top, left: box.left }; }
    catch(e) { box = {top: 0, left: 0}; }
    if (!screen) {
      // Get the toplevel scroll, working around browser differences.
      if (window.pageYOffset == null) {
        var t = document.documentElement || document.body.parentNode;
        if (t.scrollTop == null) t = document.body;
        box.top += t.scrollTop; box.left += t.scrollLeft;
      } else {
        box.top += window.pageYOffset; box.left += window.pageXOffset;
      }
    }
    return box;
  };

  // Get a node's text content.
  function eltText(node) {
    return node.textContent || node.innerText || node.nodeValue || "";
  }
  function selectInput(node) {
    if (ios) { // Mobile Safari apparently has a bug where select() is broken.
      node.selectionStart = 0;
      node.selectionEnd = node.value.length;
    } else node.select();
  }

  // Operations on {line, ch} objects.
  function posEq(a, b) {return a.line == b.line && a.ch == b.ch;}
  function posLess(a, b) {return a.line < b.line || (a.line == b.line && a.ch < b.ch);}
  function copyPos(x) {return {line: x.line, ch: x.ch};}

  var escapeElement = document.createElement("pre");
  function htmlEscape(str) {
    escapeElement.textContent = str;
    return escapeElement.innerHTML;
  }
  // Recent (late 2011) Opera betas insert bogus newlines at the start
  // of the textContent, so we strip those.
  if (htmlEscape("a") == "\na")
    htmlEscape = function(str) {
      escapeElement.textContent = str;
      return escapeElement.innerHTML.slice(1);
    };
  // Some IEs don't preserve tabs through innerHTML
  else if (htmlEscape("\t") != "\t")
    htmlEscape = function(str) {
      escapeElement.innerHTML = "";
      escapeElement.appendChild(document.createTextNode(str));
      return escapeElement.innerHTML;
    };
  CodeMirror.htmlEscape = htmlEscape;

  // Used to position the cursor after an undo/redo by finding the
  // last edited character.
  function editEnd(from, to) {
    if (!to) return 0;
    if (!from) return to.length;
    for (var i = from.length, j = to.length; i >= 0 && j >= 0; --i, --j)
      if (from.charAt(i) != to.charAt(j)) break;
    return j + 1;
  }

  function indexOf(collection, elt) {
    if (collection.indexOf) return collection.indexOf(elt);
    for (var i = 0, e = collection.length; i < e; ++i)
      if (collection[i] == elt) return i;
    return -1;
  }
  function isWordChar(ch) {
    return /\w/.test(ch) || ch.toUpperCase() != ch.toLowerCase();
  }

  // See if "".split is the broken IE version, if so, provide an
  // alternative way to split lines.
  var splitLines = "\n\nb".split(/\n/).length != 3 ? function(string) {
    var pos = 0, nl, result = [];
    while ((nl = string.indexOf("\n", pos)) > -1) {
      result.push(string.slice(pos, string.charAt(nl-1) == "\r" ? nl - 1 : nl));
      pos = nl + 1;
    }
    result.push(string.slice(pos));
    return result;
  } : function(string){return string.split(/\r?\n/);};
  CodeMirror.splitLines = splitLines;

  var hasSelection = window.getSelection ? function(te) {
    try { return te.selectionStart != te.selectionEnd; }
    catch(e) { return false; }
  } : function(te) {
    try {var range = te.ownerDocument.selection.createRange();}
    catch(e) {}
    if (!range || range.parentElement() != te) return false;
    return range.compareEndPoints("StartToEnd", range) != 0;
  };

  CodeMirror.defineMode("null", function() {
    return {token: function(stream) {stream.skipToEnd();}};
  });
  CodeMirror.defineMIME("text/plain", "null");

  var keyNames = {3: "Enter", 8: "Backspace", 9: "Tab", 13: "Enter", 16: "Shift", 17: "Ctrl", 18: "Alt",
                  19: "Pause", 20: "CapsLock", 27: "Esc", 32: "Space", 33: "PageUp", 34: "PageDown", 35: "End",
                  36: "Home", 37: "Left", 38: "Up", 39: "Right", 40: "Down", 44: "PrintScrn", 45: "Insert",
                  46: "Delete", 59: ";", 91: "Mod", 92: "Mod", 93: "Mod", 186: ";", 187: "=", 188: ",",
                  189: "-", 190: ".", 191: "/", 192: "`", 219: "[", 220: "\\", 221: "]", 222: "'", 63276: "PageUp",
                  63277: "PageDown", 63275: "End", 63273: "Home", 63234: "Left", 63232: "Up", 63235: "Right",
                  63233: "Down", 63302: "Insert", 63272: "Delete"};
  CodeMirror.keyNames = keyNames;
  (function() {
    // Number keys
    for (var i = 0; i < 10; i++) keyNames[i + 48] = String(i);
    // Alphabetic keys
    for (var i = 65; i <= 90; i++) keyNames[i] = String.fromCharCode(i);
    // Function keys
    for (var i = 1; i <= 12; i++) keyNames[i + 111] = keyNames[i + 63235] = "F" + i;
  })();

  return CodeMirror;
})();<|MERGE_RESOLUTION|>--- conflicted
+++ resolved
@@ -109,14 +109,10 @@
     var bracketHighlighted;
     // Tracks the maximum line length so that the horizontal scrollbar
     // can be kept static when scrolling.
-<<<<<<< HEAD
     var maxLine = "", maxWidth;
-=======
-    var maxLine = "", maxWidth, tabText = computeTabText();
-    // Map of ids to inline editors
-    var inlines = {};
+    // Array of inline editors, sorted by document position
+    var inlines = [];
     var inlineStyleSheet;
->>>>>>> 5202800c
 
     // Initialize the content.
     operation(function(){setValue(options.value || ""); updateInput = false;})();
@@ -261,6 +257,7 @@
           scrollIntoView(left, top, left + node.offsetWidth, top + node.offsetHeight);
       },
       
+      // TODO: add removeInlineEditor()
       addInlineEditor: function(pos, node, initialHeight) {
         // TODO: consider wrapping in iframe
         var bookmark = setBookmark(pos);
@@ -272,9 +269,14 @@
 		  inlineStyleSheet = styleTag.sheet;
         }
         var inlineEditor = new InlineEditor(bookmark, node, inlineStyleSheet);
-        inlines[inlineEditor.getId()] = inlineEditor;
+        for (var i = 0; i < inlines.length; i++) {
+            if (inlines[i].getLineNumber() > pos.line)
+                break;
+        }
+        inlines.splice(i, 0, inlineEditor);
         if (initialHeight)
           inlineEditor.setHeight(initialHeight);
+        gutterDirty = true;
         updateDisplay(true);
         // TODO: animate
         // TODO: scroll fully into view
@@ -796,21 +798,17 @@
       setSelection(selFrom, selTo, updateLine(sel.from.line), updateLine(sel.to.line));
 
       // Make sure the scroll-size div has the correct height.
-<<<<<<< HEAD
       updateVerticalScroll();
-=======
-      code.style.height = totalHeight(true) + "px";
->>>>>>> 5202800c
     }
 
     function updateVerticalScroll() {
       var th = textHeight(), scrollbarHeight = scroller.clientHeight;
-      var virtualHeight = (doc.height * th + 2 * paddingTop());
+      var virtualHeight = totalHeight(true);
       scrollbar.style.display = (virtualHeight > scrollbarHeight) ? "block" : "none";
       scrollbar.style.height = scrollbarHeight + "px";
       if (scroller.clientHeight)
         scrollbarInner.style.height = virtualHeight + "px";
-      mover.style.top = ((displayOffset * th) - scrollbar.scrollTop) + "px";
+      mover.style.top = (displayOffsetPx - scrollbar.scrollTop) + "px";
     }
     
     function replaceRange(code, from, to) {
@@ -952,10 +950,8 @@
     
     function totalHeight(includePadding) {
       var totalInlineHeight = 0;
-      for (var id in inlines) {
-        if (inlines.hasOwnProperty(id))
-          totalInlineHeight += inlines[id].height;
-      }
+      for (var i = 0; i < inlines.length; i++)
+        totalInlineHeight += inlines[i].height;
       var result = doc.height * textHeight() + totalInlineHeight;
       if (includePadding) 
         result += 2 * paddingTop();
@@ -963,24 +959,17 @@
     }
 
     function visibleLines() {
-<<<<<<< HEAD
-      var lh = textHeight(), top = scrollbar.scrollTop - paddingTop();
-      var from_height = Math.max(0, Math.floor(top / lh));
-      var to_height = Math.ceil((top + scroller.clientHeight) / lh);
-      return {from: lineAtHeight(doc, from_height),
-              to: lineAtHeight(doc, to_height)};
-=======
-      var top = scroller.scrollTop - paddingTop();
-      return {from: coordsChar(0, top).line,
-              to: coordsChar(0, top + scroller.clientHeight).line};
->>>>>>> 5202800c
-    }
+      var visibleTop = -mover.offsetTop - paddingTop();
+      return {from: coordsChar(0, visibleTop).line,
+              to: coordsChar(0, visibleTop + scroller.clientHeight).line};
+    }
+
     // Uses a set of changes plus the current scroll position to
     // determine which DOM updates have to be made, and makes the
     // updates.
     function updateDisplay(changes, suppressCallback) {
       if (!scroller.clientWidth) {
-        showingFrom = showingTo;
+        showingFrom = showingTo = displayOffsetPx = 0;
         return;
       }
 
@@ -1026,14 +1015,8 @@
       // resized or the font size changes.
       if (different) lastSizeC = scroller.clientHeight + th;
       showingFrom = from; showingTo = to;
-<<<<<<< HEAD
-      displayOffset = heightAtLine(doc, from);
+      displayOffsetPx = localCoords({line: from, ch: 0}).y;
       updateVerticalScroll();
-=======
-      displayOffsetPx = localCoords({line: from, ch: 0}).y;
-      mover.style.top = displayOffsetPx + "px";
-      code.style.height = totalHeight(true) + "px";
->>>>>>> 5202800c
 
       // Since this is all rather error prone, it is honoured with the
       // only assertion in the whole file.
@@ -1106,9 +1089,9 @@
     
     // TODO: attach inline editors to specific lines?
     function getInlineEditorForLine(line) {
-      for (var id in inlines) {
-        if (inlines.hasOwnProperty(id) && inlines[id].bookmark.line === line)
-          return inlines[id];
+      for (var i = 0; i < inlines.length; i++) {
+        if (inlines[i].bookmark.line === line)
+          return inlines[i];
       }
       return null;
     }
@@ -1147,7 +1130,6 @@
       doc.iter(from, to, function(line) {
         if (nextIntact && nextIntact.to == j) nextIntact = intact.shift();
         if (!nextIntact || nextIntact.from > j) {
-<<<<<<< HEAD
           if (line.hidden) var html = scratch.innerHTML = "<pre></pre>";
           else {
             var html = '<pre>' + line.getHTML(makeTab) + '</pre>';
@@ -1157,10 +1139,6 @@
               '" style="position: absolute; left: 0; right: 0; top: 0; bottom: 0; z-index: -2">&#160;</pre>' + html + "</div>";
           }
           scratch.innerHTML = html;
-          lineDiv.insertBefore(scratch.firstChild, curNode);
-=======
-          if (line.hidden) scratch.innerHTML = "<pre></pre>";
-          else scratch.innerHTML = line.getHTML(ch1, ch2, true, tabText);
           if (!fragment)
           	fragment = targetDocument.createDocumentFragment();
           fragment.appendChild(scratch.firstChild);
@@ -1170,7 +1148,6 @@
               inline.node.parentNode.removeChild(inline.node);
 			fragment.appendChild(inline.node);
           }
->>>>>>> 5202800c
         } else {
           if (fragment) {
             lineDiv.insertBefore(fragment, curNode);
@@ -1365,12 +1342,8 @@
     function moveV(dir, unit) {
       var dist = 0, pos = localCoords(sel.inverted ? sel.from : sel.to, true);
       if (goalColumn != null) pos.x = goalColumn;
-<<<<<<< HEAD
+      // TODO: this probably won't work if there's an inline editor
       if (unit == "page") dist = Math.min(scroller.clientHeight, window.innerHeight || document.documentElement.clientHeight);
-=======
-      // TODO: this probably won't work if there's an inline editor
-      if (unit == "page") dist = scroller.clientHeight;
->>>>>>> 5202800c
       else if (unit == "line") dist = textHeight();
       var target = coordsChar(pos.x, pos.y + dist * dir + 2);
       setCursor(target.line, target.ch, true);
@@ -1646,15 +1619,15 @@
       return {top: top, left: left};
     }
     function localCoords(pos, inLineWrap) {
-      var x, lh = textHeight(), y = lh * heightAtLine(doc, pos.line) - (inLineWrap ? scroller.scrollTop : 0);
+      var x, lh = textHeight(), y = lh * heightAtLine(doc, pos.line) - (inLineWrap ? scrollbar.scrollTop + mover.offsetTop : 0);
       
       // Add the height of each inline editor that is before the given line.
-      for (var id in inlines) {
-        if (inlines.hasOwnProperty(id)) {
-          var inline = inlines[id];
-          if (lineNo(inline.bookmark.line) < pos.line)
-            y += inline.height;
-        }
+      for (var i = 0; i < inlines.length; i++) {
+        var inline = inlines[i];
+        if (inline.getLineNumber() < pos.line)
+          y += inline.height;
+        else
+          break;
       }
       
       if (pos.ch == 0) x = 0;
@@ -1667,20 +1640,30 @@
     }
     // Coords must be lineSpace-local
     function coordsChar(x, y) {
-      y += scroller.scrollTop;
+      y += scrollbar.scrollTop + mover.offsetTop;
       if (y < 0) y = 0;
       
-      // Subtract off the height of each inline editor that is before the given y position.
-      for (var id in inlines) {
-        if (inlines.hasOwnProperty(id)) {
-          var inline = inlines[id];
-          var inlineY = localCoords({line: inline.getLineNumber(), ch: 0}).yBot;
-          if (inlineY < y)
-            y -= inline.height;
-        }
-      }
+      // Walk down the list of inlines to find the last one before the given y position.
+      var th = textHeight(), lastInlineY, inlineHeightSoFar = 0;
+      for (var i = 0; i < inlines.length; i++) {
+        var inline = inlines[i];
+        lastInlineY = inlineHeightSoFar + th * heightAtLine(doc, inline.getLineNumber());
+        if (lastInlineY > y) {
+          // We've found all the inlines before the given position.
+          break;
+        }
+        else if (lastInlineY + inline.height > y) {
+          // In the middle of an inline--treat as if we're before it.
+          // TODO: could just set the line number directly and skip the remapping
+          y = lastInlineY;
+          break;
+        }
+        inlineHeightSoFar += inline.height;
+      }
+      // Subtract off the height of all the inlines before the given y position.
+      y -= inlineHeightSoFar;        
       
-      var th = textHeight(), cw = charWidth(), heightPos = Math.floor(y / th);
+      var cw = charWidth(), heightPos = Math.floor(y / th);
       var lineNo = lineAtHeight(doc, heightPos);
       if (lineNo >= doc.size) return {line: doc.size - 1, ch: getLine(doc.size - 1).text.length};
       var lineObj = getLine(lineNo), text = lineObj.text;
