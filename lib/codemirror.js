// This is CodeMirror (http://codemirror.net), a code editor
// implemented in JavaScript on top of the browser's DOM.
//
// You can find some technical background for some of the code below
// at http://marijnhaverbeke.nl/blog/#cm-internals .

(function(mod) {
  if (typeof exports == "object" && typeof module == "object") // CommonJS
    module.exports = mod();
  else if (typeof define == "function" && define.amd) // AMD
    return define([], mod);
  else // Plain browser env
    this.CodeMirror = mod();
})(function() {
  "use strict";

  // BROWSER SNIFFING

  // Kludges for bugs and behavior differences that can't be feature
  // detected are enabled based on userAgent etc sniffing.

  var gecko = /gecko\/\d/i.test(navigator.userAgent);
  // ie_uptoN means Internet Explorer version N or lower
  var ie_upto10 = /MSIE \d/.test(navigator.userAgent);
  var ie_upto7 = ie_upto10 && (document.documentMode == null || document.documentMode < 8);
  var ie_upto8 = ie_upto10 && (document.documentMode == null || document.documentMode < 9);
  var ie_upto9 = ie_upto10 && (document.documentMode == null || document.documentMode < 10);
  var ie_11up = /Trident\/([7-9]|\d{2,})\./.test(navigator.userAgent);
  var ie = ie_upto10 || ie_11up;
  var webkit = /WebKit\//.test(navigator.userAgent);
  var qtwebkit = webkit && /Qt\/\d+\.\d+/.test(navigator.userAgent);
  var chrome = /Chrome\//.test(navigator.userAgent);
  var presto = /Opera\//.test(navigator.userAgent);
  var safari = /Apple Computer/.test(navigator.vendor);
  var khtml = /KHTML\//.test(navigator.userAgent);
  var mac_geLion = /Mac OS X 1\d\D([7-9]|\d\d)\D/.test(navigator.userAgent);
  var mac_geMountainLion = /Mac OS X 1\d\D([8-9]|\d\d)\D/.test(navigator.userAgent);
  var phantom = /PhantomJS/.test(navigator.userAgent);

  var ios = /AppleWebKit/.test(navigator.userAgent) && /Mobile\/\w+/.test(navigator.userAgent);
  // This is woefully incomplete. Suggestions for alternative methods welcome.
  var mobile = ios || /Android|webOS|BlackBerry|Opera Mini|Opera Mobi|IEMobile/i.test(navigator.userAgent);
  var mac = ios || /Mac/.test(navigator.platform);
  var windows = /win/i.test(navigator.platform);

  var presto_version = presto && navigator.userAgent.match(/Version\/(\d*\.\d*)/);
  if (presto_version) presto_version = Number(presto_version[1]);
  if (presto_version && presto_version >= 15) { presto = false; webkit = true; }
  // Some browsers use the wrong event properties to signal cmd/ctrl on OS X
  var flipCtrlCmd = mac && (qtwebkit || presto && (presto_version == null || presto_version < 12.11));
  var captureRightClick = gecko || (ie && !ie_upto8);

  // Optimize some code when these features are not used.
  var sawReadOnlySpans = false, sawCollapsedSpans = false;

  // EDITOR CONSTRUCTOR

  // A CodeMirror instance represents an editor. This is the object
  // that user code is usually dealing with.

  function CodeMirror(place, options) {
    if (!(this instanceof CodeMirror)) return new CodeMirror(place, options);

    this.options = options = options || {};
    // Determine effective options based on given values and defaults.
    for (var opt in defaults) if (!options.hasOwnProperty(opt))
      options[opt] = defaults[opt];
    setGuttersForLineNumbers(options);

    var doc = options.value;
    if (typeof doc == "string") doc = new Doc(doc, options.mode);

    var display = this.display = new Display(place, doc);
    display.wrapper.CodeMirror = this;
    updateGutters(this);
    themeChanged(this);
    if (options.lineWrapping)
      this.display.wrapper.className += " CodeMirror-wrap";
    if (options.autofocus && !mobile) focusInput(this);

    this.state = {
      keyMaps: [],  // stores maps added by addKeyMap
      overlays: [], // highlighting overlays, as added by addOverlay
      modeGen: 0,   // bumped when mode/overlay changes, used to invalidate highlighting info
      overwrite: false, focused: false,
      suppressEdits: false, // used to disable editing during key handlers when in readOnly mode
      pasteIncoming: false, cutIncoming: false, // help recognize paste/cut edits in readInput
      draggingText: false,
      highlight: new Delayed() // stores highlight worker timeout
    };

    // Override magic textarea content restore that IE sometimes does
    // on our hidden textarea on reload
    if (ie_upto10) setTimeout(bind(resetInput, this, true), 20);

    registerEventHandlers(this);

    var cm = this;
    runInOp(this, function() {
      cm.curOp.forceUpdate = true;
      attachDoc(cm, doc);

      if ((options.autofocus && !mobile) || activeElt() == display.input)
        setTimeout(bind(onFocus, cm), 20);
      else
        onBlur(cm);

      for (var opt in optionHandlers) if (optionHandlers.hasOwnProperty(opt))
        optionHandlers[opt](cm, options[opt], Init);
      for (var i = 0; i < initHooks.length; ++i) initHooks[i](cm);
    });
  }

  // DISPLAY CONSTRUCTOR

  // The display handles the DOM integration, both for input reading
  // and content drawing. It holds references to DOM nodes and
  // display-related state.

  function Display(place, doc) {
    var d = this;

    // The semihidden textarea that is focused when the editor is
    // focused, and receives input.
    var input = d.input = elt("textarea", null, null, "position: absolute; padding: 0; width: 1px; height: 1em; outline: none");
    // The textarea is kept positioned near the cursor to prevent the
    // fact that it'll be scrolled into view on input from scrolling
    // our fake cursor out of view. On webkit, when wrap=off, paste is
    // very slow. So make the area wide instead.
    if (webkit) input.style.width = "1000px";
    else input.setAttribute("wrap", "off");
    // If border: 0; -- iOS fails to open keyboard (issue #1287)
    if (ios) input.style.border = "1px solid black";
    input.setAttribute("autocorrect", "off"); input.setAttribute("autocapitalize", "off"); input.setAttribute("spellcheck", "false");

    // Wraps and hides input textarea
    d.inputDiv = elt("div", [input], null, "overflow: hidden; position: relative; width: 3px; height: 0px;");
    // The fake scrollbar elements.
    d.scrollbarH = elt("div", [elt("div", null, null, "height: 1px")], "CodeMirror-hscrollbar");
    d.scrollbarV = elt("div", [elt("div", null, null, "width: 1px")], "CodeMirror-vscrollbar");
    // Covers bottom-right square when both scrollbars are present.
    d.scrollbarFiller = elt("div", null, "CodeMirror-scrollbar-filler");
    // Covers bottom of gutter when coverGutterNextToScrollbar is on
    // and h scrollbar is present.
    d.gutterFiller = elt("div", null, "CodeMirror-gutter-filler");
    // Will contain the actual code, positioned to cover the viewport.
    d.lineDiv = elt("div", null, "CodeMirror-code");
    // Elements are added to these to represent selection and cursors.
    d.selectionDiv = elt("div", null, null, "position: relative; z-index: 1");
    d.cursorDiv = elt("div", null, "CodeMirror-cursors");
    // A visibility: hidden element used to find the size of things.
    d.measure = elt("div", null, "CodeMirror-measure");
    // When lines outside of the viewport are measured, they are drawn in this.
    d.lineMeasure = elt("div", null, "CodeMirror-measure");
    // Wraps everything that needs to exist inside the vertically-padded coordinate system
    d.lineSpace = elt("div", [d.measure, d.lineMeasure, d.selectionDiv, d.cursorDiv, d.lineDiv],
                      null, "position: relative; outline: none");
    // Moved around its parent to cover visible view.
    d.mover = elt("div", [elt("div", [d.lineSpace], "CodeMirror-lines")], null, "position: relative");
    // Set to the height of the document, allowing scrolling.
    d.sizer = elt("div", [d.mover], "CodeMirror-sizer");
    // Behavior of elts with overflow: auto and padding is
    // inconsistent across browsers. This is used to ensure the
    // scrollable area is big enough.
    d.heightForcer = elt("div", null, null, "position: absolute; height: " + scrollerCutOff + "px; width: 1px;");
    // Will contain the gutters, if any.
    d.gutters = elt("div", null, "CodeMirror-gutters");
    d.lineGutter = null;
    // Actual scrollable element.
    d.scroller = elt("div", [d.sizer, d.heightForcer, d.gutters], "CodeMirror-scroll");
    d.scroller.setAttribute("tabIndex", "-1");
    // The element in which the editor lives.
    d.wrapper = elt("div", [d.inputDiv, d.scrollbarH, d.scrollbarV,
                            d.scrollbarFiller, d.gutterFiller, d.scroller], "CodeMirror");

    // Work around IE7 z-index bug (not perfect, hence IE7 not really being supported)
    if (ie_upto7) { d.gutters.style.zIndex = -1; d.scroller.style.paddingRight = 0; }
    // Needed to hide big blue blinking cursor on Mobile Safari
    if (ios) input.style.width = "0px";
    if (!webkit) d.scroller.draggable = true;
    // Needed to handle Tab key in KHTML
    if (khtml) { d.inputDiv.style.height = "1px"; d.inputDiv.style.position = "absolute"; }
    // Need to set a minimum width to see the scrollbar on IE7 (but must not set it on IE8).
    if (ie_upto7) d.scrollbarH.style.minHeight = d.scrollbarV.style.minWidth = "18px";

    if (place.appendChild) place.appendChild(d.wrapper);
    else place(d.wrapper);

    // Current rendered range (may be bigger than the view window).
    d.viewFrom = d.viewTo = doc.first;
    // Information about the rendered lines.
    d.view = [];
    // Holds info about a single rendered line when it was rendered
    // for measurement, while not in view.
    d.externalMeasured = null;
    // Empty space (in pixels) above the view
    d.viewOffset = 0;
    d.lastSizeC = 0;
    d.updateLineNumbers = null;

    // Used to only resize the line number gutter when necessary (when
    // the amount of lines crosses a boundary that makes its width change)
    d.lineNumWidth = d.lineNumInnerWidth = d.lineNumChars = null;
    // See readInput and resetInput
    d.prevInput = "";
    // Set to true when a non-horizontal-scrolling line widget is
    // added. As an optimization, line widget aligning is skipped when
    // this is false.
    d.alignWidgets = false;
    // Flag that indicates whether we expect input to appear real soon
    // now (after some event like 'keypress' or 'input') and are
    // polling intensively.
    d.pollingFast = false;
    // Self-resetting timeout for the poller
    d.poll = new Delayed();

    d.cachedCharWidth = d.cachedTextHeight = d.cachedPaddingH = null;

    // Tracks when resetInput has punted to just putting a short
    // string into the textarea instead of the full selection.
    d.inaccurateSelection = false;

    // Tracks the maximum line length so that the horizontal scrollbar
    // can be kept static when scrolling.
    d.maxLine = null;
    d.maxLineLength = 0;
    d.maxLineChanged = false;

    // Used for measuring wheel scrolling granularity
    d.wheelDX = d.wheelDY = d.wheelStartX = d.wheelStartY = null;

    // True when shift is held down.
    d.shift = false;
  }

  // STATE UPDATES

  // Used to get the editor into a consistent state again when options change.

  function loadMode(cm) {
    cm.doc.mode = CodeMirror.getMode(cm.options, cm.doc.modeOption);
    resetModeState(cm);
  }

  function resetModeState(cm) {
    cm.doc.iter(function(line) {
      if (line.stateAfter) line.stateAfter = null;
      if (line.styles) line.styles = null;
    });
    cm.doc.frontier = cm.doc.first;
    startWorker(cm, 100);
    cm.state.modeGen++;
    if (cm.curOp) regChange(cm);
  }

  function wrappingChanged(cm) {
    if (cm.options.lineWrapping) {
      cm.display.wrapper.className += " CodeMirror-wrap";
      cm.display.sizer.style.minWidth = "";
    } else {
      cm.display.wrapper.className = cm.display.wrapper.className.replace(" CodeMirror-wrap", "");
      findMaxLine(cm);
    }
    estimateLineHeights(cm);
    regChange(cm);
    clearCaches(cm);
    setTimeout(function(){updateScrollbars(cm);}, 100);
  }

  // Returns a function that estimates the height of a line, to use as
  // first approximation until the line becomes visible (and is thus
  // properly measurable).
  function estimateHeight(cm) {
    var th = textHeight(cm.display), wrapping = cm.options.lineWrapping;
    var perLine = wrapping && Math.max(5, cm.display.scroller.clientWidth / charWidth(cm.display) - 3);
    return function(line) {
      if (lineIsHidden(cm.doc, line)) return 0;

      var widgetsHeight = 0;
      if (line.widgets) for (var i = 0; i < line.widgets.length; i++) {
        if (line.widgets[i].height) widgetsHeight += line.widgets[i].height;
      }

      if (wrapping)
        return widgetsHeight + (Math.ceil(line.text.length / perLine) || 1) * th;
      else
        return widgetsHeight + th;
    };
  }

  function estimateLineHeights(cm) {
    var doc = cm.doc, est = estimateHeight(cm);
    doc.iter(function(line) {
      var estHeight = est(line);
      if (estHeight != line.height) updateLineHeight(line, estHeight);
    });
  }

  function keyMapChanged(cm) {
    var map = keyMap[cm.options.keyMap], style = map.style;
    cm.display.wrapper.className = cm.display.wrapper.className.replace(/\s*cm-keymap-\S+/g, "") +
      (style ? " cm-keymap-" + style : "");
  }

  function themeChanged(cm) {
    cm.display.wrapper.className = cm.display.wrapper.className.replace(/\s*cm-s-\S+/g, "") +
      cm.options.theme.replace(/(^|\s)\s*/g, " cm-s-");
    clearCaches(cm);
  }

  function guttersChanged(cm) {
    updateGutters(cm);
    regChange(cm);
    setTimeout(function(){alignHorizontally(cm);}, 20);
  }

  // Rebuild the gutter elements, ensure the margin to the left of the
  // code matches their width.
  function updateGutters(cm) {
    var gutters = cm.display.gutters, specs = cm.options.gutters;
    removeChildren(gutters);
    for (var i = 0; i < specs.length; ++i) {
      var gutterClass = specs[i];
      var gElt = gutters.appendChild(elt("div", null, "CodeMirror-gutter " + gutterClass));
      if (gutterClass == "CodeMirror-linenumbers") {
        cm.display.lineGutter = gElt;
        gElt.style.width = (cm.display.lineNumWidth || 1) + "px";
      }
    }
    gutters.style.display = i ? "" : "none";
    var width = gutters.offsetWidth;
    cm.display.sizer.style.marginLeft = width + "px";
    if (i) cm.display.scrollbarH.style.left = cm.options.fixedGutter ? width + "px" : 0;
  }

  // Compute the character length of a line, taking into account
  // collapsed ranges (see markText) that might hide parts, and join
  // other lines onto it.
  function lineLength(line) {
    if (line.height == 0) return 0;
    var len = line.text.length, merged, cur = line;
    while (merged = collapsedSpanAtStart(cur)) {
      var found = merged.find(0, true);
      cur = found.from.line;
      len += found.from.ch - found.to.ch;
    }
    cur = line;
    while (merged = collapsedSpanAtEnd(cur)) {
      var found = merged.find(0, true);
      len -= cur.text.length - found.from.ch;
      cur = found.to.line;
      len += cur.text.length - found.to.ch;
    }
    return len;
  }

  // Find the longest line in the document.
  function findMaxLine(cm) {
    var d = cm.display, doc = cm.doc;
    d.maxLine = getLine(doc, doc.first);
    d.maxLineLength = lineLength(d.maxLine);
    d.maxLineChanged = true;
    doc.iter(function(line) {
      var len = lineLength(line);
      if (len > d.maxLineLength) {
        d.maxLineLength = len;
        d.maxLine = line;
      }
    });
  }

  // Make sure the gutters options contains the element
  // "CodeMirror-linenumbers" when the lineNumbers option is true.
  function setGuttersForLineNumbers(options) {
    var found = indexOf(options.gutters, "CodeMirror-linenumbers");
    if (found == -1 && options.lineNumbers) {
      options.gutters = options.gutters.concat(["CodeMirror-linenumbers"]);
    } else if (found > -1 && !options.lineNumbers) {
      options.gutters = options.gutters.slice(0);
      options.gutters.splice(found, 1);
    }
  }

  // SCROLLBARS

  // Prepare DOM reads needed to update the scrollbars. Done in one
  // shot to minimize update/measure roundtrips.
  function measureForScrollbars(cm) {
    var scroll = cm.display.scroller;
    return {
      clientHeight: scroll.clientHeight,
      barHeight: cm.display.scrollbarV.clientHeight,
      scrollWidth: scroll.scrollWidth, clientWidth: scroll.clientWidth,
      barWidth: cm.display.scrollbarH.clientWidth,
      docHeight: cm.doc.height + paddingVert(cm.display)
    };
  }

  // Re-synchronize the fake scrollbars with the actual size of the
<<<<<<< HEAD
  // content.
  function updateScrollbars(cm, measure) {
    if (!measure) measure = measureForScrollbars(cm);
    var d = cm.display;
    var scrollHeight = measure.docHeight + scrollerCutOff;
    var needsH = measure.scrollWidth > measure.clientWidth;
    var needsV = scrollHeight > measure.clientHeight;
=======
  // content. Optionally force a scrollTop.
  function updateScrollbars(cm) {
    var d = cm.display, docHeight = cm.doc.height;
    var totalHeight = docHeight + paddingVert(d);
    d.sizer.style.minHeight = d.heightForcer.style.top = totalHeight + "px";
    d.gutters.style.height = Math.max(totalHeight, d.scroller.clientHeight - scrollerCutOff) + "px";
    var scrollHeight = Math.max(totalHeight, d.scroller.scrollHeight);
    var needsH = d.scroller.scrollWidth > d.scroller.clientWidth;
    var needsV = scrollHeight > d.scroller.clientHeight;
>>>>>>> f2fc9c63
    if (needsV) {
      d.scrollbarV.style.display = "block";
      d.scrollbarV.style.bottom = needsH ? scrollbarWidth(d.measure) + "px" : "0";
      // A bug in IE8 can cause this value to be negative, so guard it.
      d.scrollbarV.firstChild.style.height =
        Math.max(0, scrollHeight - measure.clientHeight + (measure.barHeight || d.scrollbarV.clientHeight)) + "px";
    } else {
      d.scrollbarV.style.display = "";
      d.scrollbarV.firstChild.style.height = "0";
    }
    if (needsH) {
      d.scrollbarH.style.display = "block";
      d.scrollbarH.style.right = needsV ? scrollbarWidth(d.measure) + "px" : "0";
      d.scrollbarH.firstChild.style.width =
        (measure.scrollWidth - measure.clientWidth + (measure.barWidth || d.scrollbarH.clientWidth)) + "px";
    } else {
      d.scrollbarH.style.display = "";
      d.scrollbarH.firstChild.style.width = "0";
    }
    if (needsH && needsV) {
      d.scrollbarFiller.style.display = "block";
      d.scrollbarFiller.style.height = d.scrollbarFiller.style.width = scrollbarWidth(d.measure) + "px";
    } else d.scrollbarFiller.style.display = "";
    if (needsH && cm.options.coverGutterNextToScrollbar && cm.options.fixedGutter) {
      d.gutterFiller.style.display = "block";
      d.gutterFiller.style.height = scrollbarWidth(d.measure) + "px";
      d.gutterFiller.style.width = d.gutters.offsetWidth + "px";
    } else d.gutterFiller.style.display = "";

    if (mac_geLion && scrollbarWidth(d.measure) === 0) {
      d.scrollbarV.style.minWidth = d.scrollbarH.style.minHeight = mac_geMountainLion ? "18px" : "12px";
      d.scrollbarV.style.pointerEvents = d.scrollbarH.style.pointerEvents = "none";
    }
  }

  // Compute the lines that are visible in a given viewport (defaults
  // the the current scroll position). viewPort may contain top,
  // height, and ensure (see op.scrollToPos) properties.
  function visibleLines(display, doc, viewPort) {
    var top = viewPort && viewPort.top != null ? viewPort.top : display.scroller.scrollTop;
    top = Math.floor(top - paddingTop(display));
    var bottom = viewPort && viewPort.bottom != null ? viewPort.bottom : top + display.wrapper.clientHeight;

    var from = lineAtHeight(doc, top), to = lineAtHeight(doc, bottom);
    // Ensure is a {from: {line, ch}, to: {line, ch}} object, and
    // forces those lines into the viewport (if possible).
    if (viewPort && viewPort.ensure) {
      var ensureFrom = viewPort.ensure.from.line, ensureTo = viewPort.ensure.to.line;
      if (ensureFrom < from)
        return {from: ensureFrom,
                to: lineAtHeight(doc, heightAtLine(getLine(doc, ensureFrom)) + display.wrapper.clientHeight)};
      if (Math.min(ensureTo, doc.lastLine()) >= to)
        return {from: lineAtHeight(doc, heightAtLine(getLine(doc, ensureTo)) - display.wrapper.clientHeight),
                to: ensureTo};
    }
    return {from: from, to: to};
  }

  // LINE NUMBERS

  // Re-align line numbers and gutter marks to compensate for
  // horizontal scrolling.
  function alignHorizontally(cm) {
    var display = cm.display, view = display.view;
    if (!display.alignWidgets && (!display.gutters.firstChild || !cm.options.fixedGutter)) return;
    var comp = compensateForHScroll(display) - display.scroller.scrollLeft + cm.doc.scrollLeft;
    var gutterW = display.gutters.offsetWidth, left = comp + "px";
    for (var i = 0; i < view.length; i++) if (!view[i].hidden) {
      if (cm.options.fixedGutter && view[i].gutter)
        view[i].gutter.style.left = left;
      var align = view[i].alignable;
      if (align) for (var j = 0; j < align.length; j++)
        align[j].style.left = left;
    }
    if (cm.options.fixedGutter)
      display.gutters.style.left = (comp + gutterW) + "px";
  }

  // Used to ensure that the line number gutter is still the right
  // size for the current document size. Returns true when an update
  // is needed.
  function maybeUpdateLineNumberWidth(cm) {
    if (!cm.options.lineNumbers) return false;
    var doc = cm.doc, last = lineNumberFor(cm.options, doc.first + doc.size - 1), display = cm.display;
    if (last.length != display.lineNumChars) {
      var test = display.measure.appendChild(elt("div", [elt("div", last)],
                                                 "CodeMirror-linenumber CodeMirror-gutter-elt"));
      var innerW = test.firstChild.offsetWidth, padding = test.offsetWidth - innerW;
      display.lineGutter.style.width = "";
      display.lineNumInnerWidth = Math.max(innerW, display.lineGutter.offsetWidth - padding);
      display.lineNumWidth = display.lineNumInnerWidth + padding;
      display.lineNumChars = display.lineNumInnerWidth ? last.length : -1;
      display.lineGutter.style.width = display.lineNumWidth + "px";
      var width = display.gutters.offsetWidth;
      display.scrollbarH.style.left = cm.options.fixedGutter ? width + "px" : 0;
      display.sizer.style.marginLeft = width + "px";
      return true;
    }
    return false;
  }

  function lineNumberFor(options, i) {
    return String(options.lineNumberFormatter(i + options.firstLineNumber));
  }

  // Computes display.scroller.scrollLeft + display.gutters.offsetWidth,
  // but using getBoundingClientRect to get a sub-pixel-accurate
  // result.
  function compensateForHScroll(display) {
    return display.scroller.getBoundingClientRect().left - display.sizer.getBoundingClientRect().left;
  }

  // DISPLAY DRAWING

  // Updates the display, selection, and scrollbars, using the
  // information in display.view to find out which nodes are no longer
  // up-to-date. Tries to bail out early when no changes are needed,
  // unless forced is true.
  // Returns true if an actual update happened, false otherwise.
  function updateDisplay(cm, viewPort, forced) {
    var oldFrom = cm.display.viewFrom, oldTo = cm.display.viewTo, updated;
    var visible = visibleLines(cm.display, cm.doc, viewPort);
    for (var first = true;; first = false) {
      var oldWidth = cm.display.scroller.clientWidth;
      if (!updateDisplayInner(cm, visible, forced)) break;
      updated = true;

      // If the max line changed since it was last measured, measure it,
      // and ensure the document's width matches it.
      if (cm.display.maxLineChanged && !cm.options.lineWrapping)
        adjustContentWidth(cm);

      var barMeasure = measureForScrollbars(cm);
      updateSelection(cm);
      setDocumentHeight(cm, barMeasure);
      updateScrollbars(cm, barMeasure);
      if (first && cm.options.lineWrapping && oldWidth != cm.display.scroller.clientWidth) {
        forced = true;
        continue;
      }
      forced = false;

      // Clip forced viewport to actual scrollable area.
      if (viewPort && viewPort.top != null)
        viewPort = {top: Math.min(barMeasure.docHeight - scrollerCutOff - barMeasure.clientHeight, viewPort.top)};
      // Updated line heights might result in the drawn area not
      // actually covering the viewport. Keep looping until it does.
      visible = visibleLines(cm.display, cm.doc, viewPort);
      if (visible.from >= cm.display.viewFrom && visible.to <= cm.display.viewTo)
        break;
    }

    cm.display.updateLineNumbers = null;
    if (updated) {
      signalLater(cm, "update", cm);
      if (cm.display.viewFrom != oldFrom || cm.display.viewTo != oldTo)
        signalLater(cm, "viewportChange", cm, cm.display.viewFrom, cm.display.viewTo);
    }
    return updated;
  }

  // Does the actual updating of the line display. Bails out
  // (returning false) when there is nothing to be done and forced is
  // false.
  function updateDisplayInner(cm, visible, forced) {
    var display = cm.display, doc = cm.doc;
    if (!display.wrapper.offsetWidth) {
      resetView(cm);
      return;
    }

    // Bail out if the visible area is already rendered and nothing changed.
    if (!forced && visible.from >= display.viewFrom && visible.to <= display.viewTo &&
        countDirtyView(cm) == 0)
      return;

    if (maybeUpdateLineNumberWidth(cm))
      resetView(cm);
    var dims = getDimensions(cm);

    // Compute a suitable new viewport (from & to)
    var end = doc.first + doc.size;
    var from = Math.max(visible.from - cm.options.viewportMargin, doc.first);
    var to = Math.min(end, visible.to + cm.options.viewportMargin);
    if (display.viewFrom < from && from - display.viewFrom < 20) from = Math.max(doc.first, display.viewFrom);
    if (display.viewTo > to && display.viewTo - to < 20) to = Math.min(end, display.viewTo);
    if (sawCollapsedSpans) {
      from = visualLineNo(cm.doc, from);
      to = visualLineEndNo(cm.doc, to);
    }

    var different = from != display.viewFrom || to != display.viewTo ||
      display.lastSizeC != display.wrapper.clientHeight;
    adjustView(cm, from, to);

    display.viewOffset = heightAtLine(getLine(cm.doc, display.viewFrom));
    // Position the mover div to align with the current scroll position
    cm.display.mover.style.top = display.viewOffset + "px";

    var toUpdate = countDirtyView(cm);
    if (!different && toUpdate == 0 && !forced) return;

    // For big changes, we hide the enclosing element during the
    // update, since that speeds up the operations on most browsers.
    var focused = activeElt();
    if (toUpdate > 4) display.lineDiv.style.display = "none";
    patchDisplay(cm, display.updateLineNumbers, dims);
    if (toUpdate > 4) display.lineDiv.style.display = "";
    // There might have been a widget with a focused element that got
    // hidden or updated, if so re-focus it.
    if (focused && activeElt() != focused && focused.offsetHeight) focused.focus();

    // Prevent selection and cursors from interfering with the scroll
    // width.
    removeChildren(display.cursorDiv);
    removeChildren(display.selectionDiv);

    if (different) {
      display.lastSizeC = display.wrapper.clientHeight;
      startWorker(cm, 400);
    }

    updateHeightsInViewport(cm);

    return true;
  }

  function adjustContentWidth(cm) {
    var display = cm.display;
    var width = measureChar(cm, display.maxLine, display.maxLine.text.length).left;
    display.maxLineChanged = false;
    var minWidth = Math.max(0, width + 3);
    var maxScrollLeft = Math.max(0, display.sizer.offsetLeft + minWidth + scrollerCutOff - display.scroller.clientWidth);
    display.sizer.style.minWidth = minWidth + "px";
    if (maxScrollLeft < cm.doc.scrollLeft)
      setScrollLeft(cm, Math.min(display.scroller.scrollLeft, maxScrollLeft), true);
  }

  function setDocumentHeight(cm, measure) {
    cm.display.sizer.style.minHeight = cm.display.heightForcer.style.top = measure.docHeight + "px";
    cm.display.gutters.style.height = Math.max(measure.docHeight, measure.clientHeight) + "px";
  }

  // Read the actual heights of the rendered lines, and update their
  // stored heights to match.
  function updateHeightsInViewport(cm) {
    var display = cm.display;
    var prevBottom = display.lineDiv.offsetTop;
    for (var i = 0; i < display.view.length; i++) {
      var cur = display.view[i], height;
      if (cur.hidden) continue;
      if (ie_upto7) {
        var bot = cur.node.offsetTop + cur.node.offsetHeight;
        height = bot - prevBottom;
        prevBottom = bot;
      } else {
        var box = cur.node.getBoundingClientRect();
        height = box.bottom - box.top;
      }
      var diff = cur.line.height - height;
      if (height < 2) height = textHeight(display);
      if (diff > .001 || diff < -.001) {
        updateLineHeight(cur.line, height);
        updateWidgetHeight(cur.line);
        if (cur.rest) for (var j = 0; j < cur.rest.length; j++)
          updateWidgetHeight(cur.rest[j]);
      }
    }
  }

  // Read and store the height of line widgets associated with the
  // given line.
  function updateWidgetHeight(line) {
    if (line.widgets) for (var i = 0; i < line.widgets.length; ++i)
      line.widgets[i].height = line.widgets[i].node.offsetHeight;
  }

  // Do a bulk-read of the DOM positions and sizes needed to draw the
  // view, so that we don't interleave reading and writing to the DOM.
  function getDimensions(cm) {
    var d = cm.display, left = {}, width = {};
    for (var n = d.gutters.firstChild, i = 0; n; n = n.nextSibling, ++i) {
      left[cm.options.gutters[i]] = n.offsetLeft;
      width[cm.options.gutters[i]] = n.offsetWidth;
    }
    return {fixedPos: compensateForHScroll(d),
            gutterTotalWidth: d.gutters.offsetWidth,
            gutterLeft: left,
            gutterWidth: width,
            wrapperWidth: d.wrapper.clientWidth};
  }

  // Sync the actual display DOM structure with display.view, removing
  // nodes for lines that are no longer in view, and creating the ones
  // that are not there yet, and updating the ones that are out of
  // date.
  function patchDisplay(cm, updateNumbersFrom, dims) {
    var display = cm.display, lineNumbers = cm.options.lineNumbers;
    var container = display.lineDiv, cur = container.firstChild;

    function rm(node) {
      var next = node.nextSibling;
      // Works around a throw-scroll bug in OS X Webkit
      if (webkit && mac && cm.display.currentWheelTarget == node)
        node.style.display = "none";
      else
        node.parentNode.removeChild(node);
      return next;
    }

    var view = display.view, lineN = display.viewFrom;
    // Loop over the elements in the view, syncing cur (the DOM nodes
    // in display.lineDiv) with the view as we go.
    for (var i = 0; i < view.length; i++) {
      var lineView = view[i];
      if (lineView.hidden) {
      } else if (!lineView.node) { // Not drawn yet
        var node = buildLineElement(cm, lineView, lineN, dims);
        container.insertBefore(node, cur);
      } else { // Already drawn
        while (cur != lineView.node) cur = rm(cur);
        var updateNumber = lineNumbers && updateNumbersFrom != null &&
          updateNumbersFrom <= lineN && lineView.lineNumber;
        if (lineView.changes) {
          if (indexOf(lineView.changes, "gutter") > -1) updateNumber = false;
          updateLineForChanges(cm, lineView, lineN, dims);
        }
        if (updateNumber) {
          removeChildren(lineView.lineNumber);
          lineView.lineNumber.appendChild(document.createTextNode(lineNumberFor(cm.options, lineN)));
        }
        cur = lineView.node.nextSibling;
      }
      lineN += lineView.size;
    }
    while (cur) cur = rm(cur);
  }

  // When an aspect of a line changes, a string is added to
  // lineView.changes. This updates the relevant part of the line's
  // DOM structure.
  function updateLineForChanges(cm, lineView, lineN, dims) {
    for (var j = 0; j < lineView.changes.length; j++) {
      var type = lineView.changes[j];
      if (type == "text") updateLineText(cm, lineView);
      else if (type == "gutter") updateLineGutter(cm, lineView, lineN, dims);
      else if (type == "class") updateLineClasses(lineView);
      else if (type == "widget") updateLineWidgets(lineView, dims);
    }
    lineView.changes = null;
  }

  // Lines with gutter elements, widgets or a background class need to
  // be wrapped, and have the extra elements added to the wrapper div
  function ensureLineWrapped(lineView) {
    if (lineView.node == lineView.text) {
      lineView.node = elt("div", null, null, "position: relative");
      if (lineView.text.parentNode)
        lineView.text.parentNode.replaceChild(lineView.node, lineView.text);
      lineView.node.appendChild(lineView.text);
      if (ie_upto7) lineView.node.style.zIndex = 2;
    }
    return lineView.node;
  }

  function updateLineBackground(lineView) {
    var cls = lineView.bgClass ? lineView.bgClass + " " + (lineView.line.bgClass || "") : lineView.line.bgClass;
    if (cls) cls += " CodeMirror-linebackground";
    if (lineView.background) {
      if (cls) lineView.background.className = cls;
      else { lineView.background.parentNode.removeChild(lineView.background); lineView.background = null; }
    } else if (cls) {
      var wrap = ensureLineWrapped(lineView);
      lineView.background = wrap.insertBefore(elt("div", null, cls), wrap.firstChild);
    }
  }

  // Wrapper around buildLineContent which will reuse the structure
  // in display.externalMeasured when possible.
  function getLineContent(cm, lineView) {
    var ext = cm.display.externalMeasured;
    if (ext && ext.line == lineView.line) {
      cm.display.externalMeasured = null;
      lineView.measure = ext.measure;
      return ext.built;
    }
    return buildLineContent(cm, lineView);
  }

  // Redraw the line's text. Interacts with the background and text
  // classes because the mode may output tokens that influence these
  // classes.
  function updateLineText(cm, lineView) {
    var cls = lineView.text.className;
    var built = getLineContent(cm, lineView);
    if (lineView.text == lineView.node) lineView.node = built.pre;
    lineView.text.parentNode.replaceChild(built.pre, lineView.text);
    lineView.text = built.pre;
    if (built.bgClass != lineView.bgClass || built.textClass != lineView.textClass) {
      lineView.bgClass = built.bgClass;
      lineView.textClass = built.textClass;
      updateLineClasses(lineView);
    } else if (cls) {
      lineView.text.className = cls;
    }
  }

  function updateLineClasses(lineView) {
    updateLineBackground(lineView);
    if (lineView.line.wrapClass)
      ensureLineWrapped(lineView).className = lineView.line.wrapClass;
    else if (lineView.node != lineView.text)
      lineView.node.className = "";
    var textClass = lineView.textClass ? lineView.textClass + " " + (lineView.line.textClass || "") : lineView.line.textClass;
    lineView.text.className = textClass || "";
  }

  function updateLineGutter(cm, lineView, lineN, dims) {
    if (lineView.gutter) {
      lineView.node.removeChild(lineView.gutter);
      lineView.gutter = null;
    }
    var markers = lineView.line.gutterMarkers;
    if (cm.options.lineNumbers || markers) {
      var wrap = ensureLineWrapped(lineView);
      var gutterWrap = lineView.gutter =
        wrap.insertBefore(elt("div", null, "CodeMirror-gutter-wrapper", "position: absolute; left: " +
                              (cm.options.fixedGutter ? dims.fixedPos : -dims.gutterTotalWidth) + "px"),
                          lineView.text);
      if (cm.options.lineNumbers && (!markers || !markers["CodeMirror-linenumbers"]))
        lineView.lineNumber = gutterWrap.appendChild(
          elt("div", lineNumberFor(cm.options, lineN),
              "CodeMirror-linenumber CodeMirror-gutter-elt",
              "left: " + dims.gutterLeft["CodeMirror-linenumbers"] + "px; width: "
              + cm.display.lineNumInnerWidth + "px"));
      if (markers) for (var k = 0; k < cm.options.gutters.length; ++k) {
        var id = cm.options.gutters[k], found = markers.hasOwnProperty(id) && markers[id];
        if (found)
          gutterWrap.appendChild(elt("div", [found], "CodeMirror-gutter-elt", "left: " +
                                     dims.gutterLeft[id] + "px; width: " + dims.gutterWidth[id] + "px"));
      }
    }
  }

  function updateLineWidgets(lineView, dims) {
    if (lineView.alignable) lineView.alignable = null;
    for (var node = lineView.node.firstChild, next; node; node = next) {
      var next = node.nextSibling;
      if (node.className == "CodeMirror-linewidget")
        lineView.node.removeChild(node);
    }
    insertLineWidgets(lineView, dims);
  }

  // Build a line's DOM representation from scratch
  function buildLineElement(cm, lineView, lineN, dims) {
    var built = getLineContent(cm, lineView);
    lineView.text = lineView.node = built.pre;
    if (built.bgClass) lineView.bgClass = built.bgClass;
    if (built.textClass) lineView.textClass = built.textClass;

    updateLineClasses(lineView);
    updateLineGutter(cm, lineView, lineN, dims);
    insertLineWidgets(lineView, dims);
    return lineView.node;
  }

  // A lineView may contain multiple logical lines (when merged by
  // collapsed spans). The widgets for all of them need to be drawn.
  function insertLineWidgets(lineView, dims) {
    insertLineWidgetsFor(lineView.line, lineView, dims, true);
    if (lineView.rest) for (var i = 0; i < lineView.rest.length; i++)
      insertLineWidgetsFor(lineView.rest[i], lineView, dims, false);
  }

  function insertLineWidgetsFor(line, lineView, dims, allowAbove) {
    if (!line.widgets) return;
    var wrap = ensureLineWrapped(lineView);
    for (var i = 0, ws = line.widgets; i < ws.length; ++i) {
      var widget = ws[i], node = elt("div", [widget.node], "CodeMirror-linewidget");
      if (!widget.handleMouseEvents) node.ignoreEvents = true;
      positionLineWidget(widget, node, lineView, dims);
      if (allowAbove && widget.above)
        wrap.insertBefore(node, lineView.gutter || lineView.text);
      else
        wrap.appendChild(node);
      signalLater(widget, "redraw");
    }
  }

  function positionLineWidget(widget, node, lineView, dims) {
    if (widget.noHScroll) {
      (lineView.alignable || (lineView.alignable = [])).push(node);
      var width = dims.wrapperWidth;
      node.style.left = dims.fixedPos + "px";
      if (!widget.coverGutter) {
        width -= dims.gutterTotalWidth;
        node.style.paddingLeft = dims.gutterTotalWidth + "px";
      }
      node.style.width = width + "px";
    }
    if (widget.coverGutter) {
      node.style.zIndex = 5;
      node.style.position = "relative";
      if (!widget.noHScroll) node.style.marginLeft = -dims.gutterTotalWidth + "px";
    }
  }

  // POSITION OBJECT

  // A Pos instance represents a position within the text.
  var Pos = CodeMirror.Pos = function(line, ch) {
    if (!(this instanceof Pos)) return new Pos(line, ch);
    this.line = line; this.ch = ch;
  };

  // Compare two positions, return 0 if they are the same, a negative
  // number when a is less, and a positive number otherwise.
  var cmp = CodeMirror.cmpPos = function(a, b) { return a.line - b.line || a.ch - b.ch; };

  function copyPos(x) {return Pos(x.line, x.ch);}
  function maxPos(a, b) { return cmp(a, b) < 0 ? b : a; }
  function minPos(a, b) { return cmp(a, b) < 0 ? a : b; }

  // SELECTION / CURSOR

  // Selection objects are immutable. A new one is created every time
  // the selection changes. A selection is one or more non-overlapping
  // (and non-touching) ranges, sorted, and an integer that indicates
  // which one is the primary selection (the one that's scrolled into
  // view, that getCursor returns, etc).
  function Selection(ranges, primIndex) {
    this.ranges = ranges;
    this.primIndex = primIndex;
  }

  Selection.prototype = {
    primary: function() { return this.ranges[this.primIndex]; },
    equals: function(other) {
      if (other == this) return true;
      if (other.primIndex != this.primIndex || other.ranges.length != this.ranges.length) return false;
      for (var i = 0; i < this.ranges.length; i++) {
        var here = this.ranges[i], there = other.ranges[i];
        if (cmp(here.anchor, there.anchor) != 0 || cmp(here.head, there.head) != 0) return false;
      }
      return true;
    },
    deepCopy: function() {
      for (var out = [], i = 0; i < this.ranges.length; i++)
        out[i] = new Range(copyPos(this.ranges[i].anchor), copyPos(this.ranges[i].head));
      return new Selection(out, this.primIndex);
    },
    somethingSelected: function() {
      for (var i = 0; i < this.ranges.length; i++)
        if (!this.ranges[i].empty()) return true;
      return false;
    },
    contains: function(pos, end) {
      if (!end) end = pos;
      for (var i = 0; i < this.ranges.length; i++) {
        var range = this.ranges[i];
        if (cmp(end, range.from()) >= 0 && cmp(pos, range.to()) <= 0)
          return i;
      }
      return -1;
    }
  };

  function Range(anchor, head) {
    this.anchor = anchor; this.head = head;
  }

  Range.prototype = {
    from: function() { return minPos(this.anchor, this.head); },
    to: function() { return maxPos(this.anchor, this.head); },
    empty: function() {
      return this.head.line == this.anchor.line && this.head.ch == this.anchor.ch;
    }
  };

  // Take an unsorted, potentially overlapping set of ranges, and
  // build a selection out of it. 'Consumes' ranges array (modifying
  // it).
  function normalizeSelection(ranges, primIndex) {
    var prim = ranges[primIndex];
    ranges.sort(function(a, b) { return cmp(a.from(), b.from()); });
    primIndex = indexOf(ranges, prim);
    for (var i = 1; i < ranges.length; i++) {
      var cur = ranges[i], prev = ranges[i - 1];
      if (cmp(prev.to(), cur.from()) >= 0) {
        var from = minPos(prev.from(), cur.from()), to = maxPos(prev.to(), cur.to());
        var inv = from == prev.head || from == cur.head;
        if (i <= primIndex) --primIndex;
        ranges.splice(i-- - 1, 2, new Range(inv ? to : from, inv ? from : to));
      }
    }
    return new Selection(ranges, primIndex);
  }

  function simpleSelection(anchor, head) {
    return new Selection([new Range(anchor, head || anchor)], 0);
  }

  // Most of the external API clips given positions to make sure they
  // actually exist within the document.
  function clipLine(doc, n) {return Math.max(doc.first, Math.min(n, doc.first + doc.size - 1));}
  function clipPos(doc, pos) {
    if (pos.line < doc.first) return Pos(doc.first, 0);
    var last = doc.first + doc.size - 1;
    if (pos.line > last) return Pos(last, getLine(doc, last).text.length);
    return clipToLen(pos, getLine(doc, pos.line).text.length);
  }
  function clipToLen(pos, linelen) {
    var ch = pos.ch;
    if (ch == null || ch > linelen) return Pos(pos.line, linelen);
    else if (ch < 0) return Pos(pos.line, 0);
    else return pos;
  }
  function isLine(doc, l) {return l >= doc.first && l < doc.first + doc.size;}
  function clipPosArray(doc, array) {
    for (var out = [], i = 0; i < array.length; i++) out[i] = clipPos(doc, array[i]);
    return out;
  }

  // SELECTION UPDATES

  // The 'scroll' parameter given to many of these indicated whether
  // the new cursor position should be scrolled into view after
  // modifying the selection.

  // If shift is held or the extend flag is set, extends a range to
  // include a given position (and optionally a second position).
  // Otherwise, simply returns the range between the given positions.
  // Used for cursor motion and such.
  function extendRange(doc, range, head, other) {
    if (doc.cm && doc.cm.display.shift || doc.extend) {
      var anchor = range.anchor;
      if (other) {
        var posBefore = cmp(head, anchor) < 0;
        if (posBefore != (cmp(other, anchor) < 0)) {
          anchor = head;
          head = other;
        } else if (posBefore != (cmp(head, other) < 0)) {
          head = other;
        }
      }
      return new Range(anchor, head);
    } else {
      return new Range(other || head, head);
    }
  }

  // Extend the primary selection range, discard the rest.
  function extendSelection(doc, head, other, options) {
    setSelection(doc, new Selection([extendRange(doc, doc.sel.primary(), head, other)], 0), options);
  }

  // Extend all selections (pos is an array of selections with length
  // equal the number of selections)
  function extendSelections(doc, heads, options) {
    for (var out = [], i = 0; i < doc.sel.ranges.length; i++)
      out[i] = extendRange(doc, doc.sel.ranges[i], heads[i], null);
    var newSel = normalizeSelection(out, doc.sel.primIndex);
    setSelection(doc, newSel, options);
  }

  // Updates a single range in the selection.
  function replaceOneSelection(doc, i, range, options) {
    var ranges = doc.sel.ranges.slice(0);
    ranges[i] = range;
    setSelection(doc, normalizeSelection(ranges, doc.sel.primIndex), options);
  }

  // Reset the selection to a single range.
  function setSimpleSelection(doc, anchor, head, options) {
    setSelection(doc, simpleSelection(anchor, head), options);
  }

  // Give beforeSelectionChange handlers a change to influence a
  // selection update.
  function filterSelectionChange(doc, sel) {
    var obj = {
      ranges: sel.ranges,
      update: function(ranges) {
        this.ranges = [];
        for (var i = 0; i < ranges.length; i++)
          this.ranges[i] = new Range(clipPos(doc, ranges[i].anchor),
                                     clipPos(doc, ranges[i].head));
      }
    };
    signal(doc, "beforeSelectionChange", doc, obj);
    if (doc.cm) signal(doc.cm, "beforeSelectionChange", doc.cm, obj);
    if (obj.ranges != sel.ranges) return normalizeSelection(obj.ranges, obj.ranges.length - 1);
    else return sel;
  }

  function setSelectionReplaceHistory(doc, sel, options) {
    var done = doc.history.done, last = lst(done);
    if (last && last.ranges) {
      done[done.length - 1] = sel;
      setSelectionNoUndo(doc, sel, options);
    } else {
      setSelection(doc, sel, options);
    }
  }

  // Set a new selection.
  function setSelection(doc, sel, options) {
    setSelectionNoUndo(doc, sel, options);
    addSelectionToHistory(doc, doc.sel, doc.cm ? doc.cm.curOp.id : NaN, options);
  }

  function setSelectionNoUndo(doc, sel, options) {
    if (hasHandler(doc, "beforeSelectionChange") || doc.cm && hasHandler(doc.cm, "beforeSelectionChange"))
      sel = filterSelectionChange(doc, sel);

    var bias = cmp(sel.primary().head, doc.sel.primary().head) < 0 ? -1 : 1;
    setSelectionInner(doc, skipAtomicInSelection(doc, sel, bias, true));

    if (!(options && options.scroll === false) && doc.cm)
      ensureCursorVisible(doc.cm);
  }

  function setSelectionInner(doc, sel) {
    if (sel.equals(doc.sel)) return;

    doc.sel = sel;

    if (doc.cm)
      doc.cm.curOp.updateInput = doc.cm.curOp.selectionChanged =
        doc.cm.curOp.cursorActivity = true;
    signalLater(doc, "cursorActivity", doc);
  }

  // Verify that the selection does not partially select any atomic
  // marked ranges.
  function reCheckSelection(doc) {
    setSelectionInner(doc, skipAtomicInSelection(doc, doc.sel, null, false), sel_dontScroll);
  }

  // Return a selection that does not partially select any atomic
  // ranges.
  function skipAtomicInSelection(doc, sel, bias, mayClear) {
    var out;
    for (var i = 0; i < sel.ranges.length; i++) {
      var range = sel.ranges[i];
      var newAnchor = skipAtomic(doc, range.anchor, bias, mayClear);
      var newHead = skipAtomic(doc, range.head, bias, mayClear);
      if (out || newAnchor != range.anchor || newHead != range.head) {
        if (!out) out = sel.ranges.slice(0, i);
        out[i] = new Range(newAnchor, newHead);
      }
    }
    return out ? normalizeSelection(out, sel.primIndex) : sel;
  }

  // Ensure a given position is not inside an atomic range.
  function skipAtomic(doc, pos, bias, mayClear) {
    var flipped = false, curPos = pos;
    var dir = bias || 1;
    doc.cantEdit = false;
    search: for (;;) {
      var line = getLine(doc, curPos.line);
      if (line.markedSpans) {
        for (var i = 0; i < line.markedSpans.length; ++i) {
          var sp = line.markedSpans[i], m = sp.marker;
          if ((sp.from == null || (m.inclusiveLeft ? sp.from <= curPos.ch : sp.from < curPos.ch)) &&
              (sp.to == null || (m.inclusiveRight ? sp.to >= curPos.ch : sp.to > curPos.ch))) {
            if (mayClear) {
              signal(m, "beforeCursorEnter");
              if (m.explicitlyCleared) {
                if (!line.markedSpans) break;
                else {--i; continue;}
              }
            }
            if (!m.atomic) continue;
            var newPos = m.find(dir < 0 ? -1 : 1);
            if (cmp(newPos, curPos) == 0) {
              newPos.ch += dir;
              if (newPos.ch < 0) {
                if (newPos.line > doc.first) newPos = clipPos(doc, Pos(newPos.line - 1));
                else newPos = null;
              } else if (newPos.ch > line.text.length) {
                if (newPos.line < doc.first + doc.size - 1) newPos = Pos(newPos.line + 1, 0);
                else newPos = null;
              }
              if (!newPos) {
                if (flipped) {
                  // Driven in a corner -- no valid cursor position found at all
                  // -- try again *with* clearing, if we didn't already
                  if (!mayClear) return skipAtomic(doc, pos, bias, true);
                  // Otherwise, turn off editing until further notice, and return the start of the doc
                  doc.cantEdit = true;
                  return Pos(doc.first, 0);
                }
                flipped = true; newPos = pos; dir = -dir;
              }
            }
            curPos = newPos;
            continue search;
          }
        }
      }
      return curPos;
    }
  }

  // SELECTION DRAWING

  // Redraw the selection and/or cursor
  function updateSelection(cm) {
    var display = cm.display, doc = cm.doc;
    var curFragment = document.createDocumentFragment();
    var selFragment = document.createDocumentFragment();

    for (var i = 0; i < doc.sel.ranges.length; i++) {
      var range = doc.sel.ranges[i];
      var collapsed = range.empty();
      if (collapsed || cm.options.showCursorWhenSelecting)
        updateSelectionCursor(cm, range, curFragment);
      if (!collapsed)
        updateSelectionRange(cm, range, selFragment);
    }

    // Move the hidden textarea near the cursor to prevent scrolling artifacts
    if (cm.options.moveInputWithCursor) {
      var headPos = cursorCoords(cm, doc.sel.primary().head, "div");
      var wrapOff = display.wrapper.getBoundingClientRect(), lineOff = display.lineDiv.getBoundingClientRect();
      var top = Math.max(0, Math.min(display.wrapper.clientHeight - 10,
                                     headPos.top + lineOff.top - wrapOff.top));
      var left = Math.max(0, Math.min(display.wrapper.clientWidth - 10,
                                      headPos.left + lineOff.left - wrapOff.left));
      display.inputDiv.style.top = top + "px";
      display.inputDiv.style.left = left + "px";
    }

    removeChildrenAndAdd(display.cursorDiv, curFragment);
    removeChildrenAndAdd(display.selectionDiv, selFragment);
  }

  // Draws a cursor for the given range
  function updateSelectionCursor(cm, range, output) {
    var pos = cursorCoords(cm, range.head, "div");

    var cursor = output.appendChild(elt("div", "\u00a0", "CodeMirror-cursor"));
    cursor.style.left = pos.left + "px";
    cursor.style.top = pos.top + "px";
    cursor.style.height = Math.max(0, pos.bottom - pos.top) * cm.options.cursorHeight + "px";

    if (pos.other) {
      // Secondary cursor, shown when on a 'jump' in bi-directional text
      var otherCursor = output.appendChild(elt("div", "\u00a0", "CodeMirror-cursor CodeMirror-secondarycursor"));
      otherCursor.style.display = "";
      otherCursor.style.left = pos.other.left + "px";
      otherCursor.style.top = pos.other.top + "px";
      otherCursor.style.height = (pos.other.bottom - pos.other.top) * .85 + "px";
    }
  }

  // Draws the given range as a highlighted selection
  function updateSelectionRange(cm, range, output) {
    var display = cm.display, doc = cm.doc;
    var fragment = document.createDocumentFragment();
    var padding = paddingH(cm.display), leftSide = padding.left, rightSide = display.lineSpace.offsetWidth - padding.right;

    function add(left, top, width, bottom) {
      if (top < 0) top = 0;
      fragment.appendChild(elt("div", null, "CodeMirror-selected", "position: absolute; left: " + left +
                               "px; top: " + top + "px; width: " + (width == null ? rightSide - left : width) +
                               "px; height: " + (bottom - top) + "px"));
    }

    function drawForLine(line, fromArg, toArg) {
      var lineObj = getLine(doc, line);
      var lineLen = lineObj.text.length;
      var start, end;
      function coords(ch, bias) {
        return charCoords(cm, Pos(line, ch), "div", lineObj, bias);
      }

      iterateBidiSections(getOrder(lineObj), fromArg || 0, toArg == null ? lineLen : toArg, function(from, to, dir) {
        var leftPos = coords(from, "left"), rightPos, left, right;
        if (from == to) {
          rightPos = leftPos;
          left = right = leftPos.left;
        } else {
          rightPos = coords(to - 1, "right");
          if (dir == "rtl") { var tmp = leftPos; leftPos = rightPos; rightPos = tmp; }
          left = leftPos.left;
          right = rightPos.right;
        }
        if (fromArg == null && from == 0) left = leftSide;
        if (rightPos.top - leftPos.top > 3) { // Different lines, draw top part
          add(left, leftPos.top, null, leftPos.bottom);
          left = leftSide;
          if (leftPos.bottom < rightPos.top) add(left, leftPos.bottom, null, rightPos.top);
        }
        if (toArg == null && to == lineLen) right = rightSide;
        if (!start || leftPos.top < start.top || leftPos.top == start.top && leftPos.left < start.left)
          start = leftPos;
        if (!end || rightPos.bottom > end.bottom || rightPos.bottom == end.bottom && rightPos.right > end.right)
          end = rightPos;
        if (left < leftSide + 1) left = leftSide;
        add(left, rightPos.top, right - left, rightPos.bottom);
      });
      return {start: start, end: end};
    }

    var sFrom = range.from(), sTo = range.to();
    if (sFrom.line == sTo.line) {
      drawForLine(sFrom.line, sFrom.ch, sTo.ch);
    } else {
      var fromLine = getLine(doc, sFrom.line), toLine = getLine(doc, sTo.line);
      var singleVLine = visualLine(fromLine) == visualLine(toLine);
      var leftEnd = drawForLine(sFrom.line, sFrom.ch, singleVLine ? fromLine.text.length + 1 : null).end;
      var rightStart = drawForLine(sTo.line, singleVLine ? 0 : null, sTo.ch).start;
      if (singleVLine) {
        if (leftEnd.top < rightStart.top - 2) {
          add(leftEnd.right, leftEnd.top, null, leftEnd.bottom);
          add(leftSide, rightStart.top, rightStart.left, rightStart.bottom);
        } else {
          add(leftEnd.right, leftEnd.top, rightStart.left - leftEnd.right, leftEnd.bottom);
        }
      }
      if (leftEnd.bottom < rightStart.top)
        add(leftSide, leftEnd.bottom, null, rightStart.top);
    }

    output.appendChild(fragment);
  }

  // Cursor-blinking
  function restartBlink(cm) {
    if (!cm.state.focused) return;
    var display = cm.display;
    clearInterval(display.blinker);
    var on = true;
    display.cursorDiv.style.visibility = "";
    if (cm.options.cursorBlinkRate > 0)
      display.blinker = setInterval(function() {
        display.cursorDiv.style.visibility = (on = !on) ? "" : "hidden";
      }, cm.options.cursorBlinkRate);
  }

  // HIGHLIGHT WORKER

  function startWorker(cm, time) {
    if (cm.doc.mode.startState && cm.doc.frontier < cm.display.viewTo)
      cm.state.highlight.set(time, bind(highlightWorker, cm));
  }

  function highlightWorker(cm) {
    var doc = cm.doc;
    if (doc.frontier < doc.first) doc.frontier = doc.first;
    if (doc.frontier >= cm.display.viewTo) return;
    var end = +new Date + cm.options.workTime;
    var state = copyState(doc.mode, getStateBefore(cm, doc.frontier));

    runInOp(cm, function() {
    doc.iter(doc.frontier, Math.min(doc.first + doc.size, cm.display.viewTo + 500), function(line) {
      if (doc.frontier >= cm.display.viewFrom) { // Visible
        var oldStyles = line.styles;
        line.styles = highlightLine(cm, line, state, true);
        var ischange = !oldStyles || oldStyles.length != line.styles.length;
        for (var i = 0; !ischange && i < oldStyles.length; ++i) ischange = oldStyles[i] != line.styles[i];
        if (ischange) regLineChange(cm, doc.frontier, "text");
        line.stateAfter = copyState(doc.mode, state);
      } else {
        processLine(cm, line.text, state);
        line.stateAfter = doc.frontier % 5 == 0 ? copyState(doc.mode, state) : null;
      }
      ++doc.frontier;
      if (+new Date > end) {
        startWorker(cm, cm.options.workDelay);
        return true;
      }
    });
    });
  }

  // Finds the line to start with when starting a parse. Tries to
  // find a line with a stateAfter, so that it can start with a
  // valid state. If that fails, it returns the line with the
  // smallest indentation, which tends to need the least context to
  // parse correctly.
  function findStartLine(cm, n, precise) {
    var minindent, minline, doc = cm.doc;
    var lim = precise ? -1 : n - (cm.doc.mode.innerMode ? 1000 : 100);
    for (var search = n; search > lim; --search) {
      if (search <= doc.first) return doc.first;
      var line = getLine(doc, search - 1);
      if (line.stateAfter && (!precise || search <= doc.frontier)) return search;
      var indented = countColumn(line.text, null, cm.options.tabSize);
      if (minline == null || minindent > indented) {
        minline = search - 1;
        minindent = indented;
      }
    }
    return minline;
  }

  function getStateBefore(cm, n, precise) {
    var doc = cm.doc, display = cm.display;
    if (!doc.mode.startState) return true;
    var pos = findStartLine(cm, n, precise), state = pos > doc.first && getLine(doc, pos-1).stateAfter;
    if (!state) state = startState(doc.mode);
    else state = copyState(doc.mode, state);
    doc.iter(pos, n, function(line) {
      processLine(cm, line.text, state);
      var save = pos == n - 1 || pos % 5 == 0 || pos >= display.viewFrom && pos < display.viewTo;
      line.stateAfter = save ? copyState(doc.mode, state) : null;
      ++pos;
    });
    if (precise) doc.frontier = pos;
    return state;
  }

  // POSITION MEASUREMENT

  function paddingTop(display) {return display.lineSpace.offsetTop;}
  function paddingVert(display) {return display.mover.offsetHeight - display.lineSpace.offsetHeight;}
  function paddingH(display) {
    if (display.cachedPaddingH) return display.cachedPaddingH;
    var e = removeChildrenAndAdd(display.measure, elt("pre", "x"));
    var style = window.getComputedStyle ? window.getComputedStyle(e) : e.currentStyle;
    return display.cachedPaddingH = {left: parseInt(style.paddingLeft),
                                     right: parseInt(style.paddingRight)};
  }

  // Ensure the lineView.wrapping.heights array is populated. This is
  // an array of bottom offsets for the lines that make up a drawn
  // line. When lineWrapping is on, there might be more than one
  // height.
  function ensureLineHeights(cm, lineView, rect) {
    var wrapping = cm.options.lineWrapping;
    var curWidth = wrapping && cm.display.scroller.clientWidth;
    if (!lineView.measure.heights || wrapping && lineView.measure.width != curWidth) {
      var heights = lineView.measure.heights = [];
      if (wrapping) {
        lineView.measure.width = curWidth;
        var rects = lineView.text.firstChild.getClientRects();
        for (var i = 0; i < rects.length - 1; i++) {
          var cur = rects[i], next = rects[i + 1];
          if (Math.abs(cur.bottom - next.bottom) > 2)
            heights.push((cur.bottom + next.top) / 2 - rect.top);
        }
      }
      heights.push(rect.bottom - rect.top);
    }
  }

  // Find a line map (mapping character offsets to text nodes) and a
  // measurement cache for the given line number. (A line view might
  // contain multiple lines when collapsed ranges are present.)
  function mapFromLineView(lineView, line, lineN) {
    if (lineView.line == line)
      return {map: lineView.measure.map, cache: lineView.measure.cache};
    for (var i = 0; i < lineView.rest.length; i++)
      if (lineView.rest[i] == line)
        return {map: lineView.measure.maps[i], cache: lineView.measure.caches[i]};
    for (var i = 0; i < lineView.rest.length; i++)
      if (lineNo(lineView.rest[i]) > lineN)
        return {map: lineView.measure.maps[i], cache: lineView.measure.caches[i], before: true};
  }

  // Render a line into the hidden node display.externalMeasured. Used
  // when measurement is needed for a line that's not in the viewport.
  function updateExternalMeasurement(cm, line) {
    line = visualLine(line);
    var lineN = lineNo(line);
    var view = cm.display.externalMeasured = new LineView(cm.doc, line, lineN);
    view.lineN = lineN;
    var built = view.built = buildLineContent(cm, view);
    view.text = built.pre;
    removeChildrenAndAdd(cm.display.lineMeasure, built.pre);
    return view;
  }

  // Get a {top, bottom, left, right} box (in line-local coordinates)
  // for a given character.
  function measureChar(cm, line, ch, bias) {
    return measureCharPrepared(cm, prepareMeasureForLine(cm, line), ch, bias);
  }

  // Find a line view that corresponds to the given line number.
  function findViewForLine(cm, lineN) {
    if (lineN >= cm.display.viewFrom && lineN < cm.display.viewTo)
      return cm.display.view[findViewIndex(cm, lineN)];
    var ext = cm.display.externalMeasured;
    if (ext && lineN >= ext.lineN && lineN < ext.lineN + ext.size)
      return ext;
  }

  // Measurement can be split in two steps, the set-up work that
  // applies to the whole line, and the measurement of the actual
  // character. Functions like coordsChar, that need to do a lot of
  // measurements in a row, can thus ensure that the set-up work is
  // only done once.
  function prepareMeasureForLine(cm, line) {
    var lineN = lineNo(line);
    var view = findViewForLine(cm, lineN);
    if (view && !view.text)
      view = null;
    else if (view && view.changes)
      updateLineForChanges(cm, view, lineN, getDimensions(cm));
    if (!view)
      view = updateExternalMeasurement(cm, line);

    var info = mapFromLineView(view, line, lineN);
    return {
      line: line, view: view, rect: null,
      map: info.map, cache: info.cache, before: info.before,
      hasHeights: false
    };
  }

  // Given a prepared measurement object, measures the position of an
  // actual character (or fetches it from the cache).
  function measureCharPrepared(cm, prepared, ch, bias) {
    if (prepared.before) ch = -1;
    var key = ch + (bias || ""), found;
    if (prepared.cache.hasOwnProperty(key)) {
      found = prepared.cache[key];
    } else {
      if (!prepared.rect)
        prepared.rect = prepared.view.text.getBoundingClientRect();
      if (!prepared.hasHeights) {
        ensureLineHeights(cm, prepared.view, prepared.rect);
        prepared.hasHeights = true;
      }
      found = measureCharInner(cm, prepared, ch, bias);
      if (!found.bogus) prepared.cache[key] = found;
    }
    return {left: found.left, right: found.right, top: found.top, bottom: found.bottom};
  }

  var nullRect = {left: 0, right: 0, top: 0, bottom: 0};

  function measureCharInner(cm, prepared, ch, bias) {
    var map = prepared.map;

    var node, start, end, collapse;
    // First, search the line map for the text node corresponding to,
    // or closest to, the target character.
    for (var i = 0; i < map.length; i += 3) {
      var mStart = map[i], mEnd = map[i + 1];
      if (ch < mStart) {
        start = 0; end = 1;
        collapse = "left";
      } else if (ch < mEnd) {
        start = ch - mStart;
        end = start + 1;
      } else if (i == map.length - 3 || ch == mEnd && map[i + 3] > ch) {
        end = mEnd - mStart;
        start = end - 1;
        if (ch >= mEnd) collapse = "right";
      }
      if (start != null) {
        node = map[i + 2];
        if (mStart == mEnd && bias == (node.insertLeft ? "left" : "right"))
          collapse = bias;
        if (bias == "left" && start == 0)
          while (i && map[i - 2] == map[i - 3] && map[i - 1].insertLeft) {
            node = map[(i -= 3) + 2];
            collapse = "left";
          }
        if (bias == "right" && start == mEnd - mStart)
          while (i < map.length - 3 && map[i + 3] == map[i + 4] && !map[i + 5].insertLeft) {
            node = map[(i += 3) + 2];
            collapse = "right";
          }
        break;
      }
    }

    var rect;
    if (node.nodeType == 3) { // If it is a text node, use a range to retrieve the coordinates.
      while (start && isExtendingChar(prepared.line.text.charAt(mStart + start))) --start;
      while (mStart + end < mEnd && isExtendingChar(prepared.line.text.charAt(mStart + end))) ++end;
      if (ie_upto8 && start == 0 && end == mEnd - mStart) {
        rect = node.parentNode.getBoundingClientRect();
      } else if (ie && cm.options.lineWrapping) {
        var rects = range(node, start, end).getClientRects();
        if (rects.length)
          rect = rects[bias == "right" ? rects.length - 1 : 0];
        else
          rect = nullRect;
      } else {
        rect = range(node, start, end).getBoundingClientRect();
      }
    } else { // If it is a widget, simply get the box for the whole widget.
      if (start > 0) collapse = bias = "right";
      var rects;
      if (cm.options.lineWrapping && (rects = node.getClientRects()).length > 1)
        rect = rects[bias == "right" ? rects.length - 1 : 0];
      else
        rect = node.getBoundingClientRect();
    }
    if (ie_upto8 && !start && (!rect || !rect.left && !rect.right)) {
      var rSpan = node.parentNode.getClientRects()[0];
      if (rSpan)
        rect = {left: rSpan.left, right: rSpan.left + charWidth(cm.display), top: rSpan.top, bottom: rSpan.bottom};
      else
        rect = nullRect;
    }

    var top, bot = (rect.bottom + rect.top) / 2 - prepared.rect.top;
    var heights = prepared.view.measure.heights;
    for (var i = 0; i < heights.length - 1; i++)
      if (bot < heights[i]) break;
    top = i ? heights[i - 1] : 0; bot = heights[i];
    var result = {left: (collapse == "right" ? rect.right : rect.left) - prepared.rect.left,
                  right: (collapse == "left" ? rect.left : rect.right) - prepared.rect.left,
                  top: top, bottom: bot};
    if (!rect.left && !rect.right) result.bogus = true;
    return result;
  }

  function clearLineMeasurementCacheFor(lineView) {
    if (lineView.measure) {
      lineView.measure.cache = {};
      lineView.measure.heights = null;
      if (lineView.rest) for (var i = 0; i < lineView.rest.length; i++)
        lineView.measure.caches[i] = {};
    }
  }

<<<<<<< HEAD
  function clearLineMeasurementCache(cm) {
    cm.display.externalMeasure = null;
    removeChildren(cm.display.lineMeasure);
    for (var i = 0; i < cm.display.view.length; i++)
      clearLineMeasurementCacheFor(cm.display.view[i]);
=======
    var pre = buildLineContent(cm, line, null, true).pre;
    var end = pre.appendChild(zeroWidthElement(cm.display.measure));
    removeChildrenAndAdd(cm.display.measure, pre);
    var rect = getRect(end);
    if (rect.right == 0 && rect.bottom == 0) {
      end = pre.appendChild(elt("span", "\u00a0"));
      rect = getRect(end);
    }
    return rect.left - getRect(cm.display.lineDiv).left;
>>>>>>> f2fc9c63
  }

  function clearCaches(cm) {
    clearLineMeasurementCache(cm);
    cm.display.cachedCharWidth = cm.display.cachedTextHeight = cm.display.cachedPaddingH = null;
    if (!cm.options.lineWrapping) cm.display.maxLineChanged = true;
    cm.display.lineNumChars = null;
  }

  function pageScrollX() { return window.pageXOffset || (document.documentElement || document.body).scrollLeft; }
  function pageScrollY() { return window.pageYOffset || (document.documentElement || document.body).scrollTop; }

  // Converts a {top, bottom, left, right} box from line-local
  // coordinates into another coordinate system. Context may be one of
  // "line", "div" (display.lineDiv), "local"/null (editor), or "page".
  function intoCoordSystem(cm, lineObj, rect, context) {
    if (lineObj.widgets) for (var i = 0; i < lineObj.widgets.length; ++i) if (lineObj.widgets[i].above) {
      var size = widgetHeight(lineObj.widgets[i]);
      rect.top += size; rect.bottom += size;
    }
    if (context == "line") return rect;
    if (!context) context = "local";
    var yOff = heightAtLine(lineObj);
    if (context == "local") yOff += paddingTop(cm.display);
    else yOff -= cm.display.viewOffset;
    if (context == "page" || context == "window") {
      var lOff = cm.display.lineSpace.getBoundingClientRect();
      yOff += lOff.top + (context == "window" ? 0 : pageScrollY());
      var xOff = lOff.left + (context == "window" ? 0 : pageScrollX());
      rect.left += xOff; rect.right += xOff;
    }
    rect.top += yOff; rect.bottom += yOff;
    return rect;
  }

  // Coverts a box from "div" coords to another coordinate system.
  // Context may be "window", "page", "div", or "local"/null.
  function fromCoordSystem(cm, coords, context) {
    if (context == "div") return coords;
    var left = coords.left, top = coords.top;
    // First move into "page" coordinate system
    if (context == "page") {
      left -= pageScrollX();
      top -= pageScrollY();
    } else if (context == "local" || !context) {
      var localBox = cm.display.sizer.getBoundingClientRect();
      left += localBox.left;
      top += localBox.top;
    }

    var lineSpaceBox = cm.display.lineSpace.getBoundingClientRect();
    return {left: left - lineSpaceBox.left, top: top - lineSpaceBox.top};
  }

  function charCoords(cm, pos, context, lineObj, bias) {
    if (!lineObj) lineObj = getLine(cm.doc, pos.line);
    return intoCoordSystem(cm, lineObj, measureChar(cm, lineObj, pos.ch, bias), context);
  }

  // Returns a box for a given cursor position, which may have an
  // 'other' property containing the position of the secondary cursor
  // on a bidi boundary.
  function cursorCoords(cm, pos, context, lineObj, preparedMeasure) {
    lineObj = lineObj || getLine(cm.doc, pos.line);
    if (!preparedMeasure) preparedMeasure = prepareMeasureForLine(cm, lineObj);
    function get(ch, right) {
      var m = measureCharPrepared(cm, preparedMeasure, ch, right ? "right" : "left");
      if (right) m.left = m.right; else m.right = m.left;
      return intoCoordSystem(cm, lineObj, m, context);
    }
    function getBidi(ch, partPos) {
      var part = order[partPos], right = part.level % 2;
      if (ch == bidiLeft(part) && partPos && part.level < order[partPos - 1].level) {
        part = order[--partPos];
        ch = bidiRight(part) - (part.level % 2 ? 0 : 1);
        right = true;
      } else if (ch == bidiRight(part) && partPos < order.length - 1 && part.level < order[partPos + 1].level) {
        part = order[++partPos];
        ch = bidiLeft(part) - part.level % 2;
        right = false;
      }
      if (right && ch == part.to && ch > part.from) return get(ch - 1);
      return get(ch, right);
    }
    var order = getOrder(lineObj), ch = pos.ch;
    if (!order) return get(ch);
    var partPos = getBidiPartAt(order, ch);
    var val = getBidi(ch, partPos);
    if (bidiOther != null) val.other = getBidi(ch, bidiOther);
    return val;
  }

  // Used to cheaply estimate the coordinates for a position. Used for
  // intermediate scroll updates.
  function estimateCoords(cm, pos) {
    var left = 0, pos = clipPos(cm.doc, pos);
    if (!cm.options.lineWrapping) left = charWidth(cm.display) * pos.ch;
    var lineObj = getLine(cm.doc, pos.line);
    var top = heightAtLine(lineObj) + paddingTop(cm.display);
    return {left: left, right: left, top: top, bottom: top + lineObj.height};
  }

  // Positions returned by coordsChar contain some extra information.
  // xRel is the relative x position of the input coordinates compared
  // to the found position (so xRel > 0 means the coordinates are to
  // the right of the character position, for example). When outside
  // is true, that means the coordinates lie outside the line's
  // vertical range.
  function PosWithInfo(line, ch, outside, xRel) {
    var pos = Pos(line, ch);
    pos.xRel = xRel;
    if (outside) pos.outside = true;
    return pos;
  }

  // Compute the character position closest to the given coordinates.
  // Input must be lineSpace-local ("div" coordinate system).
  function coordsChar(cm, x, y) {
    var doc = cm.doc;
    y += cm.display.viewOffset;
    if (y < 0) return PosWithInfo(doc.first, 0, true, -1);
    var lineN = lineAtHeight(doc, y), last = doc.first + doc.size - 1;
    if (lineN > last)
      return PosWithInfo(doc.first + doc.size - 1, getLine(doc, last).text.length, true, 1);
    if (x < 0) x = 0;

    var lineObj = getLine(doc, lineN);
    for (;;) {
      var found = coordsCharInner(cm, lineObj, lineN, x, y);
      var merged = collapsedSpanAtEnd(lineObj);
      var mergedPos = merged && merged.find(0, true);
      if (merged && (found.ch > mergedPos.from.ch || found.ch == mergedPos.from.ch && found.xRel > 0))
        lineN = lineNo(lineObj = mergedPos.to.line);
      else
        return found;
    }
  }

  function coordsCharInner(cm, lineObj, lineNo, x, y) {
    var innerOff = y - heightAtLine(lineObj);
    var wrongLine = false, adjust = 2 * cm.display.wrapper.clientWidth;
    var preparedMeasure = prepareMeasureForLine(cm, lineObj);

    function getX(ch) {
      var sp = cursorCoords(cm, Pos(lineNo, ch), "line", lineObj, preparedMeasure);
      wrongLine = true;
      if (innerOff > sp.bottom) return sp.left - adjust;
      else if (innerOff < sp.top) return sp.left + adjust;
      else wrongLine = false;
      return sp.left;
    }

    var bidi = getOrder(lineObj), dist = lineObj.text.length;
    var from = lineLeft(lineObj), to = lineRight(lineObj);
    var fromX = getX(from), fromOutside = wrongLine, toX = getX(to), toOutside = wrongLine;

    if (x > toX) return PosWithInfo(lineNo, to, toOutside, 1);
    // Do a binary search between these bounds.
    for (;;) {
      if (bidi ? to == from || to == moveVisually(lineObj, from, 1) : to - from <= 1) {
        var ch = x < fromX || x - fromX <= toX - x ? from : to;
        var xDiff = x - (ch == from ? fromX : toX);
        while (isExtendingChar(lineObj.text.charAt(ch))) ++ch;
        var pos = PosWithInfo(lineNo, ch, ch == from ? fromOutside : toOutside,
                              xDiff < -1 ? -1 : xDiff > 1 ? 1 : 0);
        return pos;
      }
      var step = Math.ceil(dist / 2), middle = from + step;
      if (bidi) {
        middle = from;
        for (var i = 0; i < step; ++i) middle = moveVisually(lineObj, middle, 1);
      }
      var middleX = getX(middle);
      if (middleX > x) {to = middle; toX = middleX; if (toOutside = wrongLine) toX += 1000; dist = step;}
      else {from = middle; fromX = middleX; fromOutside = wrongLine; dist -= step;}
    }
  }

  var measureText;
  // Compute the default text height.
  function textHeight(display) {
    if (display.cachedTextHeight != null) return display.cachedTextHeight;
    if (measureText == null) {
      measureText = elt("pre");
      // Measure a bunch of lines, for browsers that compute
      // fractional heights.
      for (var i = 0; i < 49; ++i) {
        measureText.appendChild(document.createTextNode("x"));
        measureText.appendChild(elt("br"));
      }
      measureText.appendChild(document.createTextNode("x"));
    }
    removeChildrenAndAdd(display.measure, measureText);
    var height = measureText.offsetHeight / 50;
    if (height > 3) display.cachedTextHeight = height;
    removeChildren(display.measure);
    return height || 1;
  }

  // Compute the default character width.
  function charWidth(display) {
    if (display.cachedCharWidth != null) return display.cachedCharWidth;
    var anchor = elt("span", "xxxxxxxxxx");
    var pre = elt("pre", [anchor]);
    removeChildrenAndAdd(display.measure, pre);
    var rect = anchor.getBoundingClientRect(), width = (rect.right - rect.left) / 10;
    if (width > 2) display.cachedCharWidth = width;
    return width || 10;
  }

  // OPERATIONS

  // Operations are used to wrap a series of changes to the editor
  // state in such a way that each change won't have to update the
  // cursor and display (which would be awkward, slow, and
  // error-prone). Instead, display updates are batched and then all
  // combined and executed at once.

  var nextOpId = 0;
  // Start a new operation.
  function startOperation(cm) {
    cm.curOp = {
      viewChanged: false,      // Flag that indicates that lines might need to be redrawn
      forceUpdate: false,      // Used to force a redraw
      updateInput: null,       // Whether to reset the input textarea
      typing: false,           // Whether this reset should be careful to leave existing text (for compositing)
      changeObjs: null,        // Accumulated changes, for firing change events
      cursorActivity: false,   // Whether to fire a cursorActivity event
      selectionChanged: false, // Whether the selection needs to be redrawn
      updateMaxLine: false,    // Set when the widest line needs to be determined anew
      scrollLeft: null, scrollTop: null, // Intermediate scroll position, not pushed to DOM yet
      scrollToPos: null,       // Used to scroll to a specific position
      id: ++nextOpId           // Unique ID
    };
    if (!delayedCallbackDepth++) delayedCallbacks = [];
  }

  // Finish an operation, updating the display and signalling delayed events
  function endOperation(cm) {
    var op = cm.curOp, doc = cm.doc, display = cm.display;
    cm.curOp = null;

    if (op.updateMaxLine) findMaxLine(cm);

    // If it looks like an update might be needed, call updateDisplay
    if (op.viewChanged || op.forceUpdate || op.scrollTop != null ||
        op.scrollToPos && (op.scrollToPos.from.line < display.viewFrom ||
                           op.scrollToPos.to.line >= display.viewTo) ||
        display.maxLineChanged && cm.options.lineWrapping) {
      var updated = updateDisplay(cm, {top: op.scrollTop, ensure: op.scrollToPos}, op.forceUpdate);
      if (cm.display.scroller.offsetHeight) cm.doc.scrollTop = cm.display.scroller.scrollTop;
    }
    // If no update was run, but the selection changed, redraw that.
    if (!updated && op.selectionChanged) updateSelection(cm);

    // Propagate the scroll position to the actual DOM scroller
    if (op.scrollTop != null && display.scroller.scrollTop != op.scrollTop) {
      var top = Math.max(0, Math.min(display.scroller.scrollHeight - display.scroller.clientHeight, op.scrollTop));
      display.scroller.scrollTop = display.scrollbarV.scrollTop = doc.scrollTop = top;
    }
    if (op.scrollLeft != null && display.scroller.scrollLeft != op.scrollLeft) {
      var left = Math.max(0, Math.min(display.scroller.scrollWidth - display.scroller.clientWidth, op.scrollLeft));
      display.scroller.scrollLeft = display.scrollbarH.scrollLeft = doc.scrollLeft = left;
      alignHorizontally(cm);
    }
    // If we need to scroll a specific position into view, do so.
    if (op.scrollToPos) {
      var coords = scrollPosIntoView(cm, clipPos(cm.doc, op.scrollToPos.from),
                                     clipPos(cm.doc, op.scrollToPos.to), op.scrollToPos.margin);
      if (op.scrollToPos.isCursor && cm.state.focused) maybeScrollWindow(cm, coords);
    }

    if (op.selectionChanged) restartBlink(cm);

    if (cm.state.focused && op.updateInput)
      resetInput(cm, op.typing);

    // Fire events for markers that are hidden/unidden by editing or
    // undoing
    var hidden = op.maybeHiddenMarkers, unhidden = op.maybeUnhiddenMarkers;
    if (hidden) for (var i = 0; i < hidden.length; ++i)
      if (!hidden[i].lines.length) signal(hidden[i], "hide");
    if (unhidden) for (var i = 0; i < unhidden.length; ++i)
      if (unhidden[i].lines.length) signal(unhidden[i], "unhide");

    var delayed;
    if (!--delayedCallbackDepth) {
      delayed = delayedCallbacks;
      delayedCallbacks = null;
    }
    // Fire change events, and delayed event handlers
    if (op.changeObjs) {
      for (var i = 0; i < op.changeObjs.length; i++)
        signal(cm, "change", cm, op.changeObjs[i]);
      signal(cm, "changes", cm, op.changeObjs);
    }
    if (op.cursorActivity) signal(cm, "cursorActivity", cm);
    if (delayed) for (var i = 0; i < delayed.length; ++i) delayed[i]();
  }

  // Run the given function in an operation
  function runInOp(cm, f) {
    if (cm.curOp) return f();
    startOperation(cm);
    try { return f(); }
    finally { endOperation(cm); }
  }
  // Wraps a function in an operation. Returns the wrapped function.
  function operation(cm, f) {
    return function() {
      if (cm.curOp) return f.apply(cm, arguments);
      startOperation(cm);
      try { return f.apply(cm, arguments); }
      finally { endOperation(cm); }
    };
  }
  // Used to add methods to editor and doc instances, wrapping them in
  // operations.
  function methodOp(f) {
    return function() {
      if (this.curOp) return f.apply(this, arguments);
      startOperation(this);
      try { return f.apply(this, arguments); }
      finally { endOperation(this); }
    };
  }
  function docMethodOp(f) {
    return function() {
      var cm = this.cm;
      if (!cm || cm.curOp) return f.apply(this, arguments);
      startOperation(cm);
      try { return f.apply(this, arguments); }
      finally { endOperation(cm); }
    };
  }

  // VIEW TRACKING

  // These objects are used to represent the visible (currently drawn)
  // part of the document. A LineView may correspond to multiple
  // logical lines, if those are connected by collapsed ranges.
  function LineView(doc, line, lineN) {
    // The starting line
    this.line = line;
    // Continuing lines, if any
    this.rest = visualLineContinued(line);
    // Number of logical lines in this visual line
    this.size = this.rest ? lineNo(lst(this.rest)) - lineN + 1 : 1;
    this.node = this.text = null;
    this.hidden = lineIsHidden(doc, line);
  }

  // Create a range of LineView objects for the given lines.
  function buildViewArray(cm, from, to) {
    var array = [], nextPos;
    for (var pos = from; pos < to; pos = nextPos) {
      var view = new LineView(cm.doc, getLine(cm.doc, pos), pos);
      nextPos = pos + view.size;
      array.push(view);
    }
    return array;
  }

  // Updates the display.view data structure for a given change to the
  // document. From and to are in pre-change coordinates. Lendiff is
  // the amount of lines added or subtracted by the change. This is
  // used for changes that span multiple lines, or change the way
  // lines are divided into visual lines. regLineChange (below)
  // registers single-line changes.
  function regChange(cm, from, to, lendiff) {
    if (from == null) from = cm.doc.first;
    if (to == null) to = cm.doc.first + cm.doc.size;
    if (!lendiff) lendiff = 0;

    var display = cm.display;
    if (lendiff && to < display.viewTo &&
        (display.updateLineNumbers == null || display.updateLineNumbers > from))
      display.updateLineNumbers = from;

    cm.curOp.viewChanged = true;

    if (from >= display.viewTo) { // Change after
      if (sawCollapsedSpans && visualLineNo(cm.doc, from) < display.viewTo)
        resetView(cm);
    } else if (to <= display.viewFrom) { // Change before
      if (sawCollapsedSpans && visualLineEndNo(cm.doc, to + lendiff) > display.viewFrom) {
        resetView(cm);
      } else {
        display.viewFrom += lendiff;
        display.viewTo += lendiff;
      }
    } else if (from <= display.viewFrom && to >= display.viewTo) { // Full overlap
      resetView(cm);
    } else if (from <= display.viewFrom) { // Top overlap
      var cut = viewCuttingPoint(cm, to, to + lendiff, 1);
      if (cut) {
        display.view = display.view.slice(cut.index);
        display.viewFrom = cut.lineN;
        display.viewTo += lendiff;
      } else {
        resetView(cm);
      }
    } else if (to >= display.viewTo) { // Bottom overlap
      var cut = viewCuttingPoint(cm, from, from, -1);
      if (cut) {
        display.view = display.view.slice(0, cut.index);
        display.viewTo = cut.lineN;
      } else {
        resetView(cm);
      }
    } else { // Gap in the middle
      var cutTop = viewCuttingPoint(cm, from, from, -1);
      var cutBot = viewCuttingPoint(cm, to, to + lendiff, 1);
      if (cutTop && cutBot) {
        display.view = display.view.slice(0, cutTop.index)
          .concat(buildViewArray(cm, cutTop.lineN, cutBot.lineN))
          .concat(display.view.slice(cutBot.index));
        display.viewTo += lendiff;
      } else {
        resetView(cm);
      }
    }

    var ext = display.externalMeasured;
    if (ext) {
      if (to < ext.lineN)
        ext.lineN += lendiff;
      else if (from < ext.lineN + ext.size)
        display.externalMeasured = null;
    }
  }

  // Register a change to a single line. Type must be one of "text",
  // "gutter", "class", "widget"
  function regLineChange(cm, line, type) {
    cm.curOp.viewChanged = true;
    var display = cm.display, ext = cm.display.externalMeasured;
    if (ext && line >= ext.lineN && line < ext.lineN + ext.size)
      display.externalMeasured = null;

    if (line < display.viewFrom || line >= display.viewTo) return;
    var lineView = display.view[findViewIndex(cm, line)];
    if (lineView.node == null) return;
    var arr = lineView.changes || (lineView.changes = []);
    if (indexOf(arr, type) == -1) arr.push(type);
  }

  // Clear the view.
  function resetView(cm) {
    cm.display.viewFrom = cm.display.viewTo = cm.doc.first;
    cm.display.view = [];
    cm.display.viewOffset = 0;
  }

  // Find the view element corresponding to a given line. Return null
  // when the line isn't visible.
  function findViewIndex(cm, n) {
    if (n >= cm.display.viewTo) return null;
    n -= cm.display.viewFrom;
    if (n < 0) return null;
    var view = cm.display.view;
    for (var i = 0; i < view.length; i++) {
      n -= view[i].size;
      if (n < 0) return i;
    }
  }

  function viewCuttingPoint(cm, oldN, newN, dir) {
    var index = findViewIndex(cm, oldN), diff, view = cm.display.view;
    if (!sawCollapsedSpans) return {index: index, lineN: newN};
    for (var i = 0, n = cm.display.viewFrom; i < index; i++)
      n += view[i].size;
    if (n != oldN) {
      if (dir > 0) {
        if (index == view.length - 1) return null;
        diff = (n + view[index].size) - oldN;
        index++;
      } else {
        diff = n - oldN;
      }
      oldN += diff; newN += diff;
    }
    while (visualLineNo(cm.doc, newN) != newN) {
      if (index == (dir < 0 ? 0 : view.length - 1)) return null;
      newN += dir * view[index - (dir < 0 ? 1 : 0)].size;
      index += dir;
    }
    return {index: index, lineN: newN};
  }

  // Force the view to cover a given range, adding empty view element
  // or clipping off existing ones as needed.
  function adjustView(cm, from, to) {
    var display = cm.display, view = display.view;
    if (view.length == 0 || from >= display.viewTo || to <= display.viewFrom) {
      display.view = buildViewArray(cm, from, to);
      display.viewFrom = from;
    } else {
      if (display.viewFrom > from)
        display.view = buildViewArray(cm, from, display.viewFrom).concat(display.view);
      else if (display.viewFrom < from)
        display.view = display.view.slice(findViewIndex(cm, from));
      display.viewFrom = from;
      if (display.viewTo < to)
        display.view = display.view.concat(buildViewArray(cm, display.viewTo, to));
      else if (display.viewTo > to)
        display.view = display.view.slice(0, findViewIndex(cm, to));
    }
    display.viewTo = to;
  }

  // Count the number of lines in the view whose DOM representation is
  // out of date (or nonexistent).
  function countDirtyView(cm) {
    var view = cm.display.view, dirty = 0;
    for (var i = 0; i < view.length; i++) {
      var lineView = view[i];
      if (!lineView.hidden && (!lineView.node || lineView.changes)) ++dirty;
    }
    return dirty;
  }

  // INPUT HANDLING

  // Poll for input changes, using the normal rate of polling. This
  // runs as long as the editor is focused.
  function slowPoll(cm) {
    if (cm.display.pollingFast) return;
    cm.display.poll.set(cm.options.pollInterval, function() {
      readInput(cm);
      if (cm.state.focused) slowPoll(cm);
    });
  }

  // When an event has just come in that is likely to add or change
  // something in the input textarea, we poll faster, to ensure that
  // the change appears on the screen quickly.
  function fastPoll(cm) {
    var missed = false;
    cm.display.pollingFast = true;
    function p() {
      var changed = readInput(cm);
      if (!changed && !missed) {missed = true; cm.display.poll.set(60, p);}
      else {cm.display.pollingFast = false; slowPoll(cm);}
    }
    cm.display.poll.set(20, p);
  }

  // Read input from the textarea, and update the document to match.
  // When something is selected, it is present in the textarea, and
  // selected (unless it is huge, in which case a placeholder is
  // used). When nothing is selected, the cursor sits after previously
  // seen text (can be empty), which is stored in prevInput (we must
  // not reset the textarea when typing, because that breaks IME).
  function readInput(cm) {
    var input = cm.display.input, prevInput = cm.display.prevInput, doc = cm.doc;
    // Since this is called a *lot*, try to bail out as cheaply as
    // possible when it is clear that nothing happened. hasSelection
    // will be the case when there is a lot of text in the textarea,
    // in which case reading its value would be expensive.
    if (!cm.state.focused || hasSelection(input) || isReadOnly(cm) || cm.options.disableInput) return false;
    // See paste handler for more on the fakedLastChar kludge
    if (cm.state.pasteIncoming && cm.state.fakedLastChar) {
      input.value = input.value.substring(0, input.value.length - 1);
      cm.state.fakedLastChar = false;
    }
    var text = input.value;
    // If nothing changed, bail.
    if (text == prevInput && !cm.somethingSelected()) return false;
    // Work around nonsensical selection resetting in IE9/10
    if (ie && !ie_upto8 && cm.display.inputHasSelection === text) {
      resetInput(cm);
      return false;
    }

    var withOp = !cm.curOp;
    if (withOp) startOperation(cm);
    cm.display.shift = false;

    // Find the part of the input that is actually new
    var same = 0, l = Math.min(prevInput.length, text.length);
    while (same < l && prevInput.charCodeAt(same) == text.charCodeAt(same)) ++same;
    var inserted = text.slice(same), textLines = splitLines(inserted);

    // When pasing N lines into N selections, insert one line per selection
    var multiPaste = cm.state.pasteIncoming && textLines.length > 1 && doc.sel.ranges.length == textLines.length;

    // Normal behavior is to insert the new text into every selection
    for (var i = doc.sel.ranges.length - 1; i >= 0; i--) {
      var range = doc.sel.ranges[i];
      var from = range.from(), to = range.to();
      // Handle deletion
      if (same < prevInput.length)
        from = Pos(from.line, from.ch - (prevInput.length - same));
      // Handle overwrite
      else if (cm.state.overwrite && range.empty() && !cm.state.pasteIncoming)
        to = Pos(to.line, Math.min(getLine(doc, to.line).text.length, to.ch + lst(textLines).length));
      var updateInput = cm.curOp.updateInput;
      var changeEvent = {from: from, to: to, text: multiPaste ? [textLines[i]] : textLines,
                         origin: cm.state.pasteIncoming ? "paste" : cm.state.cutIncoming ? "cut" : "+input"};
      makeChange(cm.doc, changeEvent);
      signalLater(cm, "inputRead", cm, changeEvent);
      // When an 'electric' character is inserted, immediately trigger a reindent
      if (inserted && !cm.state.pasteIncoming && cm.options.electricChars &&
          cm.options.smartIndent && range.head.ch < 100 &&
          (!i || doc.sel.ranges[i - 1].head.line != range.head.line)) {
        var electric = cm.getModeAt(range.head).electricChars;
        if (electric) for (var j = 0; j < electric.length; j++)
          if (inserted.indexOf(electric.charAt(j)) > -1) {
            indentLine(cm, range.head.line, "smart");
            break;
          }
      }
    }
    ensureCursorVisible(cm);
    cm.curOp.updateInput = updateInput;
    cm.curOp.typing = true;

    // Don't leave long text in the textarea, since it makes further polling slow
    if (text.length > 1000 || text.indexOf("\n") > -1) input.value = cm.display.prevInput = "";
    else cm.display.prevInput = text;
    if (withOp) endOperation(cm);
    cm.state.pasteIncoming = cm.state.cutIncoming = false;
    return true;
  }

  // Reset the input to correspond to the selection (or to be empty,
  // when not typing and nothing is selected)
  function resetInput(cm, typing) {
    var minimal, selected, doc = cm.doc;
    if (cm.somethingSelected()) {
      cm.display.prevInput = "";
      var range = doc.sel.primary();
      minimal = hasCopyEvent &&
        (range.to().line - range.from().line > 100 || (selected = cm.getSelection()).length > 1000);
      var content = minimal ? "-" : selected || cm.getSelection();
      cm.display.input.value = content;
      if (cm.state.focused) selectInput(cm.display.input);
      if (ie && !ie_upto8) cm.display.inputHasSelection = content;
    } else if (!typing) {
      cm.display.prevInput = cm.display.input.value = "";
      if (ie && !ie_upto8) cm.display.inputHasSelection = null;
    }
    cm.display.inaccurateSelection = minimal;
  }

  function focusInput(cm) {
    if (cm.options.readOnly != "nocursor" && (!mobile || activeElt() != cm.display.input))
      cm.display.input.focus();
  }

  function ensureFocus(cm) {
    if (!cm.state.focused) { focusInput(cm); onFocus(cm); }
  }

  function isReadOnly(cm) {
    return cm.options.readOnly || cm.doc.cantEdit;
  }

  // EVENT HANDLERS

  // Attach the necessary event handlers when initializing the editor
  function registerEventHandlers(cm) {
    var d = cm.display;
    on(d.scroller, "mousedown", operation(cm, onMouseDown));
    // Older IE's will not fire a second mousedown for a double click
    if (ie_upto10)
      on(d.scroller, "dblclick", operation(cm, function(e) {
        if (signalDOMEvent(cm, e)) return;
        var pos = posFromMouse(cm, e);
        if (!pos || clickInGutter(cm, e) || eventInWidget(cm.display, e)) return;
        e_preventDefault(e);
        var word = findWordAt(cm.doc, pos);
        extendSelection(cm.doc, word.anchor, word.head);
      }));
    else
      on(d.scroller, "dblclick", function(e) { signalDOMEvent(cm, e) || e_preventDefault(e); });
    // Prevent normal selection in the editor (we handle our own)
    on(d.lineSpace, "selectstart", function(e) {
      if (!eventInWidget(d, e)) e_preventDefault(e);
    });
    // Some browsers fire contextmenu *after* opening the menu, at
    // which point we can't mess with it anymore. Context menu is
    // handled in onMouseDown for these browsers.
    if (!captureRightClick) on(d.scroller, "contextmenu", function(e) {onContextMenu(cm, e);});

    // Sync scrolling between fake scrollbars and real scrollable
    // area, ensure viewport is updated when scrolling.
    on(d.scroller, "scroll", function() {
      if (d.scroller.clientHeight) {
        setScrollTop(cm, d.scroller.scrollTop);
        setScrollLeft(cm, d.scroller.scrollLeft, true);
        signal(cm, "scroll", cm);
      }
    });
    on(d.scrollbarV, "scroll", function() {
      if (d.scroller.clientHeight) setScrollTop(cm, d.scrollbarV.scrollTop);
    });
    on(d.scrollbarH, "scroll", function() {
      if (d.scroller.clientHeight) setScrollLeft(cm, d.scrollbarH.scrollLeft);
    });

    // Listen to wheel events in order to try and update the viewport on time.
    on(d.scroller, "mousewheel", function(e){onScrollWheel(cm, e);});
    on(d.scroller, "DOMMouseScroll", function(e){onScrollWheel(cm, e);});

    // Prevent clicks in the scrollbars from killing focus
    function reFocus() { if (cm.state.focused) setTimeout(bind(focusInput, cm), 0); }
    on(d.scrollbarH, "mousedown", reFocus);
    on(d.scrollbarV, "mousedown", reFocus);
    // Prevent wrapper from ever scrolling
    on(d.wrapper, "scroll", function() { d.wrapper.scrollTop = d.wrapper.scrollLeft = 0; });

    // When the window resizes, we need to refresh active editors.
    var resizeTimer;
    function onResize() {
      if (resizeTimer == null) resizeTimer = setTimeout(function() {
        resizeTimer = null;
        // Might be a text scaling operation, clear size caches.
        d.cachedCharWidth = d.cachedTextHeight = d.cachedPaddingH = knownScrollbarWidth = null;
        cm.setSize();
      }, 100);
    }
    on(window, "resize", onResize);
    // The above handler holds on to the editor and its data
    // structures. Here we poll to unregister it when the editor is no
    // longer in the document, so that it can be garbage-collected.
    function unregister() {
      for (var p = d.wrapper.parentNode; p && p != document.body; p = p.parentNode) {}
      if (p) setTimeout(unregister, 5000);
      else off(window, "resize", onResize);
    }
    setTimeout(unregister, 5000);

    on(d.input, "keyup", operation(cm, onKeyUp));
    on(d.input, "input", function() {
      if (ie && !ie_upto8 && cm.display.inputHasSelection) cm.display.inputHasSelection = null;
      fastPoll(cm);
    });
    on(d.input, "keydown", operation(cm, onKeyDown));
    on(d.input, "keypress", operation(cm, onKeyPress));
    on(d.input, "focus", bind(onFocus, cm));
    on(d.input, "blur", bind(onBlur, cm));

    function drag_(e) {
      if (!signalDOMEvent(cm, e)) e_stop(e);
    }
    if (cm.options.dragDrop) {
      on(d.scroller, "dragstart", function(e){onDragStart(cm, e);});
      on(d.scroller, "dragenter", drag_);
      on(d.scroller, "dragover", drag_);
      on(d.scroller, "drop", operation(cm, onDrop));
    }
    on(d.scroller, "paste", function(e) {
      if (eventInWidget(d, e)) return;
      cm.state.pasteIncoming = true;
      focusInput(cm);
      fastPoll(cm);
    });
    on(d.input, "paste", function() {
      // Workaround for webkit bug https://bugs.webkit.org/show_bug.cgi?id=90206
      // Add a char to the end of textarea before paste occur so that
      // selection doesn't span to the end of textarea.
      if (webkit && !cm.state.fakedLastChar && !(new Date - cm.state.lastMiddleDown < 200)) {
        var start = d.input.selectionStart, end = d.input.selectionEnd;
        d.input.value += "$";
        d.input.selectionStart = start;
        d.input.selectionEnd = end;
        cm.state.fakedLastChar = true;
      }
      cm.state.pasteIncoming = true;
      fastPoll(cm);
    });

    function prepareCopy(e) {
      if (d.inaccurateSelection) {
        d.prevInput = "";
        d.inaccurateSelection = false;
        d.input.value = cm.getSelection();
        selectInput(d.input);
      }
      if (e.type == "cut") cm.state.cutIncoming = true;
    }
    on(d.input, "cut", prepareCopy);
    on(d.input, "copy", prepareCopy);

    // Needed to handle Tab key in KHTML
    if (khtml) on(d.sizer, "mouseup", function() {
      if (activeElt() == d.input) d.input.blur();
      focusInput(cm);
    });
  }

  // MOUSE EVENTS

  // Return true when the given mouse event happened in a widget
  function eventInWidget(display, e) {
    for (var n = e_target(e); n != display.wrapper; n = n.parentNode) {
      if (!n || n.ignoreEvents || n.parentNode == display.sizer && n != display.mover) return true;
    }
  }

  // Given a mouse event, find the corresponding position. If liberal
  // is false, it checks whether a gutter or scrollbar was clicked,
  // and returns null if it was. forRect is used by rectangular
  // selections, and tries to estimate a character position even for
  // coordinates beyond the right of the text.
  function posFromMouse(cm, e, liberal, forRect) {
    var display = cm.display;
    if (!liberal) {
      var target = e_target(e);
      if (target == display.scrollbarH || target == display.scrollbarH.firstChild ||
          target == display.scrollbarV || target == display.scrollbarV.firstChild ||
          target == display.scrollbarFiller || target == display.gutterFiller) return null;
    }
    var x, y, space = display.lineSpace.getBoundingClientRect();
    // Fails unpredictably on IE[67] when mouse is dragged around quickly.
    try { x = e.clientX - space.left; y = e.clientY - space.top; }
    catch (e) { return null; }
    var coords = coordsChar(cm, x, y), line;
    if (forRect && coords.xRel == 1 && (line = getLine(cm.doc, coords.line).text).length == coords.ch) {
      var colDiff = countColumn(line, line.length, cm.options.tabSize) - line.length;
      coords = Pos(coords.line, Math.round((x - paddingH(cm.display).left) / charWidth(cm.display)) - colDiff);
    }
    return coords;
  }

  // A mouse down can be a single click, double click, triple click,
  // start of selection drag, start of text drag, new cursor
  // (ctrl-click), rectangle drag (alt-drag), or xwin
  // middle-click-paste. Or it might be a click on something we should
  // not interfere with, such as a scrollbar or widget.
  function onMouseDown(e) {
    if (signalDOMEvent(this, e)) return;
    var cm = this, display = cm.display;
    display.shift = e.shiftKey;

    if (eventInWidget(display, e)) {
      if (!webkit) {
        // Briefly turn off draggability, to allow widgets to do
        // normal dragging things.
        display.scroller.draggable = false;
        setTimeout(function(){display.scroller.draggable = true;}, 100);
      }
      return;
    }
    if (clickInGutter(cm, e)) return;
    var start = posFromMouse(cm, e);
    window.focus();

    switch (e_button(e)) {
    case 1:
      if (start)
        leftButtonDown(cm, e, start);
      else if (e_target(e) == display.scroller)
        e_preventDefault(e);
      break;
    case 2:
      if (webkit) cm.state.lastMiddleDown = +new Date;
      if (start) extendSelection(cm.doc, start);
      setTimeout(bind(focusInput, cm), 20);
      e_preventDefault(e);
      break;
    case 3:
      if (captureRightClick) onContextMenu(cm, e);
      break;
    }
  }

  var lastClick, lastDoubleClick;
  function leftButtonDown(cm, e, start) {
    setTimeout(bind(ensureFocus, cm), 0);

    var now = +new Date, type;
    if (lastDoubleClick && lastDoubleClick.time > now - 400 && cmp(lastDoubleClick.pos, start) == 0) {
      type = "triple";
    } else if (lastClick && lastClick.time > now - 400 && cmp(lastClick.pos, start) == 0) {
      type = "double";
      lastDoubleClick = {time: now, pos: start};
    } else {
      type = "single";
      lastClick = {time: now, pos: start};
    }

    var sel = cm.doc.sel, addNew = mac ? e.metaKey : e.ctrlKey;
    if (cm.options.dragDrop && dragAndDrop && !addNew && !isReadOnly(cm) &&
        type == "single" && sel.contains(start) > -1 && sel.somethingSelected())
      leftButtonStartDrag(cm, e, start);
    else
      leftButtonSelect(cm, e, start, type, addNew);
  }

  // Start a text drag. When it ends, see if any dragging actually
  // happen, and treat as a click if it didn't.
  function leftButtonStartDrag(cm, e, start) {
    var display = cm.display;
    var dragEnd = operation(cm, function(e2) {
      if (webkit) display.scroller.draggable = false;
      cm.state.draggingText = false;
      off(document, "mouseup", dragEnd);
      off(display.scroller, "drop", dragEnd);
      if (Math.abs(e.clientX - e2.clientX) + Math.abs(e.clientY - e2.clientY) < 10) {
        e_preventDefault(e2);
        extendSelection(cm.doc, start);
        focusInput(cm);
        // Work around unexplainable focus problem in IE9 (#2127)
        if (ie_upto10 && !ie_upto8)
          setTimeout(function() {document.body.focus(); focusInput(cm);}, 20);
      }
    });
    // Let the drag handler handle this.
    if (webkit) display.scroller.draggable = true;
    cm.state.draggingText = dragEnd;
    // IE's approach to draggable
    if (display.scroller.dragDrop) display.scroller.dragDrop();
    on(document, "mouseup", dragEnd);
    on(display.scroller, "drop", dragEnd);
  }

  // Normal selection, as opposed to text dragging.
  function leftButtonSelect(cm, e, start, type, addNew) {
    var display = cm.display, doc = cm.doc;
    e_preventDefault(e);

    var ourRange, ourIndex, startSel = doc.sel;
    if (addNew) {
      ourIndex = doc.sel.contains(start);
      if (ourIndex > -1)
        ourRange = doc.sel.ranges[ourIndex];
      else
        ourRange = new Range(start, start);
    } else {
      ourRange = doc.sel.primary();
    }

    if (e.altKey) {
      type = "rect";
      if (!addNew) ourRange = new Range(start, start);
      start = posFromMouse(cm, e, true, true);
      ourIndex = -1;
    } else if (type == "double") {
      var word = findWordAt(doc, start);
      if (cm.display.shift || doc.extend)
        ourRange = extendRange(doc, ourRange, word.anchor, word.head);
      else
        ourRange = word;
    } else if (type == "triple") {
      var line = new Range(Pos(start.line, 0), clipPos(doc, Pos(start.line + 1, 0)));
      if (cm.display.shift || doc.extend)
        ourRange = extendRange(doc, ourRange, line.anchor, line.head);
      else
        ourRange = line;
    } else {
      ourRange = extendRange(doc, ourRange, start);
    }

    if (!addNew) {
      ourIndex = 0;
      setSelection(doc, new Selection([ourRange], 0), sel_mouse);
    } else if (ourIndex > -1) {
      replaceOneSelection(doc, ourIndex, ourRange, sel_mouse);
    } else {
      ourIndex = doc.sel.ranges.length;
      setSelection(doc, normalizeSelection(doc.sel.ranges.concat([ourRange]), ourIndex),
                   {scroll: false, origin: "*mouse"});
    }

    var lastPos = start;
    function extendTo(pos) {
      if (cmp(lastPos, pos) == 0) return;
      lastPos = pos;

      if (type == "rect") {
        var ranges = [], tabSize = cm.options.tabSize;
        var startCol = countColumn(getLine(doc, start.line).text, start.ch, tabSize);
        var posCol = countColumn(getLine(doc, pos.line).text, pos.ch, tabSize);
        var left = Math.min(startCol, posCol), right = Math.max(startCol, posCol);
        for (var line = Math.min(start.line, pos.line), end = Math.min(cm.lastLine(), Math.max(start.line, pos.line));
             line <= end; line++) {
          var text = getLine(doc, line).text, leftPos = findColumn(text, left, tabSize);
          if (left == right)
            ranges.push(new Range(Pos(line, leftPos), Pos(line, leftPos)));
          else if (text.length > leftPos)
            ranges.push(new Range(Pos(line, leftPos), Pos(line, findColumn(text, right, tabSize))));
        }
        if (!ranges.length) ranges.push(new Range(start, start));
        setSelection(doc, normalizeSelection(startSel.ranges.slice(0, ourIndex).concat(ranges), ourIndex), sel_mouse);
      } else {
        var oldRange = ourRange;
        var anchor = oldRange.anchor, head = pos;
        if (type != "single") {
          if (type == "double")
            var range = findWordAt(doc, pos);
          else
            var range = new Range(Pos(pos.line, 0), clipPos(doc, Pos(pos.line + 1, 0)));
          if (cmp(range.anchor, anchor) > 0) {
            head = range.head;
            anchor = minPos(oldRange.from(), range.anchor);
          } else {
            head = range.anchor;
            anchor = maxPos(oldRange.to(), range.head);
          }
        }
        var ranges = startSel.ranges.slice(0);
        ranges[ourIndex] = new Range(clipPos(doc, anchor), head);
        setSelection(doc, normalizeSelection(ranges, ourIndex), sel_mouse);
      }
    }

    var editorSize = display.wrapper.getBoundingClientRect();
    // Used to ensure timeout re-tries don't fire when another extend
    // happened in the meantime (clearTimeout isn't reliable -- at
    // least on Chrome, the timeouts still happen even when cleared,
    // if the clear happens after their scheduled firing time).
    var counter = 0;

    function extend(e) {
      var curCount = ++counter;
      var cur = posFromMouse(cm, e, true, type == "rect");
      if (!cur) return;
      if (cmp(cur, lastPos) != 0) {
        ensureFocus(cm);
        extendTo(cur);
        var visible = visibleLines(display, doc);
        if (cur.line >= visible.to || cur.line < visible.from)
          setTimeout(operation(cm, function(){if (counter == curCount) extend(e);}), 150);
      } else {
        var outside = e.clientY < editorSize.top ? -20 : e.clientY > editorSize.bottom ? 20 : 0;
        if (outside) setTimeout(operation(cm, function() {
          if (counter != curCount) return;
          display.scroller.scrollTop += outside;
          extend(e);
        }), 50);
      }
    }

    function done(e) {
      counter = Infinity;
      e_preventDefault(e);
      focusInput(cm);
      off(document, "mousemove", move);
      off(document, "mouseup", up);
      doc.history.lastSelOrigin = null;
    }

    var move = operation(cm, function(e) {
      if ((ie && !ie_upto9) ?  !e.buttons : !e_button(e)) done(e);
      else extend(e);
    });
    var up = operation(cm, done);
    on(document, "mousemove", move);
    on(document, "mouseup", up);
  }

  // Determines whether an event happened in the gutter, and fires the
  // handlers for the corresponding event.
  function gutterEvent(cm, e, type, prevent, signalfn) {
    try { var mX = e.clientX, mY = e.clientY; }
    catch(e) { return false; }
    if (mX >= Math.floor(cm.display.gutters.getBoundingClientRect().right)) return false;
    if (prevent) e_preventDefault(e);

    var display = cm.display;
    var lineBox = display.lineDiv.getBoundingClientRect();

    if (mY > lineBox.bottom || !hasHandler(cm, type)) return e_defaultPrevented(e);
    mY -= lineBox.top - display.viewOffset;

    for (var i = 0; i < cm.options.gutters.length; ++i) {
      var g = display.gutters.childNodes[i];
      if (g && g.getBoundingClientRect().right >= mX) {
        var line = lineAtHeight(cm.doc, mY);
        var gutter = cm.options.gutters[i];
        signalfn(cm, type, cm, line, gutter, e);
        return e_defaultPrevented(e);
      }
    }
  }

  function clickInGutter(cm, e) {
    return gutterEvent(cm, e, "gutterClick", true, signalLater);
  }

  // Kludge to work around strange IE behavior where it'll sometimes
  // re-fire a series of drag-related events right after the drop (#1551)
  var lastDrop = 0;

  function onDrop(e) {
    var cm = this;
    if (signalDOMEvent(cm, e) || eventInWidget(cm.display, e))
      return;
    e_preventDefault(e);
    if (ie_upto10) lastDrop = +new Date;
    var pos = posFromMouse(cm, e, true), files = e.dataTransfer.files;
    if (!pos || isReadOnly(cm)) return;
    // Might be a file drop, in which case we simply extract the text
    // and insert it.
    if (files && files.length && window.FileReader && window.File) {
      var n = files.length, text = Array(n), read = 0;
      var loadFile = function(file, i) {
        var reader = new FileReader;
        reader.onload = function() {
          text[i] = reader.result;
          if (++read == n) {
            pos = clipPos(cm.doc, pos);
            var change = {from: pos, to: pos, text: splitLines(text.join("\n")), origin: "paste"};
            makeChange(cm.doc, change);
            setSelectionReplaceHistory(cm.doc, simpleSelection(pos, changeEnd(change)));
          }
        };
        reader.readAsText(file);
      };
      for (var i = 0; i < n; ++i) loadFile(files[i], i);
    } else { // Normal drop
      // Don't do a replace if the drop happened inside of the selected text.
      if (cm.state.draggingText && cm.doc.sel.contains(pos) > -1) {
        cm.state.draggingText(e);
        // Ensure the editor is re-focused
        setTimeout(bind(focusInput, cm), 20);
        return;
      }
      try {
        var text = e.dataTransfer.getData("Text");
        if (text) {
          var selected = cm.state.draggingText && cm.listSelections();
          setSelectionNoUndo(cm.doc, simpleSelection(pos, pos));
          if (selected) for (var i = 0; i < selected.length; ++i)
            replaceRange(cm.doc, "", selected[i].anchor, selected[i].head, "drag");
          cm.replaceSelection(text, "around", "paste");
          focusInput(cm);
        }
      }
      catch(e){}
    }
  }

  function onDragStart(cm, e) {
    if (ie_upto10 && (!cm.state.draggingText || +new Date - lastDrop < 100)) { e_stop(e); return; }
    if (signalDOMEvent(cm, e) || eventInWidget(cm.display, e)) return;

    e.dataTransfer.setData("Text", cm.getSelection());

    // Use dummy image instead of default browsers image.
    // Recent Safari (~6.0.2) have a tendency to segfault when this happens, so we don't do it there.
    if (e.dataTransfer.setDragImage && !safari) {
      var img = elt("img", null, null, "position: fixed; left: 0; top: 0;");
      img.src = "data:image/gif;base64,R0lGODlhAQABAAAAACH5BAEKAAEALAAAAAABAAEAAAICTAEAOw==";
      if (presto) {
        img.width = img.height = 1;
        cm.display.wrapper.appendChild(img);
        // Force a relayout, or Opera won't use our image for some obscure reason
        img._top = img.offsetTop;
      }
      e.dataTransfer.setDragImage(img, 0, 0);
      if (presto) img.parentNode.removeChild(img);
    }
  }

  // SCROLL EVENTS

  // Sync the scrollable area and scrollbars, ensure the viewport
  // covers the visible area.
  function setScrollTop(cm, val) {
    if (Math.abs(cm.doc.scrollTop - val) < 2) return;
    cm.doc.scrollTop = val;
    if (!gecko) updateDisplay(cm, {top: val});
    if (cm.display.scroller.scrollTop != val) cm.display.scroller.scrollTop = val;
    if (cm.display.scrollbarV.scrollTop != val) cm.display.scrollbarV.scrollTop = val;
    if (gecko) updateDisplay(cm);
    startWorker(cm, 100);
  }
  // Sync scroller and scrollbar, ensure the gutter elements are
  // aligned.
  function setScrollLeft(cm, val, isScroller) {
    if (isScroller ? val == cm.doc.scrollLeft : Math.abs(cm.doc.scrollLeft - val) < 2) return;
    val = Math.min(val, cm.display.scroller.scrollWidth - cm.display.scroller.clientWidth);
    cm.doc.scrollLeft = val;
    alignHorizontally(cm);
    if (cm.display.scroller.scrollLeft != val) cm.display.scroller.scrollLeft = val;
    if (cm.display.scrollbarH.scrollLeft != val) cm.display.scrollbarH.scrollLeft = val;
  }

  // Since the delta values reported on mouse wheel events are
  // unstandardized between browsers and even browser versions, and
  // generally horribly unpredictable, this code starts by measuring
  // the scroll effect that the first few mouse wheel events have,
  // and, from that, detects the way it can convert deltas to pixel
  // offsets afterwards.
  //
  // The reason we want to know the amount a wheel event will scroll
  // is that it gives us a chance to update the display before the
  // actual scrolling happens, reducing flickering.

  var wheelSamples = 0, wheelPixelsPerUnit = null;
  // Fill in a browser-detected starting value on browsers where we
  // know one. These don't have to be accurate -- the result of them
  // being wrong would just be a slight flicker on the first wheel
  // scroll (if it is large enough).
  if (ie) wheelPixelsPerUnit = -.53;
  else if (gecko) wheelPixelsPerUnit = 15;
  else if (chrome) wheelPixelsPerUnit = -.7;
  else if (safari) wheelPixelsPerUnit = -1/3;

  function onScrollWheel(cm, e) {
    var dx = e.wheelDeltaX, dy = e.wheelDeltaY;
    if (dx == null && e.detail && e.axis == e.HORIZONTAL_AXIS) dx = e.detail;
    if (dy == null && e.detail && e.axis == e.VERTICAL_AXIS) dy = e.detail;
    else if (dy == null) dy = e.wheelDelta;

    var display = cm.display, scroll = display.scroller;
    // Quit if there's nothing to scroll here
    if (!(dx && scroll.scrollWidth > scroll.clientWidth ||
          dy && scroll.scrollHeight > scroll.clientHeight)) return;

    // Webkit browsers on OS X abort momentum scrolls when the target
    // of the scroll event is removed from the scrollable element.
    // This hack (see related code in patchDisplay) makes sure the
    // element is kept around.
    if (dy && mac && webkit) {
      outer: for (var cur = e.target, view = display.view; cur != scroll; cur = cur.parentNode) {
        for (var i = 0; i < view.length; i++) {
          if (view[i].node == cur) {
            cm.display.currentWheelTarget = cur;
            break outer;
          }
        }
      }
    }

    // On some browsers, horizontal scrolling will cause redraws to
    // happen before the gutter has been realigned, causing it to
    // wriggle around in a most unseemly way. When we have an
    // estimated pixels/delta value, we just handle horizontal
    // scrolling entirely here. It'll be slightly off from native, but
    // better than glitching out.
    if (dx && !gecko && !presto && wheelPixelsPerUnit != null) {
      if (dy)
        setScrollTop(cm, Math.max(0, Math.min(scroll.scrollTop + dy * wheelPixelsPerUnit, scroll.scrollHeight - scroll.clientHeight)));
      setScrollLeft(cm, Math.max(0, Math.min(scroll.scrollLeft + dx * wheelPixelsPerUnit, scroll.scrollWidth - scroll.clientWidth)));
      e_preventDefault(e);
      display.wheelStartX = null; // Abort measurement, if in progress
      return;
    }

    // 'Project' the visible viewport to cover the area that is being
    // scrolled into view (if we know enough to estimate it).
    if (dy && wheelPixelsPerUnit != null) {
      var pixels = dy * wheelPixelsPerUnit;
      var top = cm.doc.scrollTop, bot = top + display.wrapper.clientHeight;
      if (pixels < 0) top = Math.max(0, top + pixels - 50);
      else bot = Math.min(cm.doc.height, bot + pixels + 50);
      updateDisplay(cm, {top: top, bottom: bot});
    }

    if (wheelSamples < 20) {
      if (display.wheelStartX == null) {
        display.wheelStartX = scroll.scrollLeft; display.wheelStartY = scroll.scrollTop;
        display.wheelDX = dx; display.wheelDY = dy;
        setTimeout(function() {
          if (display.wheelStartX == null) return;
          var movedX = scroll.scrollLeft - display.wheelStartX;
          var movedY = scroll.scrollTop - display.wheelStartY;
          var sample = (movedY && display.wheelDY && movedY / display.wheelDY) ||
            (movedX && display.wheelDX && movedX / display.wheelDX);
          display.wheelStartX = display.wheelStartY = null;
          if (!sample) return;
          wheelPixelsPerUnit = (wheelPixelsPerUnit * wheelSamples + sample) / (wheelSamples + 1);
          ++wheelSamples;
        }, 200);
      } else {
        display.wheelDX += dx; display.wheelDY += dy;
      }
    }
  }

  // KEY EVENTS

  // Run a handler that was bound to a key.
  function doHandleBinding(cm, bound, dropShift) {
    if (typeof bound == "string") {
      bound = commands[bound];
      if (!bound) return false;
    }
    // Ensure previous input has been read, so that the handler sees a
    // consistent view of the document
    if (cm.display.pollingFast && readInput(cm)) cm.display.pollingFast = false;
    var prevShift = cm.display.shift, done = false;
    try {
      if (isReadOnly(cm)) cm.state.suppressEdits = true;
      if (dropShift) cm.display.shift = false;
      done = bound(cm) != Pass;
    } finally {
      cm.display.shift = prevShift;
      cm.state.suppressEdits = false;
    }
    return done;
  }

  // Collect the currently active keymaps.
  function allKeyMaps(cm) {
    var maps = cm.state.keyMaps.slice(0);
    if (cm.options.extraKeys) maps.push(cm.options.extraKeys);
    maps.push(cm.options.keyMap);
    return maps;
  }

  var maybeTransition;
  // Handle a key from the keydown event.
  function handleKeyBinding(cm, e) {
    // Handle automatic keymap transitions
    var startMap = getKeyMap(cm.options.keyMap), next = startMap.auto;
    clearTimeout(maybeTransition);
    if (next && !isModifierKey(e)) maybeTransition = setTimeout(function() {
      if (getKeyMap(cm.options.keyMap) == startMap) {
        cm.options.keyMap = (next.call ? next.call(null, cm) : next);
        keyMapChanged(cm);
      }
    }, 50);

    var name = keyName(e, true), handled = false;
    if (!name) return false;
    var keymaps = allKeyMaps(cm);

    if (e.shiftKey) {
      // First try to resolve full name (including 'Shift-'). Failing
      // that, see if there is a cursor-motion command (starting with
      // 'go') bound to the keyname without 'Shift-'.
      handled = lookupKey("Shift-" + name, keymaps, function(b) {return doHandleBinding(cm, b, true);})
             || lookupKey(name, keymaps, function(b) {
                  if (typeof b == "string" ? /^go[A-Z]/.test(b) : b.motion)
                    return doHandleBinding(cm, b);
                });
    } else {
      handled = lookupKey(name, keymaps, function(b) { return doHandleBinding(cm, b); });
    }

    if (handled) {
      e_preventDefault(e);
      restartBlink(cm);
      signalLater(cm, "keyHandled", cm, name, e);
    }
    return handled;
  }

  // Handle a key from the keypress event
  function handleCharBinding(cm, e, ch) {
    var handled = lookupKey("'" + ch + "'", allKeyMaps(cm),
                            function(b) { return doHandleBinding(cm, b, true); });
    if (handled) {
      e_preventDefault(e);
      restartBlink(cm);
      signalLater(cm, "keyHandled", cm, "'" + ch + "'", e);
    }
    return handled;
  }

  var lastStoppedKey = null;
  function onKeyDown(e) {
    var cm = this;
    ensureFocus(cm);
    if (signalDOMEvent(cm, e)) return;
    // IE does strange things with escape.
    if (ie_upto10 && e.keyCode == 27) e.returnValue = false;
    var code = e.keyCode;
    cm.display.shift = code == 16 || e.shiftKey;
    var handled = handleKeyBinding(cm, e);
    if (presto) {
      lastStoppedKey = handled ? code : null;
      // Opera has no cut event... we try to at least catch the key combo
      if (!handled && code == 88 && !hasCopyEvent && (mac ? e.metaKey : e.ctrlKey))
        cm.replaceSelection("", null, "cut");
    }
  }

  function onKeyUp(e) {
    if (signalDOMEvent(this, e)) return;
    if (e.keyCode == 16) this.doc.sel.shift = false;
  }

  function onKeyPress(e) {
    var cm = this;
    if (signalDOMEvent(cm, e)) return;
    var keyCode = e.keyCode, charCode = e.charCode;
    if (presto && keyCode == lastStoppedKey) {lastStoppedKey = null; e_preventDefault(e); return;}
    if (((presto && (!e.which || e.which < 10)) || khtml) && handleKeyBinding(cm, e)) return;
    var ch = String.fromCharCode(charCode == null ? keyCode : charCode);
    if (handleCharBinding(cm, e, ch)) return;
    if (ie && !ie_upto8) cm.display.inputHasSelection = null;
    fastPoll(cm);
  }

  // FOCUS/BLUR EVENTS

  function onFocus(cm) {
    if (cm.options.readOnly == "nocursor") return;
    if (!cm.state.focused) {
      signal(cm, "focus", cm);
      cm.state.focused = true;
      if (cm.display.wrapper.className.search(/\bCodeMirror-focused\b/) == -1)
        cm.display.wrapper.className += " CodeMirror-focused";
      if (!cm.curOp) {
        resetInput(cm);
        if (webkit) setTimeout(bind(resetInput, cm, true), 0); // Issue #1730
      }
    }
    slowPoll(cm);
    restartBlink(cm);
  }
  function onBlur(cm) {
    if (cm.state.focused) {
      signal(cm, "blur", cm);
      cm.state.focused = false;
      cm.display.wrapper.className = cm.display.wrapper.className.replace(" CodeMirror-focused", "");
    }
    clearInterval(cm.display.blinker);
    setTimeout(function() {if (!cm.state.focused) cm.display.shift = false;}, 150);
  }

  // CONTEXT MENU HANDLING

  var detectingSelectAll;
  // To make the context menu work, we need to briefly unhide the
  // textarea (making it as unobtrusive as possible) to let the
  // right-click take effect on it.
  function onContextMenu(cm, e) {
    if (signalDOMEvent(cm, e, "contextmenu")) return;
    var display = cm.display;
    if (eventInWidget(display, e) || contextMenuInGutter(cm, e)) return;

    var pos = posFromMouse(cm, e), scrollPos = display.scroller.scrollTop;
    if (!pos || presto) return; // Opera is difficult.

    // Reset the current text selection only if the click is done outside of the selection
    // and 'resetSelectionOnContextMenu' option is true.
    var reset = cm.options.resetSelectionOnContextMenu;
    if (reset && cm.doc.sel.contains(pos) == -1)
      operation(cm, setSelection)(cm.doc, simpleSelection(pos), sel_dontScroll);

    var oldCSS = display.input.style.cssText;
    display.inputDiv.style.position = "absolute";
    display.input.style.cssText = "position: fixed; width: 30px; height: 30px; top: " + (e.clientY - 5) +
      "px; left: " + (e.clientX - 5) + "px; z-index: 1000; background: transparent; outline: none;" +
      "border-width: 0; outline: none; overflow: hidden; opacity: .05; -ms-opacity: .05; filter: alpha(opacity=5);";
    focusInput(cm);
    resetInput(cm);
    // Adds "Select all" to context menu in FF
    var hasSelection = cm.somethingSelected();
    if (!hasSelection) display.input.value = display.prevInput = " ";

    // Select-all will be greyed out if there's nothing to select, so
    // this adds a zero-width space so that we can later check whether
    // it got selected.
    function prepareSelectAllHack() {
      if (display.input.selectionStart != null) {
        var extval = display.input.value = "\u200b" + (hasSelection ? display.input.value : "");
        display.prevInput = "\u200b";
        display.input.selectionStart = 1; display.input.selectionEnd = extval.length;
      }
    }
    function rehide() {
      display.inputDiv.style.position = "relative";
      display.input.style.cssText = oldCSS;
      if (ie_upto8) display.scrollbarV.scrollTop = display.scroller.scrollTop = scrollPos;
      slowPoll(cm);

      // Try to detect the user choosing select-all
      if (display.input.selectionStart != null) {
        if (!ie || ie_upto8) prepareSelectAllHack();
        clearTimeout(detectingSelectAll);
        var i = 0, poll = function(){
          if (display.prevInput == "\u200b" && display.input.selectionStart == 0)
            operation(cm, commands.selectAll)(cm);
          else if (i++ < 10) detectingSelectAll = setTimeout(poll, 500);
          else resetInput(cm);
        };
        detectingSelectAll = setTimeout(poll, 200);
      }
    }

    if (ie && !ie_upto8) prepareSelectAllHack();
    if (captureRightClick) {
      e_stop(e);
      var mouseup = function() {
        off(window, "mouseup", mouseup);
        setTimeout(rehide, 20);
      };
      on(window, "mouseup", mouseup);
    } else {
      setTimeout(rehide, 50);
    }
  }

  function contextMenuInGutter(cm, e) {
    if (!hasHandler(cm, "gutterContextMenu")) return false;
    return gutterEvent(cm, e, "gutterContextMenu", false, signal);
  }

  // UPDATING

  // Compute the position of the end of a change (its 'to' property
  // refers to the pre-change end).
  var changeEnd = CodeMirror.changeEnd = function(change) {
    if (!change.text) return change.to;
    return Pos(change.from.line + change.text.length - 1,
               lst(change.text).length + (change.text.length == 1 ? change.from.ch : 0));
  };

  // Adjust a position to refer to the post-change position of the
  // same text, or the end of the change if the change covers it.
  function adjustForChange(pos, change) {
    if (cmp(pos, change.from) < 0) return pos;
    if (cmp(pos, change.to) <= 0) return changeEnd(change);

    var line = pos.line + change.text.length - (change.to.line - change.from.line) - 1, ch = pos.ch;
    if (pos.line == change.to.line) ch += changeEnd(change).ch - change.to.ch;
    return Pos(line, ch);
  }

  function computeSelAfterChange(doc, change) {
    var out = [];
    for (var i = 0; i < doc.sel.ranges.length; i++) {
      var range = doc.sel.ranges[i];
      out.push(new Range(adjustForChange(range.anchor, change),
                         adjustForChange(range.head, change)));
    }
    return normalizeSelection(out, doc.sel.primIndex);
  }

  function offsetPos(pos, old, nw) {
    if (pos.line == old.line)
      return Pos(nw.line, pos.ch - old.ch + nw.ch);
    else
      return Pos(nw.line + (pos.line - old.line), pos.ch);
  }

  // Used by replaceSelections to allow moving the selection to the
  // start or around the replaced test. Hint may be "start" or "around".
  function computeReplacedSel(doc, changes, hint) {
    var out = [];
    var oldPrev = Pos(doc.first, 0), newPrev = oldPrev;
    for (var i = 0; i < changes.length; i++) {
      var change = changes[i];
      var from = offsetPos(change.from, oldPrev, newPrev);
      var to = offsetPos(changeEnd(change), oldPrev, newPrev);
      oldPrev = change.to;
      newPrev = to;
      if (hint == "around") {
        var range = doc.sel.ranges[i], inv = cmp(range.head, range.anchor) < 0;
        out[i] = new Range(inv ? to : from, inv ? from : to);
      } else {
        out[i] = new Range(from, from);
      }
    }
    return new Selection(out, doc.sel.primIndex);
  }

  // Allow "beforeChange" event handlers to influence a change
  function filterChange(doc, change, update) {
    var obj = {
      canceled: false,
      from: change.from,
      to: change.to,
      text: change.text,
      origin: change.origin,
      cancel: function() { this.canceled = true; }
    };
    if (update) obj.update = function(from, to, text, origin) {
      if (from) this.from = clipPos(doc, from);
      if (to) this.to = clipPos(doc, to);
      if (text) this.text = text;
      if (origin !== undefined) this.origin = origin;
    };
    signal(doc, "beforeChange", doc, obj);
    if (doc.cm) signal(doc.cm, "beforeChange", doc.cm, obj);

    if (obj.canceled) return null;
    return {from: obj.from, to: obj.to, text: obj.text, origin: obj.origin};
  }

  // Apply a change to a document, and add it to the document's
  // history, and propagating it to all linked documents.
  function makeChange(doc, change, ignoreReadOnly) {
    if (doc.cm) {
      if (!doc.cm.curOp) return operation(doc.cm, makeChange)(doc, change, ignoreReadOnly);
      if (doc.cm.state.suppressEdits) return;
    }

    if (hasHandler(doc, "beforeChange") || doc.cm && hasHandler(doc.cm, "beforeChange")) {
      change = filterChange(doc, change, true);
      if (!change) return;
    }

    // Possibly split or suppress the update based on the presence
    // of read-only spans in its range.
    var split = sawReadOnlySpans && !ignoreReadOnly && removeReadOnlyRanges(doc, change.from, change.to);
    if (split) {
      for (var i = split.length - 1; i >= 0; --i)
        makeChangeInner(doc, {from: split[i].from, to: split[i].to, text: i ? [""] : change.text});
    } else {
      makeChangeInner(doc, change);
    }
  }

  function makeChangeInner(doc, change) {
    if (change.text.length == 1 && change.text[0] == "" && cmp(change.from, change.to) == 0) return;
    var selAfter = computeSelAfterChange(doc, change);
    addChangeToHistory(doc, change, selAfter, doc.cm ? doc.cm.curOp.id : NaN);

    makeChangeSingleDoc(doc, change, selAfter, stretchSpansOverChange(doc, change));
    var rebased = [];

    linkedDocs(doc, function(doc, sharedHist) {
      if (!sharedHist && indexOf(rebased, doc.history) == -1) {
        rebaseHist(doc.history, change);
        rebased.push(doc.history);
      }
      makeChangeSingleDoc(doc, change, null, stretchSpansOverChange(doc, change));
    });
  }

  // Revert a change stored in a document's history.
  function makeChangeFromHistory(doc, type, allowSelectionOnly) {
    if (doc.cm && doc.cm.state.suppressEdits) return;

    var hist = doc.history, event, selAfter = doc.sel;
    var source = type == "undo" ? hist.done : hist.undone, dest = type == "undo" ? hist.undone : hist.done;

    // Verify that there is a useable event (so that ctrl-z won't
    // needlessly clear selection events)
    for (var i = 0; i < source.length; i++)
      if (allowSelectionOnly || !source[i].ranges) break;
    if (i == source.length) return;
    hist.lastOrigin = hist.lastSelOrigin = null;

    for (;;) {
      event = source.pop();
      if (event.ranges) {
        pushSelectionToHistory(event, dest);
        if (allowSelectionOnly && !event.equals(doc.sel)) {
          setSelection(doc, event);
          return;
        }
        selAfter = event;
      }
      else break;
    }

    // Build up a reverse change object to add to the opposite history
    // stack (redo when undoing, and vice versa).
    var antiChanges = [];
    pushSelectionToHistory(selAfter, dest);
    dest.push({changes: antiChanges, generation: hist.generation});
    hist.generation = event.generation || ++hist.maxGeneration;

    var filter = hasHandler(doc, "beforeChange") || doc.cm && hasHandler(doc.cm, "beforeChange");

    for (var i = event.changes.length - 1; i >= 0; --i) {
      var change = event.changes[i];
      change.origin = type;
      if (filter && !filterChange(doc, change, false)) {
        source.length = 0;
        return;
      }

      antiChanges.push(historyChangeFromChange(doc, change));

      var after = i ? computeSelAfterChange(doc, change, null) : lst(source);
      makeChangeSingleDoc(doc, change, after, mergeOldSpans(doc, change));
      if (doc.cm) ensureCursorVisible(doc.cm);
      var rebased = [];

      // Propagate to the linked documents
      linkedDocs(doc, function(doc, sharedHist) {
        if (!sharedHist && indexOf(rebased, doc.history) == -1) {
          rebaseHist(doc.history, change);
          rebased.push(doc.history);
        }
        makeChangeSingleDoc(doc, change, null, mergeOldSpans(doc, change));
      });
    }
  }

  // Sub-views need their line numbers shifted when text is added
  // above or below them in the parent document.
  function shiftDoc(doc, distance) {
    doc.first += distance;
    doc.sel = new Selection(map(doc.sel.ranges, function(range) {
      return new Range(Pos(range.anchor.line + distance, range.anchor.ch),
                       Pos(range.head.line + distance, range.head.ch));
    }), doc.sel.primIndex);
    if (doc.cm) regChange(doc.cm, doc.first, doc.first - distance, distance);
  }

  // More lower-level change function, handling only a single document
  // (not linked ones).
  function makeChangeSingleDoc(doc, change, selAfter, spans) {
    if (doc.cm && !doc.cm.curOp)
      return operation(doc.cm, makeChangeSingleDoc)(doc, change, selAfter, spans);

    if (change.to.line < doc.first) {
      shiftDoc(doc, change.text.length - 1 - (change.to.line - change.from.line));
      return;
    }
    if (change.from.line > doc.lastLine()) return;

    // Clip the change to the size of this doc
    if (change.from.line < doc.first) {
      var shift = change.text.length - 1 - (doc.first - change.from.line);
      shiftDoc(doc, shift);
      change = {from: Pos(doc.first, 0), to: Pos(change.to.line + shift, change.to.ch),
                text: [lst(change.text)], origin: change.origin};
    }
    var last = doc.lastLine();
    if (change.to.line > last) {
      change = {from: change.from, to: Pos(last, getLine(doc, last).text.length),
                text: [change.text[0]], origin: change.origin};
    }

    change.removed = getBetween(doc, change.from, change.to);

    if (!selAfter) selAfter = computeSelAfterChange(doc, change, null);
    if (doc.cm) makeChangeSingleDocInEditor(doc.cm, change, spans);
    else updateDoc(doc, change, spans);
    setSelectionNoUndo(doc, selAfter, sel_dontScroll);
  }

  // Handle the interaction of a change to a document with the editor
  // that this document is part of.
  function makeChangeSingleDocInEditor(cm, change, spans) {
    var doc = cm.doc, display = cm.display, from = change.from, to = change.to;

    var recomputeMaxLength = false, checkWidthStart = from.line;
    if (!cm.options.lineWrapping) {
      checkWidthStart = lineNo(visualLine(getLine(doc, from.line)));
      doc.iter(checkWidthStart, to.line + 1, function(line) {
        if (line == display.maxLine) {
          recomputeMaxLength = true;
          return true;
        }
      });
    }

    if (doc.sel.contains(change.from, change.to) > -1)
      cm.curOp.cursorActivity = true;

    updateDoc(doc, change, spans, estimateHeight(cm));

    if (!cm.options.lineWrapping) {
      doc.iter(checkWidthStart, from.line + change.text.length, function(line) {
        var len = lineLength(line);
        if (len > display.maxLineLength) {
          display.maxLine = line;
          display.maxLineLength = len;
          display.maxLineChanged = true;
          recomputeMaxLength = false;
        }
      });
      if (recomputeMaxLength) cm.curOp.updateMaxLine = true;
    }

    // Adjust frontier, schedule worker
    doc.frontier = Math.min(doc.frontier, from.line);
    startWorker(cm, 400);

    var lendiff = change.text.length - (to.line - from.line) - 1;
    // Remember that these lines changed, for updating the display
    if (from.line == to.line && change.text.length == 1 && !isWholeLineUpdate(cm.doc, change))
      regLineChange(cm, from.line, "text");
    else
      regChange(cm, from.line, to.line + 1, lendiff);

    if (hasHandler(cm, "change") || hasHandler(cm, "changes"))
      (cm.curOp.changeObjs || (cm.curOp.changeObjs = [])).push({
        from: from, to: to,
        text: change.text,
        removed: change.removed,
        origin: change.origin
      });
  }

  function replaceRange(doc, code, from, to, origin) {
    if (!to) to = from;
    if (cmp(to, from) < 0) { var tmp = to; to = from; from = tmp; }
    if (typeof code == "string") code = splitLines(code);
    makeChange(doc, {from: from, to: to, text: code, origin: origin});
  }

  // SCROLLING THINGS INTO VIEW

  // If an editor sits on the top or bottom of the window, partially
  // scrolled out of view, this ensures that the cursor is visible.
  function maybeScrollWindow(cm, coords) {
    var display = cm.display, box = display.sizer.getBoundingClientRect(), doScroll = null;
    if (coords.top + box.top < 0) doScroll = true;
    else if (coords.bottom + box.top > (window.innerHeight || document.documentElement.clientHeight)) doScroll = false;
    if (doScroll != null && !phantom) {
      var scrollNode = elt("div", "\u200b", null, "position: absolute; top: " +
                           (coords.top - display.viewOffset - paddingTop(cm.display)) + "px; height: " +
                           (coords.bottom - coords.top + scrollerCutOff) + "px; left: " +
                           coords.left + "px; width: 2px;");
      cm.display.lineSpace.appendChild(scrollNode);
      scrollNode.scrollIntoView(doScroll);
      cm.display.lineSpace.removeChild(scrollNode);
    }
  }

  // Scroll a given position into view (immediately), verifying that
  // it actually became visible (as line heights are accurately
  // measured, the position of something may 'drift' during drawing).
  function scrollPosIntoView(cm, pos, end, margin) {
    if (margin == null) margin = 0;
    for (;;) {
      var changed = false, coords = cursorCoords(cm, pos);
      var endCoords = !end || end == pos ? coords : cursorCoords(cm, end);
      var scrollPos = calculateScrollPos(cm, Math.min(coords.left, endCoords.left),
                                         Math.min(coords.top, endCoords.top) - margin,
                                         Math.max(coords.left, endCoords.left),
                                         Math.max(coords.bottom, endCoords.bottom) + margin);
      var startTop = cm.doc.scrollTop, startLeft = cm.doc.scrollLeft;
      if (scrollPos.scrollTop != null) {
        setScrollTop(cm, scrollPos.scrollTop);
        if (Math.abs(cm.doc.scrollTop - startTop) > 1) changed = true;
      }
      if (scrollPos.scrollLeft != null) {
        setScrollLeft(cm, scrollPos.scrollLeft);
        if (Math.abs(cm.doc.scrollLeft - startLeft) > 1) changed = true;
      }
      if (!changed) return coords;
    }
  }

  // Scroll a given set of coordinates into view (immediately).
  function scrollIntoView(cm, x1, y1, x2, y2) {
    var scrollPos = calculateScrollPos(cm, x1, y1, x2, y2);
    if (scrollPos.scrollTop != null) setScrollTop(cm, scrollPos.scrollTop);
    if (scrollPos.scrollLeft != null) setScrollLeft(cm, scrollPos.scrollLeft);
  }

  // Calculate a new scroll position needed to scroll the given
  // rectangle into view. Returns an object with scrollTop and
  // scrollLeft properties. When these are undefined, the
  // vertical/horizontal position does not need to be adjusted.
  function calculateScrollPos(cm, x1, y1, x2, y2) {
    var display = cm.display, snapMargin = textHeight(cm.display);
    if (y1 < 0) y1 = 0;
    var screentop = cm.curOp && cm.curOp.scrollTop != null ? cm.curOp.scrollTop : display.scroller.scrollTop;
    var screen = display.scroller.clientHeight - scrollerCutOff, result = {};
    var docBottom = cm.doc.height + paddingVert(display);
    var atTop = y1 < snapMargin, atBottom = y2 > docBottom - snapMargin;
    if (y1 < screentop) {
      result.scrollTop = atTop ? 0 : y1;
    } else if (y2 > screentop + screen) {
      var newTop = Math.min(y1, (atBottom ? docBottom : y2) - screen);
      if (newTop != screentop) result.scrollTop = newTop;
    }

    var screenleft = cm.curOp && cm.curOp.scrollLeft != null ? cm.curOp.scrollLeft : display.scroller.scrollLeft;
    var screenw = display.scroller.clientWidth - scrollerCutOff;
    x1 += display.gutters.offsetWidth; x2 += display.gutters.offsetWidth;
    var gutterw = display.gutters.offsetWidth;
    var atLeft = x1 < gutterw + 10;
    if (x1 < screenleft + gutterw || atLeft) {
      if (atLeft) x1 = 0;
      result.scrollLeft = Math.max(0, x1 - 10 - gutterw);
    } else if (x2 > screenw + screenleft - 3) {
      result.scrollLeft = x2 + 10 - screenw;
    }
    return result;
  }

  // Store a relative adjustment to the scroll position in the current
  // operation (to be applied when the operation finishes).
  function addToScrollPos(cm, left, top) {
    if (left != null || top != null) resolveScrollToPos(cm);
    if (left != null)
      cm.curOp.scrollLeft = (cm.curOp.scrollLeft == null ? cm.doc.scrollLeft : cm.curOp.scrollLeft) + left;
    if (top != null)
      cm.curOp.scrollTop = (cm.curOp.scrollTop == null ? cm.doc.scrollTop : cm.curOp.scrollTop) + top;
  }

  // Make sure that at the end of the operation the current cursor is
  // shown.
  function ensureCursorVisible(cm) {
    resolveScrollToPos(cm);
    var cur = cm.getCursor(), from = cur, to = cur;
    if (!cm.options.lineWrapping) {
      from = cur.ch ? Pos(cur.line, cur.ch - 1) : cur;
      to = Pos(cur.line, cur.ch + 1);
    }
    cm.curOp.scrollToPos = {from: from, to: to, margin: cm.options.cursorScrollMargin, isCursor: true};
  }

  // When an operation has its scrollToPos property set, and another
  // scroll action is applied before the end of the operation, this
  // 'simulates' scrolling that position into view in a cheap way, so
  // that the effect of intermediate scroll commands is not ignored.
  function resolveScrollToPos(cm) {
    var range = cm.curOp.scrollToPos;
    if (range) {
      cm.curOp.scrollToPos = null;
      var from = estimateCoords(cm, range.from), to = estimateCoords(cm, range.to);
      var sPos = calculateScrollPos(cm, Math.min(from.left, to.left),
                                    Math.min(from.top, to.top) - range.margin,
                                    Math.max(from.right, to.right),
                                    Math.max(from.bottom, to.bottom) + range.margin);
      cm.scrollTo(sPos.scrollLeft, sPos.scrollTop);
    }
  }

  // API UTILITIES

  // Indent the given line. The how parameter can be "smart",
  // "add"/null, "subtract", or "prev". When aggressive is false
  // (typically set to true for forced single-line indents), empty
  // lines are not indented, and places where the mode returns Pass
  // are left alone.
  function indentLine(cm, n, how, aggressive) {
    var doc = cm.doc, state;
    if (how == null) how = "add";
    if (how == "smart") {
      // Fall back to "prev" when the mode doesn't have an indentation
      // method.
      if (!cm.doc.mode.indent) how = "prev";
      else state = getStateBefore(cm, n);
    }

    var tabSize = cm.options.tabSize;
    var line = getLine(doc, n), curSpace = countColumn(line.text, null, tabSize);
    if (line.stateAfter) line.stateAfter = null;
    var curSpaceString = line.text.match(/^\s*/)[0], indentation;
    if (!aggressive && !/\S/.test(line.text)) {
      indentation = 0;
      how = "not";
    } else if (how == "smart") {
      indentation = cm.doc.mode.indent(state, line.text.slice(curSpaceString.length), line.text);
      if (indentation == Pass) {
        if (!aggressive) return;
        how = "prev";
      }
    }
    if (how == "prev") {
      if (n > doc.first) indentation = countColumn(getLine(doc, n-1).text, null, tabSize);
      else indentation = 0;
    } else if (how == "add") {
      indentation = curSpace + cm.options.indentUnit;
    } else if (how == "subtract") {
      indentation = curSpace - cm.options.indentUnit;
    } else if (typeof how == "number") {
      indentation = curSpace + how;
    }
    indentation = Math.max(0, indentation);

    var indentString = "", pos = 0;
    if (cm.options.indentWithTabs)
      for (var i = Math.floor(indentation / tabSize); i; --i) {pos += tabSize; indentString += "\t";}
    if (pos < indentation) indentString += spaceStr(indentation - pos);

    if (indentString != curSpaceString) {
      replaceRange(cm.doc, indentString, Pos(n, 0), Pos(n, curSpaceString.length), "+input");
    } else {
      // Ensure that, if the cursor was in the whitespace at the start
      // of the line, it is moved to the end of that space.
      for (var i = 0; i < doc.sel.ranges.length; i++) {
        var range = doc.sel.ranges[i];
        if (range.head.line == n && range.head.ch < curSpaceString.length) {
          var pos = Pos(n, curSpaceString.length);
          replaceOneSelection(doc, i, new Range(pos, pos));
          break;
        }
      }
    }
    line.stateAfter = null;
  }

  // Utility for applying a change to a line by handle or number,
  // returning the number and optionally registering the line as
  // changed.
  function changeLine(cm, handle, changeType, op) {
    var no = handle, line = handle, doc = cm.doc;
    if (typeof handle == "number") line = getLine(doc, clipLine(doc, handle));
    else no = lineNo(handle);
    if (no == null) return null;
    if (op(line, no)) regLineChange(cm, no, changeType);
    else return null;
    return line;
  }

  // Helper for deleting text near the selection(s), used to implement
  // backspace, delete, and similar functionality.
  function deleteNearSelection(cm, compute) {
    var ranges = cm.doc.sel.ranges, kill = [];
    // Build up a set of ranges to kill first, merging overlapping
    // ranges.
    for (var i = 0; i < ranges.length; i++) {
      var toKill = compute(ranges[i]);
      while (kill.length && cmp(toKill.from, lst(kill).to) <= 0) {
        var replaced = kill.pop();
        if (cmp(replaced.from, toKill.from) < 0) {
          toKill.from = replaced.from;
          break;
        }
      }
      kill.push(toKill);
    }
    // Next, remove those actual ranges.
    runInOp(cm, function() {
      for (var i = kill.length - 1; i >= 0; i--)
        replaceRange(cm.doc, "", kill[i].from, kill[i].to, "+delete");
      ensureCursorVisible(cm);
    });
  }

  // Used for horizontal relative motion. Dir is -1 or 1 (left or
  // right), unit can be "char", "column" (like char, but doesn't
  // cross line boundaries), "word" (across next word), or "group" (to
  // the start of next group of word or non-word-non-whitespace
  // chars). The visually param controls whether, in right-to-left
  // text, direction 1 means to move towards the next index in the
  // string, or towards the character to the right of the current
  // position. The resulting position will have a hitSide=true
  // property if it reached the end of the document.
  function findPosH(doc, pos, dir, unit, visually) {
    var line = pos.line, ch = pos.ch, origDir = dir;
    var lineObj = getLine(doc, line);
    var possible = true;
    function findNextLine() {
      var l = line + dir;
      if (l < doc.first || l >= doc.first + doc.size) return (possible = false);
      line = l;
      return lineObj = getLine(doc, l);
    }
    function moveOnce(boundToLine) {
      var next = (visually ? moveVisually : moveLogically)(lineObj, ch, dir, true);
      if (next == null) {
        if (!boundToLine && findNextLine()) {
          if (visually) ch = (dir < 0 ? lineRight : lineLeft)(lineObj);
          else ch = dir < 0 ? lineObj.text.length : 0;
        } else return (possible = false);
      } else ch = next;
      return true;
    }

    if (unit == "char") moveOnce();
    else if (unit == "column") moveOnce(true);
    else if (unit == "word" || unit == "group") {
      var sawType = null, group = unit == "group";
      for (var first = true;; first = false) {
        if (dir < 0 && !moveOnce(!first)) break;
        var cur = lineObj.text.charAt(ch) || "\n";
        var type = isWordChar(cur) ? "w"
          : group && cur == "\n" ? "n"
          : !group || /\s/.test(cur) ? null
          : "p";
        if (group && !first && !type) type = "s";
        if (sawType && sawType != type) {
          if (dir < 0) {dir = 1; moveOnce();}
          break;
        }

        if (type) sawType = type;
        if (dir > 0 && !moveOnce(!first)) break;
      }
    }
    var result = skipAtomic(doc, Pos(line, ch), origDir, true);
    if (!possible) result.hitSide = true;
    return result;
  }

  // For relative vertical movement. Dir may be -1 or 1. Unit can be
  // "page" or "line". The resulting position will have a hitSide=true
  // property if it reached the end of the document.
  function findPosV(cm, pos, dir, unit) {
    var doc = cm.doc, x = pos.left, y;
    if (unit == "page") {
      var pageSize = Math.min(cm.display.wrapper.clientHeight, window.innerHeight || document.documentElement.clientHeight);
      y = pos.top + dir * (pageSize - (dir < 0 ? 1.5 : .5) * textHeight(cm.display));
    } else if (unit == "line") {
      y = dir > 0 ? pos.bottom + 3 : pos.top - 3;
    }
    for (;;) {
      var target = coordsChar(cm, x, y);
      if (!target.outside) break;
      if (dir < 0 ? y <= 0 : y >= doc.height) { target.hitSide = true; break; }
      y += dir * 5;
    }
    return target;
  }

  // Find the word at the given position (as returned by coordsChar).
  function findWordAt(doc, pos) {
    var line = getLine(doc, pos.line).text;
    var start = pos.ch, end = pos.ch;
    if (line) {
      if ((pos.xRel < 0 || end == line.length) && start) --start; else ++end;
      var startChar = line.charAt(start);
      var check = isWordChar(startChar) ? isWordChar
        : /\s/.test(startChar) ? function(ch) {return /\s/.test(ch);}
        : function(ch) {return !/\s/.test(ch) && !isWordChar(ch);};
      while (start > 0 && check(line.charAt(start - 1))) --start;
      while (end < line.length && check(line.charAt(end))) ++end;
    }
    return new Range(Pos(pos.line, start), Pos(pos.line, end));
  }

  // EDITOR METHODS

  // The publicly visible API. Note that methodOp(f) means
  // 'wrap f in an operation, performed on its `this` parameter'.

  // This is not the complete set of editor methods. Most of the
  // methods defined on the Doc type are also injected into
  // CodeMirror.prototype, for backwards compatibility and
  // convenience.

  CodeMirror.prototype = {
    constructor: CodeMirror,
    focus: function(){window.focus(); focusInput(this); fastPoll(this);},

    setOption: function(option, value) {
      var options = this.options, old = options[option];
      if (options[option] == value && option != "mode") return;
      options[option] = value;
      if (optionHandlers.hasOwnProperty(option))
        operation(this, optionHandlers[option])(this, value, old);
    },

    getOption: function(option) {return this.options[option];},
    getDoc: function() {return this.doc;},

    addKeyMap: function(map, bottom) {
      this.state.keyMaps[bottom ? "push" : "unshift"](map);
    },
    removeKeyMap: function(map) {
      var maps = this.state.keyMaps;
      for (var i = 0; i < maps.length; ++i)
        if (maps[i] == map || (typeof maps[i] != "string" && maps[i].name == map)) {
          maps.splice(i, 1);
          return true;
        }
    },

    addOverlay: methodOp(function(spec, options) {
      var mode = spec.token ? spec : CodeMirror.getMode(this.options, spec);
      if (mode.startState) throw new Error("Overlays may not be stateful.");
      this.state.overlays.push({mode: mode, modeSpec: spec, opaque: options && options.opaque});
      this.state.modeGen++;
      regChange(this);
    }),
    removeOverlay: methodOp(function(spec) {
      var overlays = this.state.overlays;
      for (var i = 0; i < overlays.length; ++i) {
        var cur = overlays[i].modeSpec;
        if (cur == spec || typeof spec == "string" && cur.name == spec) {
          overlays.splice(i, 1);
          this.state.modeGen++;
          regChange(this);
          return;
        }
      }
    }),

    indentLine: methodOp(function(n, dir, aggressive) {
      if (typeof dir != "string" && typeof dir != "number") {
        if (dir == null) dir = this.options.smartIndent ? "smart" : "prev";
        else dir = dir ? "add" : "subtract";
      }
      if (isLine(this.doc, n)) indentLine(this, n, dir, aggressive);
    }),
    indentSelection: methodOp(function(how) {
      var ranges = this.doc.sel.ranges, end = -1;
      for (var i = 0; i < ranges.length; i++) {
        var range = ranges[i];
        if (!range.empty()) {
          var start = Math.max(end, range.from().line);
          var to = range.to();
          end = Math.min(this.lastLine(), to.line - (to.ch ? 0 : 1)) + 1;
          for (var j = start; j < end; ++j)
            indentLine(this, j, how);
        } else if (range.head.line > end) {
          indentLine(this, range.head.line, how, true);
          end = range.head.line;
          if (i == this.doc.sel.primIndex) ensureCursorVisible(this);
        }
      }
    }),

    // Fetch the parser token for a given character. Useful for hacks
    // that want to inspect the mode state (say, for completion).
    getTokenAt: function(pos, precise) {
      var doc = this.doc;
      pos = clipPos(doc, pos);
      var state = getStateBefore(this, pos.line, precise), mode = this.doc.mode;
      var line = getLine(doc, pos.line);
      var stream = new StringStream(line.text, this.options.tabSize);
      while (stream.pos < pos.ch && !stream.eol()) {
        stream.start = stream.pos;
        var style = mode.token(stream, state);
      }
      return {start: stream.start,
              end: stream.pos,
              string: stream.current(),
              type: style || null,
              state: state};
    },

    getTokenTypeAt: function(pos) {
      pos = clipPos(this.doc, pos);
      var styles = getLineStyles(this, getLine(this.doc, pos.line));
      var before = 0, after = (styles.length - 1) / 2, ch = pos.ch;
      if (ch == 0) return styles[2];
      for (;;) {
        var mid = (before + after) >> 1;
        if ((mid ? styles[mid * 2 - 1] : 0) >= ch) after = mid;
        else if (styles[mid * 2 + 1] < ch) before = mid + 1;
        else return styles[mid * 2 + 2];
      }
    },

    getModeAt: function(pos) {
      var mode = this.doc.mode;
      if (!mode.innerMode) return mode;
      return CodeMirror.innerMode(mode, this.getTokenAt(pos).state).mode;
    },

    getHelper: function(pos, type) {
      return this.getHelpers(pos, type)[0];
    },

    getHelpers: function(pos, type) {
      var found = [];
      if (!helpers.hasOwnProperty(type)) return helpers;
      var help = helpers[type], mode = this.getModeAt(pos);
      if (typeof mode[type] == "string") {
        if (help[mode[type]]) found.push(help[mode[type]]);
      } else if (mode[type]) {
        for (var i = 0; i < mode[type].length; i++) {
          var val = help[mode[type][i]];
          if (val) found.push(val);
        }
      } else if (mode.helperType && help[mode.helperType]) {
        found.push(help[mode.helperType]);
      } else if (help[mode.name]) {
        found.push(help[mode.name]);
      }
      for (var i = 0; i < help._global.length; i++) {
        var cur = help._global[i];
        if (cur.pred(mode, this) && indexOf(found, cur.val) == -1)
          found.push(cur.val);
      }
      return found;
    },

    getStateAfter: function(line, precise) {
      var doc = this.doc;
      line = clipLine(doc, line == null ? doc.first + doc.size - 1: line);
      return getStateBefore(this, line + 1, precise);
    },

    cursorCoords: function(start, mode) {
      var pos, range = this.doc.sel.primary();
      if (start == null) pos = range.head;
      else if (typeof start == "object") pos = clipPos(this.doc, start);
      else pos = start ? range.from() : range.to();
      return cursorCoords(this, pos, mode || "page");
    },

    charCoords: function(pos, mode) {
      return charCoords(this, clipPos(this.doc, pos), mode || "page");
    },

    coordsChar: function(coords, mode) {
      coords = fromCoordSystem(this, coords, mode || "page");
      return coordsChar(this, coords.left, coords.top);
    },

    lineAtHeight: function(height, mode) {
      height = fromCoordSystem(this, {top: height, left: 0}, mode || "page").top;
      return lineAtHeight(this.doc, height + this.display.viewOffset);
    },
    heightAtLine: function(line, mode) {
      var end = false, last = this.doc.first + this.doc.size - 1;
      if (line < this.doc.first) line = this.doc.first;
      else if (line > last) { line = last; end = true; }
      var lineObj = getLine(this.doc, line);
      return intoCoordSystem(this, getLine(this.doc, line), {top: 0, left: 0}, mode || "page").top +
        (end ? lineObj.height : 0);
    },

    defaultTextHeight: function() { return textHeight(this.display); },
    defaultCharWidth: function() { return charWidth(this.display); },

    setGutterMarker: methodOp(function(line, gutterID, value) {
      return changeLine(this, line, "gutter", function(line) {
        var markers = line.gutterMarkers || (line.gutterMarkers = {});
        markers[gutterID] = value;
        if (!value && isEmpty(markers)) line.gutterMarkers = null;
        return true;
      });
    }),

    clearGutter: methodOp(function(gutterID) {
      var cm = this, doc = cm.doc, i = doc.first;
      doc.iter(function(line) {
        if (line.gutterMarkers && line.gutterMarkers[gutterID]) {
          line.gutterMarkers[gutterID] = null;
          regLineChange(cm, i, "gutter");
          if (isEmpty(line.gutterMarkers)) line.gutterMarkers = null;
        }
        ++i;
      });
    }),

    addLineClass: methodOp(function(handle, where, cls) {
      return changeLine(this, handle, "class", function(line) {
        var prop = where == "text" ? "textClass" : where == "background" ? "bgClass" : "wrapClass";
        if (!line[prop]) line[prop] = cls;
        else if (new RegExp("(?:^|\\s)" + cls + "(?:$|\\s)").test(line[prop])) return false;
        else line[prop] += " " + cls;
        return true;
      });
    }),

    removeLineClass: methodOp(function(handle, where, cls) {
      return changeLine(this, handle, "class", function(line) {
        var prop = where == "text" ? "textClass" : where == "background" ? "bgClass" : "wrapClass";
        var cur = line[prop];
        if (!cur) return false;
        else if (cls == null) line[prop] = null;
        else {
          var found = cur.match(new RegExp("(?:^|\\s+)" + cls + "(?:$|\\s+)"));
          if (!found) return false;
          var end = found.index + found[0].length;
          line[prop] = cur.slice(0, found.index) + (!found.index || end == cur.length ? "" : " ") + cur.slice(end) || null;
        }
        return true;
      });
    }),

    addLineWidget: methodOp(function(handle, node, options) {
      return addLineWidget(this, handle, node, options);
    }),

    removeLineWidget: function(widget) { widget.clear(); },

    lineInfo: function(line) {
      if (typeof line == "number") {
        if (!isLine(this.doc, line)) return null;
        var n = line;
        line = getLine(this.doc, line);
        if (!line) return null;
      } else {
        var n = lineNo(line);
        if (n == null) return null;
      }
      return {line: n, handle: line, text: line.text, gutterMarkers: line.gutterMarkers,
              textClass: line.textClass, bgClass: line.bgClass, wrapClass: line.wrapClass,
              widgets: line.widgets};
    },

    getViewport: function() { return {from: this.display.viewFrom, to: this.display.viewTo};},

    addWidget: function(pos, node, scroll, vert, horiz) {
      var display = this.display;
      pos = cursorCoords(this, clipPos(this.doc, pos));
      var top = pos.bottom, left = pos.left;
      node.style.position = "absolute";
      display.sizer.appendChild(node);
      if (vert == "over") {
        top = pos.top;
      } else if (vert == "above" || vert == "near") {
        var vspace = Math.max(display.wrapper.clientHeight, this.doc.height),
        hspace = Math.max(display.sizer.clientWidth, display.lineSpace.clientWidth);
        // Default to positioning above (if specified and possible); otherwise default to positioning below
        if ((vert == 'above' || pos.bottom + node.offsetHeight > vspace) && pos.top > node.offsetHeight)
          top = pos.top - node.offsetHeight;
        else if (pos.bottom + node.offsetHeight <= vspace)
          top = pos.bottom;
        if (left + node.offsetWidth > hspace)
          left = hspace - node.offsetWidth;
      }
      node.style.top = top + "px";
      node.style.left = node.style.right = "";
      if (horiz == "right") {
        left = display.sizer.clientWidth - node.offsetWidth;
        node.style.right = "0px";
      } else {
        if (horiz == "left") left = 0;
        else if (horiz == "middle") left = (display.sizer.clientWidth - node.offsetWidth) / 2;
        node.style.left = left + "px";
      }
      if (scroll)
        scrollIntoView(this, left, top, left + node.offsetWidth, top + node.offsetHeight);
    },

    triggerOnKeyDown: methodOp(onKeyDown),
    triggerOnKeyPress: methodOp(onKeyPress),
    triggerOnKeyUp: methodOp(onKeyUp),

    execCommand: function(cmd) {
      if (commands.hasOwnProperty(cmd))
        return commands[cmd](this);
    },

    findPosH: function(from, amount, unit, visually) {
      var dir = 1;
      if (amount < 0) { dir = -1; amount = -amount; }
      for (var i = 0, cur = clipPos(this.doc, from); i < amount; ++i) {
        cur = findPosH(this.doc, cur, dir, unit, visually);
        if (cur.hitSide) break;
      }
      return cur;
    },

    moveH: methodOp(function(dir, unit) {
      var cm = this;
      cm.extendSelectionsBy(function(range) {
        if (cm.display.shift || cm.doc.extend || range.empty())
          return findPosH(cm.doc, range.head, dir, unit, cm.options.rtlMoveVisually);
        else
          return dir < 0 ? range.from() : range.to();
      }, sel_move);
    }),

    deleteH: methodOp(function(dir, unit) {
      var sel = this.doc.sel, doc = this.doc;
      if (sel.somethingSelected())
        doc.replaceSelection("", null, "+delete");
      else
        deleteNearSelection(this, function(range) {
          var other = findPosH(doc, range.head, dir, unit, false);
          return dir < 0 ? {from: other, to: range.head} : {from: range.head, to: other};
        });
    }),

    findPosV: function(from, amount, unit, goalColumn) {
      var dir = 1, x = goalColumn;
      if (amount < 0) { dir = -1; amount = -amount; }
      for (var i = 0, cur = clipPos(this.doc, from); i < amount; ++i) {
        var coords = cursorCoords(this, cur, "div");
        if (x == null) x = coords.left;
        else coords.left = x;
        cur = findPosV(this, coords, dir, unit);
        if (cur.hitSide) break;
      }
      return cur;
    },

    moveV: methodOp(function(dir, unit) {
      var cm = this, doc = this.doc, goals = [];
      var collapse = !cm.display.shift && !doc.sel.extend && doc.sel.somethingSelected();
      doc.extendSelectionsBy(function(range) {
        if (collapse)
          return dir < 0 ? range.from() : range.to();
        var headPos = cursorCoords(cm, range.head, "div");
        if (range.goalColumn != null) headPos.left = range.goalColumn;
        goals.push(headPos.left);
        var pos = findPosV(cm, headPos, dir, unit);
        if (unit == "page" && range == doc.sel.primary())
          addToScrollPos(cm, null, charCoords(cm, pos, "div").top - headPos.top);
        return pos;
      }, sel_move);
      if (goals.length) for (var i = 0; i < doc.sel.ranges.length; i++)
        doc.sel.ranges[i].goalColumn = goals[i];
    }),

    toggleOverwrite: function(value) {
      if (value != null && value == this.state.overwrite) return;
      if (this.state.overwrite = !this.state.overwrite)
        this.display.cursorDiv.className += " CodeMirror-overwrite";
      else
        this.display.cursorDiv.className = this.display.cursorDiv.className.replace(" CodeMirror-overwrite", "");

      signal(this, "overwriteToggle", this, this.state.overwrite);
    },
    hasFocus: function() { return activeElt() == this.display.input; },

    scrollTo: methodOp(function(x, y) {
      if (x != null || y != null) resolveScrollToPos(this);
      if (x != null) this.curOp.scrollLeft = x;
      if (y != null) this.curOp.scrollTop = y;
    }),
    getScrollInfo: function() {
      var scroller = this.display.scroller, co = scrollerCutOff;
      return {left: scroller.scrollLeft, top: scroller.scrollTop,
              height: scroller.scrollHeight - co, width: scroller.scrollWidth - co,
              clientHeight: scroller.clientHeight - co, clientWidth: scroller.clientWidth - co};
    },

    scrollIntoView: methodOp(function(range, margin) {
      if (range == null) range = {from: this.doc.sel.primary().head, to: null};
      else if (typeof range == "number") range = {from: Pos(range, 0), to: null};
      else if (range.from == null) range = {from: range, to: null};
      if (!range.to) range.to = range.from;
      range.margin = margin || 0;

      if (range.from.line != null) {
        resolveScrollToPos(this);
        this.curOp.scrollToPos = range;
      } else {
        var sPos = calculateScrollPos(this, Math.min(range.from.left, range.to.left),
                                      Math.min(range.from.top, range.to.top) - range.margin,
                                      Math.max(range.from.right, range.to.right),
                                      Math.max(range.from.bottom, range.to.bottom) + range.margin);
        this.scrollTo(sPos.scrollLeft, sPos.scrollTop);
      }
    }),

    setSize: methodOp(function(width, height) {
      function interpret(val) {
        return typeof val == "number" || /^\d+$/.test(String(val)) ? val + "px" : val;
      }
      if (width != null) this.display.wrapper.style.width = interpret(width);
      if (height != null) this.display.wrapper.style.height = interpret(height);
      if (this.options.lineWrapping) clearLineMeasurementCache(this);
      this.curOp.forceUpdate = true;
      signal(this, "refresh", this);
    }),

    operation: function(f){return runInOp(this, f);},

    refresh: methodOp(function() {
      var oldHeight = this.display.cachedTextHeight;
      regChange(this);
      clearCaches(this);
      this.scrollTo(this.doc.scrollLeft, this.doc.scrollTop);
      if (oldHeight == null || Math.abs(oldHeight - textHeight(this.display)) > .5)
        estimateLineHeights(this);
      signal(this, "refresh", this);
    }),

    swapDoc: methodOp(function(doc) {
      var old = this.doc;
      old.cm = null;
      attachDoc(this, doc);
      clearCaches(this);
      resetInput(this);
      this.scrollTo(doc.scrollLeft, doc.scrollTop);
      signalLater(this, "swapDoc", this, old);
      return old;
    }),

    getInputField: function(){return this.display.input;},
    getWrapperElement: function(){return this.display.wrapper;},
    getScrollerElement: function(){return this.display.scroller;},
    getGutterElement: function(){return this.display.gutters;}
  };
  eventMixin(CodeMirror);

  // OPTION DEFAULTS

  // The default configuration options.
  var defaults = CodeMirror.defaults = {};
  // Functions to run when options are changed.
  var optionHandlers = CodeMirror.optionHandlers = {};

  function option(name, deflt, handle, notOnInit) {
    CodeMirror.defaults[name] = deflt;
    if (handle) optionHandlers[name] =
      notOnInit ? function(cm, val, old) {if (old != Init) handle(cm, val, old);} : handle;
  }

  // Passed to option handlers when there is no old value.
  var Init = CodeMirror.Init = {toString: function(){return "CodeMirror.Init";}};

  // These two are, on init, called from the constructor because they
  // have to be initialized before the editor can start at all.
  option("value", "", function(cm, val) {
    cm.setValue(val);
  }, true);
  option("mode", null, function(cm, val) {
    cm.doc.modeOption = val;
    loadMode(cm);
  }, true);

  option("indentUnit", 2, loadMode, true);
  option("indentWithTabs", false);
  option("smartIndent", true);
  option("tabSize", 4, function(cm) {
    resetModeState(cm);
    clearCaches(cm);
    regChange(cm);
  }, true);
  option("specialChars", /[\t\u0000-\u0019\u00ad\u200b\u2028\u2029\ufeff]/g, function(cm, val) {
    cm.options.specialChars = new RegExp(val.source + (val.test("\t") ? "" : "|\t"), "g");
    cm.refresh();
  }, true);
  option("specialCharPlaceholder", defaultSpecialCharPlaceholder, function(cm) {cm.refresh();}, true);
  option("electricChars", true);
  option("rtlMoveVisually", !windows);
  option("wholeLineUpdateBefore", true);

  option("theme", "default", function(cm) {
    themeChanged(cm);
    guttersChanged(cm);
  }, true);
  option("keyMap", "default", keyMapChanged);
  option("extraKeys", null);

  option("lineWrapping", false, wrappingChanged, true);
  option("gutters", [], function(cm) {
    setGuttersForLineNumbers(cm.options);
    guttersChanged(cm);
  }, true);
  option("fixedGutter", true, function(cm, val) {
    cm.display.gutters.style.left = val ? compensateForHScroll(cm.display) + "px" : "0";
    cm.refresh();
  }, true);
  option("coverGutterNextToScrollbar", false, updateScrollbars, true);
  option("lineNumbers", false, function(cm) {
    setGuttersForLineNumbers(cm.options);
    guttersChanged(cm);
  }, true);
  option("firstLineNumber", 1, guttersChanged, true);
  option("lineNumberFormatter", function(integer) {return integer;}, guttersChanged, true);
  option("showCursorWhenSelecting", false, updateSelection, true);

  option("resetSelectionOnContextMenu", true);

  option("readOnly", false, function(cm, val) {
    if (val == "nocursor") {
      onBlur(cm);
      cm.display.input.blur();
      cm.display.disabled = true;
    } else {
      cm.display.disabled = false;
      if (!val) resetInput(cm);
    }
  });
  option("disableInput", false, function(cm, val) {if (!val) resetInput(cm);}, true);
  option("dragDrop", true);

  option("cursorBlinkRate", 530);
  option("cursorScrollMargin", 0);
  option("cursorHeight", 1);
  option("workTime", 100);
  option("workDelay", 100);
  option("flattenSpans", true, resetModeState, true);
  option("addModeClass", false, resetModeState, true);
  option("pollInterval", 100);
  option("undoDepth", 200, function(cm, val){cm.doc.history.undoDepth = val;});
  option("historyEventDelay", 1250);
  option("viewportMargin", 10, function(cm){cm.refresh();}, true);
  option("maxHighlightLength", 10000, resetModeState, true);
  option("moveInputWithCursor", true, function(cm, val) {
    if (!val) cm.display.inputDiv.style.top = cm.display.inputDiv.style.left = 0;
  });

  option("tabindex", null, function(cm, val) {
    cm.display.input.tabIndex = val || "";
  });
  option("autofocus", null);

  // MODE DEFINITION AND QUERYING

  // Known modes, by name and by MIME
  var modes = CodeMirror.modes = {}, mimeModes = CodeMirror.mimeModes = {};

  // Extra arguments are stored as the mode's dependencies, which is
  // used by (legacy) mechanisms like loadmode.js to automatically
  // load a mode. (Preferred mechanism is the require/define calls.)
  CodeMirror.defineMode = function(name, mode) {
    if (!CodeMirror.defaults.mode && name != "null") CodeMirror.defaults.mode = name;
    if (arguments.length > 2) {
      mode.dependencies = [];
      for (var i = 2; i < arguments.length; ++i) mode.dependencies.push(arguments[i]);
    }
    modes[name] = mode;
  };

  CodeMirror.defineMIME = function(mime, spec) {
    mimeModes[mime] = spec;
  };

  // Given a MIME type, a {name, ...options} config object, or a name
  // string, return a mode config object.
  CodeMirror.resolveMode = function(spec) {
    if (typeof spec == "string" && mimeModes.hasOwnProperty(spec)) {
      spec = mimeModes[spec];
    } else if (spec && typeof spec.name == "string" && mimeModes.hasOwnProperty(spec.name)) {
      var found = mimeModes[spec.name];
      if (typeof found == "string") found = {name: found};
      spec = createObj(found, spec);
      spec.name = found.name;
    } else if (typeof spec == "string" && /^[\w\-]+\/[\w\-]+\+xml$/.test(spec)) {
      return CodeMirror.resolveMode("application/xml");
    }
    if (typeof spec == "string") return {name: spec};
    else return spec || {name: "null"};
  };

  // Given a mode spec (anything that resolveMode accepts), find and
  // initialize an actual mode object.
  CodeMirror.getMode = function(options, spec) {
    var spec = CodeMirror.resolveMode(spec);
    var mfactory = modes[spec.name];
    if (!mfactory) return CodeMirror.getMode(options, "text/plain");
    var modeObj = mfactory(options, spec);
    if (modeExtensions.hasOwnProperty(spec.name)) {
      var exts = modeExtensions[spec.name];
      for (var prop in exts) {
        if (!exts.hasOwnProperty(prop)) continue;
        if (modeObj.hasOwnProperty(prop)) modeObj["_" + prop] = modeObj[prop];
        modeObj[prop] = exts[prop];
      }
    }
    modeObj.name = spec.name;
    if (spec.helperType) modeObj.helperType = spec.helperType;
    if (spec.modeProps) for (var prop in spec.modeProps)
      modeObj[prop] = spec.modeProps[prop];

    return modeObj;
  };

  // Minimal default mode.
  CodeMirror.defineMode("null", function() {
    return {token: function(stream) {stream.skipToEnd();}};
  });
  CodeMirror.defineMIME("text/plain", "null");

  // This can be used to attach properties to mode objects from
  // outside the actual mode definition.
  var modeExtensions = CodeMirror.modeExtensions = {};
  CodeMirror.extendMode = function(mode, properties) {
    var exts = modeExtensions.hasOwnProperty(mode) ? modeExtensions[mode] : (modeExtensions[mode] = {});
    copyObj(properties, exts);
  };

  // EXTENSIONS

  CodeMirror.defineExtension = function(name, func) {
    CodeMirror.prototype[name] = func;
  };
  CodeMirror.defineDocExtension = function(name, func) {
    Doc.prototype[name] = func;
  };
  CodeMirror.defineOption = option;

  var initHooks = [];
  CodeMirror.defineInitHook = function(f) {initHooks.push(f);};

  var helpers = CodeMirror.helpers = {};
  CodeMirror.registerHelper = function(type, name, value) {
    if (!helpers.hasOwnProperty(type)) helpers[type] = CodeMirror[type] = {_global: []};
    helpers[type][name] = value;
  };
  CodeMirror.registerGlobalHelper = function(type, name, predicate, value) {
    CodeMirror.registerHelper(type, name, value);
    helpers[type]._global.push({pred: predicate, val: value});
  };

  // MODE STATE HANDLING

  // Utility functions for working with state. Exported because nested
  // modes need to do this for their inner modes.

  var copyState = CodeMirror.copyState = function(mode, state) {
    if (state === true) return state;
    if (mode.copyState) return mode.copyState(state);
    var nstate = {};
    for (var n in state) {
      var val = state[n];
      if (val instanceof Array) val = val.concat([]);
      nstate[n] = val;
    }
    return nstate;
  };

  var startState = CodeMirror.startState = function(mode, a1, a2) {
    return mode.startState ? mode.startState(a1, a2) : true;
  };

  // Given a mode and a state (for that mode), find the inner mode and
  // state at the position that the state refers to.
  CodeMirror.innerMode = function(mode, state) {
    while (mode.innerMode) {
      var info = mode.innerMode(state);
      if (!info || info.mode == mode) break;
      state = info.state;
      mode = info.mode;
    }
    return info || {mode: mode, state: state};
  };

  // STANDARD COMMANDS

  // Commands are parameter-less actions that can be performed on an
  // editor, mostly used for keybindings.
  var commands = CodeMirror.commands = {
    selectAll: function(cm) {cm.setSelection(Pos(cm.firstLine(), 0), Pos(cm.lastLine()), sel_dontScroll);},
    singleSelection: function(cm) {
      cm.setSelection(cm.getCursor("anchor"), cm.getCursor("head"), sel_dontScroll);
    },
    killLine: function(cm) {
      deleteNearSelection(cm, function(range) {
        if (range.empty()) {
          var len = getLine(cm.doc, range.head.line).text.length;
          if (range.head.ch == len && range.head.line < cm.lastLine())
            return {from: range.head, to: Pos(range.head.line + 1, 0)};
          else
            return {from: range.head, to: Pos(range.head.line, len)};
        } else {
          return {from: range.from(), to: range.to()};
        }
      });
    },
    deleteLine: function(cm) {
      deleteNearSelection(cm, function(range) {
        return {from: Pos(range.from().line, 0),
                to: clipPos(cm.doc, Pos(range.to().line + 1, 0))};
      });
    },
    delLineLeft: function(cm) {
      deleteNearSelection(cm, function(range) {
        return {from: Pos(range.from().line, 0), to: range.from()};
      });
    },
    undo: function(cm) {cm.undo();},
    redo: function(cm) {cm.redo();},
    undoSelection: function(cm) {cm.undoSelection();},
    redoSelection: function(cm) {cm.redoSelection();},
    goDocStart: function(cm) {cm.extendSelection(Pos(cm.firstLine(), 0));},
    goDocEnd: function(cm) {cm.extendSelection(Pos(cm.lastLine()));},
    goLineStart: function(cm) {
      cm.extendSelectionsBy(function(range) { return lineStart(cm, range.head.line); }, sel_move);
    },
    goLineStartSmart: function(cm) {
      cm.extendSelectionsBy(function(range) {
        var start = lineStart(cm, range.head.line);
        var line = cm.getLineHandle(start.line);
        var order = getOrder(line);
        if (!order || order[0].level == 0) {
          var firstNonWS = Math.max(0, line.text.search(/\S/));
          var inWS = range.head.line == start.line && range.head.ch <= firstNonWS && range.head.ch;
          return Pos(start.line, inWS ? 0 : firstNonWS);
        }
        return start;
      }, sel_move);
    },
    goLineEnd: function(cm) {
      cm.extendSelectionsBy(function(range) { return lineEnd(cm, range.head.line); }, sel_move);
    },
    goLineRight: function(cm) {
      cm.extendSelectionsBy(function(range) {
        var top = cm.charCoords(range.head, "div").top + 5;
        return cm.coordsChar({left: cm.display.lineDiv.offsetWidth + 100, top: top}, "div");
      }, sel_move);
    },
    goLineLeft: function(cm) {
      cm.extendSelectionsBy(function(range) {
        var top = cm.charCoords(range.head, "div").top + 5;
        return cm.coordsChar({left: 0, top: top}, "div");
      }, sel_move);
    },
    goLineUp: function(cm) {cm.moveV(-1, "line");},
    goLineDown: function(cm) {cm.moveV(1, "line");},
    goPageUp: function(cm) {cm.moveV(-1, "page");},
    goPageDown: function(cm) {cm.moveV(1, "page");},
    goCharLeft: function(cm) {cm.moveH(-1, "char");},
    goCharRight: function(cm) {cm.moveH(1, "char");},
    goColumnLeft: function(cm) {cm.moveH(-1, "column");},
    goColumnRight: function(cm) {cm.moveH(1, "column");},
    goWordLeft: function(cm) {cm.moveH(-1, "word");},
    goGroupRight: function(cm) {cm.moveH(1, "group");},
    goGroupLeft: function(cm) {cm.moveH(-1, "group");},
    goWordRight: function(cm) {cm.moveH(1, "word");},
    delCharBefore: function(cm) {cm.deleteH(-1, "char");},
    delCharAfter: function(cm) {cm.deleteH(1, "char");},
    delWordBefore: function(cm) {cm.deleteH(-1, "word");},
    delWordAfter: function(cm) {cm.deleteH(1, "word");},
    delGroupBefore: function(cm) {cm.deleteH(-1, "group");},
    delGroupAfter: function(cm) {cm.deleteH(1, "group");},
    indentAuto: function(cm) {cm.indentSelection("smart");},
    indentMore: function(cm) {cm.indentSelection("add");},
    indentLess: function(cm) {cm.indentSelection("subtract");},
    insertTab: function(cm) {cm.replaceSelection("\t");},
    defaultTab: function(cm) {
      if (cm.somethingSelected()) cm.indentSelection("add");
      else cm.execCommand("insertTab");
    },
    transposeChars: function(cm) {
      runInOp(cm, function() {
        var ranges = cm.listSelections();
        for (var i = 0; i < ranges.length; i++) {
          var cur = ranges[i].head, line = getLine(cm.doc, cur.line);
          if (cur.ch > 0 && cur.ch < line.length - 1)
            cm.replaceRange(line.charAt(cur.ch) + line.charAt(cur.ch - 1),
                            Pos(cur.line, cur.ch - 1), Pos(cur.line, cur.ch + 1));
        }
      });
    },
    newlineAndIndent: function(cm) {
      runInOp(cm, function() {
        var len = cm.listSelections().length;
        for (var i = 0; i < len; i++) {
          var range = cm.listSelections()[i];
          cm.replaceRange("\n", range.anchor, range.head, "+input");
          cm.indentLine(range.from().line + 1, null, true);
          ensureCursorVisible(cm);
        }
      });
    },
    toggleOverwrite: function(cm) {cm.toggleOverwrite();}
  };

  // STANDARD KEYMAPS

  var keyMap = CodeMirror.keyMap = {};
  keyMap.basic = {
    "Left": "goCharLeft", "Right": "goCharRight", "Up": "goLineUp", "Down": "goLineDown",
    "End": "goLineEnd", "Home": "goLineStartSmart", "PageUp": "goPageUp", "PageDown": "goPageDown",
    "Delete": "delCharAfter", "Backspace": "delCharBefore", "Shift-Backspace": "delCharBefore",
    "Tab": "defaultTab", "Shift-Tab": "indentAuto",
    "Enter": "newlineAndIndent", "Insert": "toggleOverwrite",
    "Esc": "singleSelection"
  };
  // Note that the save and find-related commands aren't defined by
  // default. User code or addons can define them. Unknown commands
  // are simply ignored.
  keyMap.pcDefault = {
    "Ctrl-A": "selectAll", "Ctrl-D": "deleteLine", "Ctrl-Z": "undo", "Shift-Ctrl-Z": "redo", "Ctrl-Y": "redo",
    "Ctrl-Home": "goDocStart", "Ctrl-Up": "goDocStart", "Ctrl-End": "goDocEnd", "Ctrl-Down": "goDocEnd",
    "Ctrl-Left": "goGroupLeft", "Ctrl-Right": "goGroupRight", "Alt-Left": "goLineStart", "Alt-Right": "goLineEnd",
    "Ctrl-Backspace": "delGroupBefore", "Ctrl-Delete": "delGroupAfter", "Ctrl-S": "save", "Ctrl-F": "find",
    "Ctrl-G": "findNext", "Shift-Ctrl-G": "findPrev", "Shift-Ctrl-F": "replace", "Shift-Ctrl-R": "replaceAll",
    "Ctrl-[": "indentLess", "Ctrl-]": "indentMore",
    "Ctrl-U": "undoSelection", "Shift-Ctrl-U": "redoSelection", "Alt-U": "redoSelection",
    fallthrough: "basic"
  };
  keyMap.macDefault = {
    "Cmd-A": "selectAll", "Cmd-D": "deleteLine", "Cmd-Z": "undo", "Shift-Cmd-Z": "redo", "Cmd-Y": "redo",
    "Cmd-Up": "goDocStart", "Cmd-End": "goDocEnd", "Cmd-Down": "goDocEnd", "Alt-Left": "goGroupLeft",
    "Alt-Right": "goGroupRight", "Cmd-Left": "goLineStart", "Cmd-Right": "goLineEnd", "Alt-Backspace": "delGroupBefore",
    "Ctrl-Alt-Backspace": "delGroupAfter", "Alt-Delete": "delGroupAfter", "Cmd-S": "save", "Cmd-F": "find",
    "Cmd-G": "findNext", "Shift-Cmd-G": "findPrev", "Cmd-Alt-F": "replace", "Shift-Cmd-Alt-F": "replaceAll",
    "Cmd-[": "indentLess", "Cmd-]": "indentMore", "Cmd-Backspace": "delLineLeft",
    "Cmd-U": "undoSelection", "Shift-Cmd-U": "redoSelection",
    fallthrough: ["basic", "emacsy"]
  };
  // Very basic readline/emacs-style bindings, which are standard on Mac.
  keyMap.emacsy = {
    "Ctrl-F": "goCharRight", "Ctrl-B": "goCharLeft", "Ctrl-P": "goLineUp", "Ctrl-N": "goLineDown",
    "Alt-F": "goWordRight", "Alt-B": "goWordLeft", "Ctrl-A": "goLineStart", "Ctrl-E": "goLineEnd",
    "Ctrl-V": "goPageDown", "Shift-Ctrl-V": "goPageUp", "Ctrl-D": "delCharAfter", "Ctrl-H": "delCharBefore",
    "Alt-D": "delWordAfter", "Alt-Backspace": "delWordBefore", "Ctrl-K": "killLine", "Ctrl-T": "transposeChars"
  };
  keyMap["default"] = mac ? keyMap.macDefault : keyMap.pcDefault;

  // KEYMAP DISPATCH

  function getKeyMap(val) {
    if (typeof val == "string") return keyMap[val];
    else return val;
  }

  // Given an array of keymaps and a key name, call handle on any
  // bindings found, until that returns a truthy value, at which point
  // we consider the key handled. Implements things like binding a key
  // to false stopping further handling and keymap fallthrough.
  var lookupKey = CodeMirror.lookupKey = function(name, maps, handle) {
    function lookup(map) {
      map = getKeyMap(map);
      var found = map[name];
      if (found === false) return "stop";
      if (found != null && handle(found)) return true;
      if (map.nofallthrough) return "stop";

      var fallthrough = map.fallthrough;
      if (fallthrough == null) return false;
      if (Object.prototype.toString.call(fallthrough) != "[object Array]")
        return lookup(fallthrough);
      for (var i = 0; i < fallthrough.length; ++i) {
        var done = lookup(fallthrough[i]);
        if (done) return done;
      }
      return false;
    }

    for (var i = 0; i < maps.length; ++i) {
      var done = lookup(maps[i]);
      if (done) return done != "stop";
    }
  };

  // Modifier key presses don't count as 'real' key presses for the
  // purpose of keymap fallthrough.
  var isModifierKey = CodeMirror.isModifierKey = function(event) {
    var name = keyNames[event.keyCode];
    return name == "Ctrl" || name == "Alt" || name == "Shift" || name == "Mod";
  };

  // Look up the name of a key as indicated by an event object.
  var keyName = CodeMirror.keyName = function(event, noShift) {
    if (presto && event.keyCode == 34 && event["char"]) return false;
    var name = keyNames[event.keyCode];
    if (name == null || event.altGraphKey) return false;
    if (event.altKey) name = "Alt-" + name;
    if (flipCtrlCmd ? event.metaKey : event.ctrlKey) name = "Ctrl-" + name;
    if (flipCtrlCmd ? event.ctrlKey : event.metaKey) name = "Cmd-" + name;
    if (!noShift && event.shiftKey) name = "Shift-" + name;
    return name;
  };

  // FROMTEXTAREA

  CodeMirror.fromTextArea = function(textarea, options) {
    if (!options) options = {};
    options.value = textarea.value;
    if (!options.tabindex && textarea.tabindex)
      options.tabindex = textarea.tabindex;
    if (!options.placeholder && textarea.placeholder)
      options.placeholder = textarea.placeholder;
    // Set autofocus to true if this textarea is focused, or if it has
    // autofocus and no other element is focused.
    if (options.autofocus == null) {
      var hasFocus = activeElt();
      options.autofocus = hasFocus == textarea ||
        textarea.getAttribute("autofocus") != null && hasFocus == document.body;
    }

    function save() {textarea.value = cm.getValue();}
    if (textarea.form) {
      on(textarea.form, "submit", save);
      // Deplorable hack to make the submit method do the right thing.
      if (!options.leaveSubmitMethodAlone) {
        var form = textarea.form, realSubmit = form.submit;
        try {
          var wrappedSubmit = form.submit = function() {
            save();
            form.submit = realSubmit;
            form.submit();
            form.submit = wrappedSubmit;
          };
        } catch(e) {}
      }
    }

    textarea.style.display = "none";
    var cm = CodeMirror(function(node) {
      textarea.parentNode.insertBefore(node, textarea.nextSibling);
    }, options);
    cm.save = save;
    cm.getTextArea = function() { return textarea; };
    cm.toTextArea = function() {
      save();
      textarea.parentNode.removeChild(cm.getWrapperElement());
      textarea.style.display = "";
      if (textarea.form) {
        off(textarea.form, "submit", save);
        if (typeof textarea.form.submit == "function")
          textarea.form.submit = realSubmit;
      }
    };
    return cm;
  };

  // STRING STREAM

  // Fed to the mode parsers, provides helper functions to make
  // parsers more succinct.

  var StringStream = CodeMirror.StringStream = function(string, tabSize) {
    this.pos = this.start = 0;
    this.string = string;
    this.tabSize = tabSize || 8;
    this.lastColumnPos = this.lastColumnValue = 0;
    this.lineStart = 0;
  };

  StringStream.prototype = {
    eol: function() {return this.pos >= this.string.length;},
    sol: function() {return this.pos == this.lineStart;},
    peek: function() {return this.string.charAt(this.pos) || undefined;},
    next: function() {
      if (this.pos < this.string.length)
        return this.string.charAt(this.pos++);
    },
    eat: function(match) {
      var ch = this.string.charAt(this.pos);
      if (typeof match == "string") var ok = ch == match;
      else var ok = ch && (match.test ? match.test(ch) : match(ch));
      if (ok) {++this.pos; return ch;}
    },
    eatWhile: function(match) {
      var start = this.pos;
      while (this.eat(match)){}
      return this.pos > start;
    },
    eatSpace: function() {
      var start = this.pos;
      while (/[\s\u00a0]/.test(this.string.charAt(this.pos))) ++this.pos;
      return this.pos > start;
    },
    skipToEnd: function() {this.pos = this.string.length;},
    skipTo: function(ch) {
      var found = this.string.indexOf(ch, this.pos);
      if (found > -1) {this.pos = found; return true;}
    },
    backUp: function(n) {this.pos -= n;},
    column: function() {
      if (this.lastColumnPos < this.start) {
        this.lastColumnValue = countColumn(this.string, this.start, this.tabSize, this.lastColumnPos, this.lastColumnValue);
        this.lastColumnPos = this.start;
      }
      return this.lastColumnValue - (this.lineStart ? countColumn(this.string, this.lineStart, this.tabSize) : 0);
    },
    indentation: function() {
      return countColumn(this.string, null, this.tabSize) -
        (this.lineStart ? countColumn(this.string, this.lineStart, this.tabSize) : 0);
    },
    match: function(pattern, consume, caseInsensitive) {
      if (typeof pattern == "string") {
        var cased = function(str) {return caseInsensitive ? str.toLowerCase() : str;};
        var substr = this.string.substr(this.pos, pattern.length);
        if (cased(substr) == cased(pattern)) {
          if (consume !== false) this.pos += pattern.length;
          return true;
        }
      } else {
        var match = this.string.slice(this.pos).match(pattern);
        if (match && match.index > 0) return null;
        if (match && consume !== false) this.pos += match[0].length;
        return match;
      }
    },
    current: function(){return this.string.slice(this.start, this.pos);},
    hideFirstChars: function(n, inner) {
      this.lineStart += n;
      try { return inner(); }
      finally { this.lineStart -= n; }
    }
  };

  // TEXTMARKERS

  // Created with markText and setBookmark methods. A TextMarker is a
  // handle that can be used to clear or find a marked position in the
  // document. Line objects hold arrays (markedSpans) containing
  // {from, to, marker} object pointing to such marker objects, and
  // indicating that such a marker is present on that line. Multiple
  // lines may point to the same marker when it spans across lines.
  // The spans will have null for their from/to properties when the
  // marker continues beyond the start/end of the line. Markers have
  // links back to the lines they currently touch.

  var TextMarker = CodeMirror.TextMarker = function(doc, type) {
    this.lines = [];
    this.type = type;
    this.doc = doc;
  };
  eventMixin(TextMarker);

  // Clear the marker.
  TextMarker.prototype.clear = function() {
    if (this.explicitlyCleared) return;
    var cm = this.doc.cm, withOp = cm && !cm.curOp;
    if (withOp) startOperation(cm);
    if (hasHandler(this, "clear")) {
      var found = this.find();
      if (found) signalLater(this, "clear", found.from, found.to);
    }
    var min = null, max = null;
    for (var i = 0; i < this.lines.length; ++i) {
      var line = this.lines[i];
      var span = getMarkedSpanFor(line.markedSpans, this);
      if (cm && !this.collapsed) regLineChange(cm, lineNo(line), "text");
      else if (cm) {
        if (span.to != null) max = lineNo(line);
        if (span.from != null) min = lineNo(line);
      }
      line.markedSpans = removeMarkedSpan(line.markedSpans, span);
      if (span.from == null && this.collapsed && !lineIsHidden(this.doc, line) && cm)
        updateLineHeight(line, textHeight(cm.display));
    }
    if (cm && this.collapsed && !cm.options.lineWrapping) for (var i = 0; i < this.lines.length; ++i) {
      var visual = visualLine(this.lines[i]), len = lineLength(visual);
      if (len > cm.display.maxLineLength) {
        cm.display.maxLine = visual;
        cm.display.maxLineLength = len;
        cm.display.maxLineChanged = true;
      }
    }

    if (min != null && cm && this.collapsed) regChange(cm, min, max + 1);
    this.lines.length = 0;
    this.explicitlyCleared = true;
    if (this.atomic && this.doc.cantEdit) {
      this.doc.cantEdit = false;
      if (cm) reCheckSelection(cm.doc);
    }
    signalLater(cm, "markerCleared", cm, this);
    if (withOp) endOperation(cm);
  };

  // Find the position of the marker in the document. Returns a {from,
  // to} object by default. Side can be passed to get a specific side
  // -- 0 (both), -1 (left), or 1 (right). When lineObj is true, the
  // Pos objects returned contain a line object, rather than a line
  // number (used to prevent looking up the same line twice).
  TextMarker.prototype.find = function(side, lineObj) {
    if (side == null && this.type == "bookmark") side = 1;
    var from, to;
    for (var i = 0; i < this.lines.length; ++i) {
      var line = this.lines[i];
      var span = getMarkedSpanFor(line.markedSpans, this);
      if (span.from != null) {
        from = Pos(lineObj ? line : lineNo(line), span.from);
        if (side == -1) return from;
      }
      if (span.to != null) {
        to = Pos(lineObj ? line : lineNo(line), span.to);
        if (side == 1) return to;
      }
    }
    return from && {from: from, to: to};
  };

  // Signals that the marker's widget changed, and surrounding layout
  // should be recomputed.
  TextMarker.prototype.changed = function() {
    var pos = this.find(-1, true), cm = this.doc.cm;
    if (!pos || !cm) return;
    var line = pos.line, lineN = lineNo(pos.line);
    var view = findViewForLine(cm, lineN);
    if (view) clearLineMeasurementCacheFor(view);
    if (lineN >= cm.display.viewFrom && lineN < cm.display.viewTo) {
      var lineView = cm.display.view[findViewIndex(cm, lineN)];
      if (!lineView.hidden && lineView.node && lineView.node.offsetHeight != line.height)
        updateLineHeight(line, lineView.node.offsetHeight);
      runInOp(cm, function() {
        cm.curOp.selectionChanged = cm.curOp.forceUpdate = cm.curOp.updateMaxLine = true;
      });
    }
  };

  TextMarker.prototype.attachLine = function(line) {
    if (!this.lines.length && this.doc.cm) {
      var op = this.doc.cm.curOp;
      if (!op.maybeHiddenMarkers || indexOf(op.maybeHiddenMarkers, this) == -1)
        (op.maybeUnhiddenMarkers || (op.maybeUnhiddenMarkers = [])).push(this);
    }
    this.lines.push(line);
  };
  TextMarker.prototype.detachLine = function(line) {
    this.lines.splice(indexOf(this.lines, line), 1);
    if (!this.lines.length && this.doc.cm) {
      var op = this.doc.cm.curOp;
      (op.maybeHiddenMarkers || (op.maybeHiddenMarkers = [])).push(this);
    }
  };

  // Collapsed markers have unique ids, in order to be able to order
  // them, which is needed for uniquely determining an outer marker
  // when they overlap (they may nest, but not partially overlap).
  var nextMarkerId = 0;

  // Create a marker, wire it up to the right lines, and
  function markText(doc, from, to, options, type) {
    // Shared markers (across linked documents) are handled separately
    // (markTextShared will call out to this again, once per
    // document).
    if (options && options.shared) return markTextShared(doc, from, to, options, type);
    // Ensure we are in an operation.
    if (doc.cm && !doc.cm.curOp) return operation(doc.cm, markText)(doc, from, to, options, type);

    var marker = new TextMarker(doc, type), diff = cmp(from, to);
    if (options) copyObj(options, marker);
    // Don't connect empty markers unless clearWhenEmpty is false
    if (diff > 0 || diff == 0 && marker.clearWhenEmpty !== false)
      return marker;
    if (marker.replacedWith) {
      // Showing up as a widget implies collapsed (widget replaces text)
      marker.collapsed = true;
      marker.widgetNode = elt("span", [marker.replacedWith], "CodeMirror-widget");
      if (!options.handleMouseEvents) marker.widgetNode.ignoreEvents = true;
      if (options.insertLeft) marker.widgetNode.insertLeft = true;
    }
    if (marker.collapsed) {
      if (conflictingCollapsedRange(doc, from.line, from, to, marker) ||
          from.line != to.line && conflictingCollapsedRange(doc, to.line, from, to, marker))
        throw new Error("Inserting collapsed marker partially overlapping an existing one");
      sawCollapsedSpans = true;
    }

    if (marker.addToHistory)
      addChangeToHistory(doc, {from: from, to: to, origin: "markText"}, doc.sel, NaN);

    var curLine = from.line, cm = doc.cm, updateMaxLine;
    doc.iter(curLine, to.line + 1, function(line) {
      if (cm && marker.collapsed && !cm.options.lineWrapping && visualLine(line) == cm.display.maxLine)
        updateMaxLine = true;
      if (marker.collapsed && curLine != from.line) updateLineHeight(line, 0);
      addMarkedSpan(line, new MarkedSpan(marker,
                                         curLine == from.line ? from.ch : null,
                                         curLine == to.line ? to.ch : null));
      ++curLine;
    });
    // lineIsHidden depends on the presence of the spans, so needs a second pass
    if (marker.collapsed) doc.iter(from.line, to.line + 1, function(line) {
      if (lineIsHidden(doc, line)) updateLineHeight(line, 0);
    });

    if (marker.clearOnEnter) on(marker, "beforeCursorEnter", function() { marker.clear(); });

    if (marker.readOnly) {
      sawReadOnlySpans = true;
      if (doc.history.done.length || doc.history.undone.length)
        doc.clearHistory();
    }
    if (marker.collapsed) {
      marker.id = ++nextMarkerId;
      marker.atomic = true;
    }
    if (cm) {
      // Sync editor state
      if (updateMaxLine) cm.curOp.updateMaxLine = true;
      if (marker.collapsed)
        regChange(cm, from.line, to.line + 1);
      else if (marker.className || marker.title || marker.startStyle || marker.endStyle)
        for (var i = from.line; i <= to.line; i++) regLineChange(cm, i, "text");
      if (marker.atomic) reCheckSelection(cm.doc);
    }
    signalLater(cm, "markerAdded", cm, marker);
    return marker;
  }

  // SHARED TEXTMARKERS

  // A shared marker spans multiple linked documents. It is
  // implemented as a meta-marker-object controlling multiple normal
  // markers.
  var SharedTextMarker = CodeMirror.SharedTextMarker = function(markers, primary) {
    this.markers = markers;
    this.primary = primary;
    for (var i = 0, me = this; i < markers.length; ++i) {
      markers[i].parent = this;
      on(markers[i], "clear", function(){me.clear();});
    }
  };
  eventMixin(SharedTextMarker);

  SharedTextMarker.prototype.clear = function() {
    if (this.explicitlyCleared) return;
    this.explicitlyCleared = true;
    for (var i = 0; i < this.markers.length; ++i)
      this.markers[i].clear();
    signalLater(this, "clear");
  };
  SharedTextMarker.prototype.find = function(side, lineObj) {
    return this.primary.find(side, lineObj);
  };

  function markTextShared(doc, from, to, options, type) {
    options = copyObj(options);
    options.shared = false;
    var markers = [markText(doc, from, to, options, type)], primary = markers[0];
    var widget = options.widgetNode;
    linkedDocs(doc, function(doc) {
      if (widget) options.widgetNode = widget.cloneNode(true);
      markers.push(markText(doc, clipPos(doc, from), clipPos(doc, to), options, type));
      for (var i = 0; i < doc.linked.length; ++i)
        if (doc.linked[i].isParent) return;
      primary = lst(markers);
    });
    return new SharedTextMarker(markers, primary);
  }

  // TEXTMARKER SPANS

  function MarkedSpan(marker, from, to) {
    this.marker = marker;
    this.from = from; this.to = to;
  }

  // Search an array of spans for a span matching the given marker.
  function getMarkedSpanFor(spans, marker) {
    if (spans) for (var i = 0; i < spans.length; ++i) {
      var span = spans[i];
      if (span.marker == marker) return span;
    }
  }
  // Remove a span from an array, returning undefined if no spans are
  // left (we don't store arrays for lines without spans).
  function removeMarkedSpan(spans, span) {
    for (var r, i = 0; i < spans.length; ++i)
      if (spans[i] != span) (r || (r = [])).push(spans[i]);
    return r;
  }
  // Add a span to a line.
  function addMarkedSpan(line, span) {
    line.markedSpans = line.markedSpans ? line.markedSpans.concat([span]) : [span];
    span.marker.attachLine(line);
  }

  // Used for the algorithm that adjusts markers for a change in the
  // document. These functions cut an array of spans at a given
  // character position, returning an array of remaining chunks (or
  // undefined if nothing remains).
  function markedSpansBefore(old, startCh, isInsert) {
    if (old) for (var i = 0, nw; i < old.length; ++i) {
      var span = old[i], marker = span.marker;
      var startsBefore = span.from == null || (marker.inclusiveLeft ? span.from <= startCh : span.from < startCh);
      if (startsBefore || span.from == startCh && marker.type == "bookmark" && (!isInsert || !span.marker.insertLeft)) {
        var endsAfter = span.to == null || (marker.inclusiveRight ? span.to >= startCh : span.to > startCh);
        (nw || (nw = [])).push(new MarkedSpan(marker, span.from, endsAfter ? null : span.to));
      }
    }
    return nw;
  }
  function markedSpansAfter(old, endCh, isInsert) {
    if (old) for (var i = 0, nw; i < old.length; ++i) {
      var span = old[i], marker = span.marker;
      var endsAfter = span.to == null || (marker.inclusiveRight ? span.to >= endCh : span.to > endCh);
      if (endsAfter || span.from == endCh && marker.type == "bookmark" && (!isInsert || span.marker.insertLeft)) {
        var startsBefore = span.from == null || (marker.inclusiveLeft ? span.from <= endCh : span.from < endCh);
        (nw || (nw = [])).push(new MarkedSpan(marker, startsBefore ? null : span.from - endCh,
                                              span.to == null ? null : span.to - endCh));
      }
    }
    return nw;
  }

  // Given a change object, compute the new set of marker spans that
  // cover the line in which the change took place. Removes spans
  // entirely within the change, reconnects spans belonging to the
  // same marker that appear on both sides of the change, and cuts off
  // spans partially within the change. Returns an array of span
  // arrays with one element for each line in (after) the change.
  function stretchSpansOverChange(doc, change) {
    var oldFirst = isLine(doc, change.from.line) && getLine(doc, change.from.line).markedSpans;
    var oldLast = isLine(doc, change.to.line) && getLine(doc, change.to.line).markedSpans;
    if (!oldFirst && !oldLast) return null;

    var startCh = change.from.ch, endCh = change.to.ch, isInsert = cmp(change.from, change.to) == 0;
    // Get the spans that 'stick out' on both sides
    var first = markedSpansBefore(oldFirst, startCh, isInsert);
    var last = markedSpansAfter(oldLast, endCh, isInsert);

    // Next, merge those two ends
    var sameLine = change.text.length == 1, offset = lst(change.text).length + (sameLine ? startCh : 0);
    if (first) {
      // Fix up .to properties of first
      for (var i = 0; i < first.length; ++i) {
        var span = first[i];
        if (span.to == null) {
          var found = getMarkedSpanFor(last, span.marker);
          if (!found) span.to = startCh;
          else if (sameLine) span.to = found.to == null ? null : found.to + offset;
        }
      }
    }
    if (last) {
      // Fix up .from in last (or move them into first in case of sameLine)
      for (var i = 0; i < last.length; ++i) {
        var span = last[i];
        if (span.to != null) span.to += offset;
        if (span.from == null) {
          var found = getMarkedSpanFor(first, span.marker);
          if (!found) {
            span.from = offset;
            if (sameLine) (first || (first = [])).push(span);
          }
        } else {
          span.from += offset;
          if (sameLine) (first || (first = [])).push(span);
        }
      }
    }
    // Make sure we didn't create any zero-length spans
    if (first) first = clearEmptySpans(first);
    if (last && last != first) last = clearEmptySpans(last);

    var newMarkers = [first];
    if (!sameLine) {
      // Fill gap with whole-line-spans
      var gap = change.text.length - 2, gapMarkers;
      if (gap > 0 && first)
        for (var i = 0; i < first.length; ++i)
          if (first[i].to == null)
            (gapMarkers || (gapMarkers = [])).push(new MarkedSpan(first[i].marker, null, null));
      for (var i = 0; i < gap; ++i)
        newMarkers.push(gapMarkers);
      newMarkers.push(last);
    }
    return newMarkers;
  }

  // Remove spans that are empty and don't have a clearWhenEmpty
  // option of false.
  function clearEmptySpans(spans) {
    for (var i = 0; i < spans.length; ++i) {
      var span = spans[i];
      if (span.from != null && span.from == span.to && span.marker.clearWhenEmpty !== false)
        spans.splice(i--, 1);
    }
    if (!spans.length) return null;
    return spans;
  }

  // Used for un/re-doing changes from the history. Combines the
  // result of computing the existing spans with the set of spans that
  // existed in the history (so that deleting around a span and then
  // undoing brings back the span).
  function mergeOldSpans(doc, change) {
    var old = getOldSpans(doc, change);
    var stretched = stretchSpansOverChange(doc, change);
    if (!old) return stretched;
    if (!stretched) return old;

    for (var i = 0; i < old.length; ++i) {
      var oldCur = old[i], stretchCur = stretched[i];
      if (oldCur && stretchCur) {
        spans: for (var j = 0; j < stretchCur.length; ++j) {
          var span = stretchCur[j];
          for (var k = 0; k < oldCur.length; ++k)
            if (oldCur[k].marker == span.marker) continue spans;
          oldCur.push(span);
        }
      } else if (stretchCur) {
        old[i] = stretchCur;
      }
    }
    return old;
  }

  // Used to 'clip' out readOnly ranges when making a change.
  function removeReadOnlyRanges(doc, from, to) {
    var markers = null;
    doc.iter(from.line, to.line + 1, function(line) {
      if (line.markedSpans) for (var i = 0; i < line.markedSpans.length; ++i) {
        var mark = line.markedSpans[i].marker;
        if (mark.readOnly && (!markers || indexOf(markers, mark) == -1))
          (markers || (markers = [])).push(mark);
      }
    });
    if (!markers) return null;
    var parts = [{from: from, to: to}];
    for (var i = 0; i < markers.length; ++i) {
      var mk = markers[i], m = mk.find(0);
      for (var j = 0; j < parts.length; ++j) {
        var p = parts[j];
        if (cmp(p.to, m.from) < 0 || cmp(p.from, m.to) > 0) continue;
        var newParts = [j, 1], dfrom = cmp(p.from, m.from), dto = cmp(p.to, m.to);
        if (dfrom < 0 || !mk.inclusiveLeft && !dfrom)
          newParts.push({from: p.from, to: m.from});
        if (dto > 0 || !mk.inclusiveRight && !dto)
          newParts.push({from: m.to, to: p.to});
        parts.splice.apply(parts, newParts);
        j += newParts.length - 1;
      }
    }
    return parts;
  }

  // Connect or disconnect spans from a line.
  function detachMarkedSpans(line) {
    var spans = line.markedSpans;
    if (!spans) return;
    for (var i = 0; i < spans.length; ++i)
      spans[i].marker.detachLine(line);
    line.markedSpans = null;
  }
  function attachMarkedSpans(line, spans) {
    if (!spans) return;
    for (var i = 0; i < spans.length; ++i)
      spans[i].marker.attachLine(line);
    line.markedSpans = spans;
  }

  // Helpers used when computing which overlapping collapsed span
  // counts as the larger one.
  function extraLeft(marker) { return marker.inclusiveLeft ? -1 : 0; }
  function extraRight(marker) { return marker.inclusiveRight ? 1 : 0; }

  // Returns a number indicating which of two overlapping collapsed
  // spans is larger (and thus includes the other). Falls back to
  // comparing ids when the spans cover exactly the same range.
  function compareCollapsedMarkers(a, b) {
    var lenDiff = a.lines.length - b.lines.length;
    if (lenDiff != 0) return lenDiff;
    var aPos = a.find(), bPos = b.find();
    var fromCmp = cmp(aPos.from, bPos.from) || extraLeft(a) - extraLeft(b);
    if (fromCmp) return -fromCmp;
    var toCmp = cmp(aPos.to, bPos.to) || extraRight(a) - extraRight(b);
    if (toCmp) return toCmp;
    return b.id - a.id;
  }

  // Find out whether a line ends or starts in a collapsed span. If
  // so, return the marker for that span.
  function collapsedSpanAtSide(line, start) {
    var sps = sawCollapsedSpans && line.markedSpans, found;
    if (sps) for (var sp, i = 0; i < sps.length; ++i) {
      sp = sps[i];
      if (sp.marker.collapsed && (start ? sp.from : sp.to) == null &&
          (!found || compareCollapsedMarkers(found, sp.marker) < 0))
        found = sp.marker;
    }
    return found;
  }
  function collapsedSpanAtStart(line) { return collapsedSpanAtSide(line, true); }
  function collapsedSpanAtEnd(line) { return collapsedSpanAtSide(line, false); }

  // Test whether there exists a collapsed span that partially
  // overlaps (covers the start or end, but not both) of a new span.
  // Such overlap is not allowed.
  function conflictingCollapsedRange(doc, lineNo, from, to, marker) {
    var line = getLine(doc, lineNo);
    var sps = sawCollapsedSpans && line.markedSpans;
    if (sps) for (var i = 0; i < sps.length; ++i) {
      var sp = sps[i];
      if (!sp.marker.collapsed) continue;
      var found = sp.marker.find(0);
      var fromCmp = cmp(found.from, from) || extraLeft(sp.marker) - extraLeft(marker);
      var toCmp = cmp(found.to, to) || extraRight(sp.marker) - extraRight(marker);
      if (fromCmp >= 0 && toCmp <= 0 || fromCmp <= 0 && toCmp >= 0) continue;
      if (fromCmp <= 0 && (cmp(found.to, from) || extraRight(sp.marker) - extraLeft(marker)) > 0 ||
          fromCmp >= 0 && (cmp(found.from, to) || extraLeft(sp.marker) - extraRight(marker)) < 0)
        return true;
    }
  }

  // A visual line is a line as drawn on the screen. Folding, for
  // example, can cause multiple logical lines to appear on the same
  // visual line. This finds the start of the visual line that the
  // given line is part of (usually that is the line itself).
  function visualLine(line) {
    var merged;
    while (merged = collapsedSpanAtStart(line))
      line = merged.find(-1, true).line;
    return line;
  }

  // Returns an array of logical lines that continue the visual line
  // started by the argument, or undefined if there are no such lines.
  function visualLineContinued(line) {
    var merged, lines;
    while (merged = collapsedSpanAtEnd(line)) {
      line = merged.find(1, true).line;
      (lines || (lines = [])).push(line);
    }
    return lines;
  }

  // Get the line number of the start of the visual line that the
  // given line number is part of.
  function visualLineNo(doc, lineN) {
    var line = getLine(doc, lineN), vis = visualLine(line);
    if (line == vis) return lineN;
    return lineNo(vis);
  }
  // Get the line number of the start of the next visual line after
  // the given line.
  function visualLineEndNo(doc, lineN) {
    if (lineN > doc.lastLine()) return lineN;
    var line = getLine(doc, lineN), merged;
    if (!lineIsHidden(doc, line)) return lineN;
    while (merged = collapsedSpanAtEnd(line))
      line = merged.find(1, true).line;
    return lineNo(line) + 1;
  }

  // Compute whether a line is hidden. Lines count as hidden when they
  // are part of a visual line that starts with another line, or when
  // they are entirely covered by collapsed, non-widget span.
  function lineIsHidden(doc, line) {
    var sps = sawCollapsedSpans && line.markedSpans;
    if (sps) for (var sp, i = 0; i < sps.length; ++i) {
      sp = sps[i];
      if (!sp.marker.collapsed) continue;
      if (sp.from == null) return true;
      if (sp.marker.widgetNode) continue;
      if (sp.from == 0 && sp.marker.inclusiveLeft && lineIsHiddenInner(doc, line, sp))
        return true;
    }
  }
  function lineIsHiddenInner(doc, line, span) {
    if (span.to == null) {
      var end = span.marker.find(1, true);
      return lineIsHiddenInner(doc, end.line, getMarkedSpanFor(end.line.markedSpans, span.marker));
    }
    if (span.marker.inclusiveRight && span.to == line.text.length)
      return true;
    for (var sp, i = 0; i < line.markedSpans.length; ++i) {
      sp = line.markedSpans[i];
      if (sp.marker.collapsed && !sp.marker.widgetNode && sp.from == span.to &&
          (sp.to == null || sp.to != span.from) &&
          (sp.marker.inclusiveLeft || span.marker.inclusiveRight) &&
          lineIsHiddenInner(doc, line, sp)) return true;
    }
  }

  // LINE WIDGETS

  // Line widgets are block elements displayed above or below a line.

  var LineWidget = CodeMirror.LineWidget = function(cm, node, options) {
    if (options) for (var opt in options) if (options.hasOwnProperty(opt))
      this[opt] = options[opt];
    this.cm = cm;
    this.node = node;
  };
  eventMixin(LineWidget);

  LineWidget.prototype.clear = function() {
    var cm = this.cm, ws = this.line.widgets, no = lineNo(this.line);
    if (no == null || !ws) return;
    for (var i = 0; i < ws.length; ++i) if (ws[i] == this) ws.splice(i--, 1);
    if (!ws.length) this.line.widgets = null;
    var aboveVisible = heightAtLine(this.line) < cm.doc.scrollTop;
    updateLineHeight(this.line, Math.max(0, this.line.height - widgetHeight(this)));
    if (aboveVisible) addToScrollPos(cm, null, -this.height);
    runInOp(cm, function() { regLineChange(cm, no, "widget"); });
  };
  LineWidget.prototype.changed = function() {
    var oldH = this.height, cm = this.cm;
    this.height = null;
    var diff = widgetHeight(this) - oldH;
    if (!diff) return;
    updateLineHeight(this.line, this.line.height + diff);
    var no = lineNo(this.line);
    runInOp(cm, function() { regLineChange(cm, no, "widget"); });
  };

  function widgetHeight(widget) {
    if (widget.height != null) return widget.height;
    if (!widget.node.parentNode || widget.node.parentNode.nodeType != 1)
      removeChildrenAndAdd(widget.cm.display.measure, elt("div", [widget.node], null, "position: relative"));
    return widget.height = widget.node.offsetHeight;
  }

  function addLineWidget(cm, handle, node, options) {
    var widget = new LineWidget(cm, node, options);
    if (widget.noHScroll) cm.display.alignWidgets = true;
    changeLine(cm, handle, "widget", function(line) {
      var widgets = line.widgets || (line.widgets = []);
      if (widget.insertAt == null) widgets.push(widget);
      else widgets.splice(Math.min(widgets.length - 1, Math.max(0, widget.insertAt)), 0, widget);
      widget.line = line;
      if (!lineIsHidden(cm.doc, line) || widget.showIfHidden) {
        var aboveVisible = heightAtLine(line) < cm.doc.scrollTop;
        updateLineHeight(line, line.height + widgetHeight(widget));
        if (aboveVisible) addToScrollPos(cm, null, widget.height);
        cm.curOp.forceUpdate = true;
      }
      return true;
    });
    return widget;
  }

  // LINE DATA STRUCTURE

  // Line objects. These hold state related to a line, including
  // highlighting info (the styles array).
  var Line = CodeMirror.Line = function(text, markedSpans, estimateHeight) {
    this.text = text;
    attachMarkedSpans(this, markedSpans);
    this.height = estimateHeight ? estimateHeight(this) : 1;
  };
  eventMixin(Line);
  Line.prototype.lineNo = function() { return lineNo(this); };

  // Change the content (text, markers) of a line. Automatically
  // invalidates cached information and tries to re-estimate the
  // line's height.
  function updateLine(line, text, markedSpans, estimateHeight) {
    line.text = text;
    if (line.stateAfter) line.stateAfter = null;
    if (line.styles) line.styles = null;
    if (line.order != null) line.order = null;
    detachMarkedSpans(line);
    attachMarkedSpans(line, markedSpans);
    var estHeight = estimateHeight ? estimateHeight(line) : 1;
    if (estHeight != line.height) updateLineHeight(line, estHeight);
  }

  // Detach a line from the document tree and its markers.
  function cleanUpLine(line) {
    line.parent = null;
    detachMarkedSpans(line);
  }

  // Run the given mode's parser over a line, calling f for each token.
  function runMode(cm, text, mode, state, f, forceToEnd) {
    var flattenSpans = mode.flattenSpans;
    if (flattenSpans == null) flattenSpans = cm.options.flattenSpans;
    var curStart = 0, curStyle = null;
    var stream = new StringStream(text, cm.options.tabSize), style;
    if (text == "" && mode.blankLine) mode.blankLine(state);
    while (!stream.eol()) {
      if (stream.pos > cm.options.maxHighlightLength) {
        flattenSpans = false;
        if (forceToEnd) processLine(cm, text, state, stream.pos);
        stream.pos = text.length;
        style = null;
      } else {
        style = mode.token(stream, state);
      }
      if (cm.options.addModeClass) {
        var mName = CodeMirror.innerMode(mode, state).mode.name;
        if (mName) style = "m-" + (style ? mName + " " + style : mName);
      }
      if (!flattenSpans || curStyle != style) {
        if (curStart < stream.start) f(stream.start, curStyle);
        curStart = stream.start; curStyle = style;
      }
      stream.start = stream.pos;
    }
    while (curStart < stream.pos) {
      // Webkit seems to refuse to render text nodes longer than 57444 characters
      var pos = Math.min(stream.pos, curStart + 50000);
      f(pos, curStyle);
      curStart = pos;
    }
  }

  // Compute a style array (an array starting with a mode generation
  // -- for invalidation -- followed by pairs of end positions and
  // style strings), which is used to highlight the tokens on the
  // line.
  function highlightLine(cm, line, state, forceToEnd) {
    // A styles array always starts with a number identifying the
    // mode/overlays that it is based on (for easy invalidation).
    var st = [cm.state.modeGen];
    // Compute the base array of styles
    runMode(cm, line.text, cm.doc.mode, state, function(end, style) {
      st.push(end, style);
    }, forceToEnd);

    // Run overlays, adjust style array.
    for (var o = 0; o < cm.state.overlays.length; ++o) {
      var overlay = cm.state.overlays[o], i = 1, at = 0;
      runMode(cm, line.text, overlay.mode, true, function(end, style) {
        var start = i;
        // Ensure there's a token end at the current position, and that i points at it
        while (at < end) {
          var i_end = st[i];
          if (i_end > end)
            st.splice(i, 1, end, st[i+1], i_end);
          i += 2;
          at = Math.min(end, i_end);
        }
        if (!style) return;
        if (overlay.opaque) {
          st.splice(start, i - start, end, style);
          i = start + 2;
        } else {
          for (; start < i; start += 2) {
            var cur = st[start+1];
            st[start+1] = cur ? cur + " " + style : style;
          }
        }
      });
    }

    return st;
  }

  function getLineStyles(cm, line) {
    if (!line.styles || line.styles[0] != cm.state.modeGen)
      line.styles = highlightLine(cm, line, line.stateAfter = getStateBefore(cm, lineNo(line)));
    return line.styles;
  }

  // Lightweight form of highlight -- proceed over this line and
  // update state, but don't save a style array. Used for lines that
  // aren't currently visible.
  function processLine(cm, text, state, startAt) {
    var mode = cm.doc.mode;
    var stream = new StringStream(text, cm.options.tabSize);
    stream.start = stream.pos = startAt || 0;
    if (text == "" && mode.blankLine) mode.blankLine(state);
    while (!stream.eol() && stream.pos <= cm.options.maxHighlightLength) {
      mode.token(stream, state);
      stream.start = stream.pos;
    }
  }

  // Convert a style as returned by a mode (either null, or a string
  // containing one or more styles) to a CSS style. This is cached,
  // and also looks for line-wide styles.
  var styleToClassCache = {}, styleToClassCacheWithMode = {};
  function interpretTokenStyle(style, builder) {
    if (!style) return null;
    for (;;) {
      var lineClass = style.match(/(?:^|\s+)line-(background-)?(\S+)/);
      if (!lineClass) break;
      style = style.slice(0, lineClass.index) + style.slice(lineClass.index + lineClass[0].length);
      var prop = lineClass[1] ? "bgClass" : "textClass";
      if (builder[prop] == null)
        builder[prop] = lineClass[2];
      else if (!(new RegExp("(?:^|\s)" + lineClass[2] + "(?:$|\s)")).test(builder[prop]))
        builder[prop] += " " + lineClass[2];
    }
    if (/^\s*$/.test(style)) return null;
    var cache = builder.cm.options.addModeClass ? styleToClassCacheWithMode : styleToClassCache;
    return cache[style] ||
      (cache[style] = style.replace(/\S+/g, "cm-$&"));
  }

  // Render the DOM representation of the text of a line. Also builds
  // up a 'line map', which points at the DOM nodes that represent
  // specific stretches of text, and is used by the measuring code.
  // The returned object contains the DOM node, this map, and
  // information about line-wide styles that were set by the mode.
  function buildLineContent(cm, lineView) {
    // The padding-right forces the element to have a 'border', which
    // is needed on Webkit to be able to get line-level bounding
    // rectangles for it (in measureChar).
    var content = elt("span", null, null, webkit ? "padding-right: .1px" : null);
    var builder = {pre: elt("pre", [content]), content: content, col: 0, pos: 0, cm: cm};
    lineView.measure = {};

    // Iterate over the logical lines that make up this visual line.
    for (var i = 0; i <= (lineView.rest ? lineView.rest.length : 0); i++) {
      var line = i ? lineView.rest[i - 1] : lineView.line, order;
      builder.pos = 0;
      builder.addToken = buildToken;
      // Optionally wire in some hacks into the token-rendering
      // algorithm, to deal with browser quirks.
      if ((ie || webkit) && cm.getOption("lineWrapping"))
        builder.addToken = buildTokenSplitSpaces(builder.addToken);
      if (hasBadBidiRects(cm.display.measure) && (order = getOrder(line)))
        builder.addToken = buildTokenBadBidi(builder.addToken, order);
      builder.map = [];
      insertLineContent(line, builder, getLineStyles(cm, line));

      // Ensure at least a single node is present, for measuring.
      if (builder.map.length == 0)
        builder.map.push(0, 0, builder.content.appendChild(zeroWidthElement(cm.display.measure)));

      // Store the map and a cache object for the current logical line
      if (i == 0) {
        lineView.measure.map = builder.map;
        lineView.measure.cache = {};
      } else {
        (lineView.measure.maps || (lineView.measure.maps = [])).push(builder.map);
        (lineView.measure.caches || (lineView.measure.caches = [])).push({});
      }
    }

    signal(cm, "renderLine", cm, lineView.line, builder.pre);
    return builder;
  }

  function defaultSpecialCharPlaceholder(ch) {
    var token = elt("span", "\u2022", "cm-invalidchar");
    token.title = "\\u" + ch.charCodeAt(0).toString(16);
    return token;
  }

  // Build up the DOM representation for a single token, and add it to
  // the line map. Takes care to render special characters separately.
  function buildToken(builder, text, style, startStyle, endStyle, title) {
    if (!text) return;
    var special = builder.cm.options.specialChars, mustWrap = false;
    if (!special.test(text)) {
      builder.col += text.length;
      var content = document.createTextNode(text);
      builder.map.push(builder.pos, builder.pos + text.length, content);
      if (ie_upto8) mustWrap = true;
      builder.pos += text.length;
    } else {
      var content = document.createDocumentFragment(), pos = 0;
      while (true) {
        special.lastIndex = pos;
        var m = special.exec(text);
        var skipped = m ? m.index - pos : text.length - pos;
        if (skipped) {
          var txt = document.createTextNode(text.slice(pos, pos + skipped));
          if (ie_upto8) content.appendChild(elt("span", [txt]));
          else content.appendChild(txt);
          builder.map.push(builder.pos, builder.pos + skipped, txt);
          builder.col += skipped;
          builder.pos += skipped;
        }
        if (!m) break;
        pos += skipped + 1;
        if (m[0] == "\t") {
          var tabSize = builder.cm.options.tabSize, tabWidth = tabSize - builder.col % tabSize;
          var txt = content.appendChild(elt("span", spaceStr(tabWidth), "cm-tab"));
          builder.col += tabWidth;
        } else {
          var txt = builder.cm.options.specialCharPlaceholder(m[0]);
          if (ie_upto8) content.appendChild(elt("span", [txt]));
          else content.appendChild(txt);
          builder.col += 1;
        }
        builder.map.push(builder.pos, builder.pos + 1, txt);
        builder.pos++;
      }
    }
    if (style || startStyle || endStyle || mustWrap) {
      var fullStyle = style || "";
      if (startStyle) fullStyle += startStyle;
      if (endStyle) fullStyle += endStyle;
      var token = elt("span", [content], fullStyle);
      if (title) token.title = title;
      return builder.content.appendChild(token);
    }
    builder.content.appendChild(content);
  }

  function buildTokenSplitSpaces(inner) {
    function split(old) {
      var out = " ";
      for (var i = 0; i < old.length - 2; ++i) out += i % 2 ? " " : "\u00a0";
      out += " ";
      return out;
    }
    return function(builder, text, style, startStyle, endStyle, title) {
      inner(builder, text.replace(/ {3,}/g, split), style, startStyle, endStyle, title);
    };
  }

  // Work around nonsense dimensions being reported for stretches of
  // right-to-left text.
  function buildTokenBadBidi(inner, order) {
    return function(builder, text, style, startStyle, endStyle, title) {
      style = style ? style + " cm-force-border" : "cm-force-border";
      var start = builder.pos, end = start + text.length;
      for (;;) {
        // Find the part that overlaps with the start of this text
        for (var i = 0; i < order.length; i++) {
          var part = order[i];
          if (part.to > start && part.from <= start) break;
        }
        if (part.to >= end) return inner(builder, text, style, startStyle, endStyle, title);
        inner(builder, text.slice(0, part.to - start), style, startStyle, null, title);
        startStyle = null;
        text = text.slice(part.to - start);
        start = part.to;
      }
    };
  }

  function buildCollapsedSpan(builder, size, marker, ignoreWidget) {
    var widget = !ignoreWidget && marker.widgetNode;
    if (widget) {
      builder.map.push(builder.pos, builder.pos + size, widget);
      builder.content.appendChild(widget);
    }
    builder.pos += size;
  }

  // Outputs a number of spans to make up a line, taking highlighting
  // and marked text into account.
  function insertLineContent(line, builder, styles) {
    var spans = line.markedSpans, allText = line.text, at = 0;
    if (!spans) {
      for (var i = 1; i < styles.length; i+=2)
        builder.addToken(builder, allText.slice(at, at = styles[i]), interpretTokenStyle(styles[i+1], builder));
      return;
    }

    var len = allText.length, pos = 0, i = 1, text = "", style;
    var nextChange = 0, spanStyle, spanEndStyle, spanStartStyle, title, collapsed;
    for (;;) {
      if (nextChange == pos) { // Update current marker set
        spanStyle = spanEndStyle = spanStartStyle = title = "";
        collapsed = null; nextChange = Infinity;
        var foundBookmarks = [];
        for (var j = 0; j < spans.length; ++j) {
          var sp = spans[j], m = sp.marker;
          if (sp.from <= pos && (sp.to == null || sp.to > pos)) {
            if (sp.to != null && nextChange > sp.to) { nextChange = sp.to; spanEndStyle = ""; }
            if (m.className) spanStyle += " " + m.className;
            if (m.startStyle && sp.from == pos) spanStartStyle += " " + m.startStyle;
            if (m.endStyle && sp.to == nextChange) spanEndStyle += " " + m.endStyle;
            if (m.title && !title) title = m.title;
            if (m.collapsed && (!collapsed || compareCollapsedMarkers(collapsed.marker, m) < 0))
              collapsed = sp;
          } else if (sp.from > pos && nextChange > sp.from) {
            nextChange = sp.from;
          }
          if (m.type == "bookmark" && sp.from == pos && m.widgetNode) foundBookmarks.push(m);
        }
        if (collapsed && (collapsed.from || 0) == pos) {
          buildCollapsedSpan(builder, (collapsed.to == null ? len + 1 : collapsed.to) - pos,
                             collapsed.marker, collapsed.from == null);
          if (collapsed.to == null) return;
        }
        if (!collapsed && foundBookmarks.length) for (var j = 0; j < foundBookmarks.length; ++j)
          buildCollapsedSpan(builder, 0, foundBookmarks[j]);
      }
      if (pos >= len) break;

      var upto = Math.min(len, nextChange);
      while (true) {
        if (text) {
          var end = pos + text.length;
          if (!collapsed) {
            var tokenText = end > upto ? text.slice(0, upto - pos) : text;
            builder.addToken(builder, tokenText, style ? style + spanStyle : spanStyle,
                             spanStartStyle, pos + tokenText.length == nextChange ? spanEndStyle : "", title);
          }
          if (end >= upto) {text = text.slice(upto - pos); pos = upto; break;}
          pos = end;
          spanStartStyle = "";
        }
        text = allText.slice(at, at = styles[i++]);
        style = interpretTokenStyle(styles[i++], builder);
      }
    }
  }

  // DOCUMENT DATA STRUCTURE

  // By default, updates that start and end at the beginning of a line
  // are treated specially, in order to make the association of line
  // widgets and marker elements with the text behave more intuitive.
  function isWholeLineUpdate(doc, change) {
    return change.from.ch == 0 && change.to.ch == 0 && lst(change.text) == "" &&
      (!doc.cm || doc.cm.options.wholeLineUpdateBefore);
  }

  // Perform a change on the document data structure.
  function updateDoc(doc, change, markedSpans, estimateHeight) {
    function spansFor(n) {return markedSpans ? markedSpans[n] : null;}
    function update(line, text, spans) {
      updateLine(line, text, spans, estimateHeight);
      signalLater(line, "change", line, change);
    }

    var from = change.from, to = change.to, text = change.text;
    var firstLine = getLine(doc, from.line), lastLine = getLine(doc, to.line);
    var lastText = lst(text), lastSpans = spansFor(text.length - 1), nlines = to.line - from.line;

    // Adjust the line structure
    if (isWholeLineUpdate(doc, change)) {
      // This is a whole-line replace. Treated specially to make
      // sure line objects move the way they are supposed to.
      for (var i = 0, added = []; i < text.length - 1; ++i)
        added.push(new Line(text[i], spansFor(i), estimateHeight));
      update(lastLine, lastLine.text, lastSpans);
      if (nlines) doc.remove(from.line, nlines);
      if (added.length) doc.insert(from.line, added);
    } else if (firstLine == lastLine) {
      if (text.length == 1) {
        update(firstLine, firstLine.text.slice(0, from.ch) + lastText + firstLine.text.slice(to.ch), lastSpans);
      } else {
        for (var added = [], i = 1; i < text.length - 1; ++i)
          added.push(new Line(text[i], spansFor(i), estimateHeight));
        added.push(new Line(lastText + firstLine.text.slice(to.ch), lastSpans, estimateHeight));
        update(firstLine, firstLine.text.slice(0, from.ch) + text[0], spansFor(0));
        doc.insert(from.line + 1, added);
      }
    } else if (text.length == 1) {
      update(firstLine, firstLine.text.slice(0, from.ch) + text[0] + lastLine.text.slice(to.ch), spansFor(0));
      doc.remove(from.line + 1, nlines);
    } else {
      update(firstLine, firstLine.text.slice(0, from.ch) + text[0], spansFor(0));
      update(lastLine, lastText + lastLine.text.slice(to.ch), lastSpans);
      for (var i = 1, added = []; i < text.length - 1; ++i)
        added.push(new Line(text[i], spansFor(i), estimateHeight));
      if (nlines > 1) doc.remove(from.line + 1, nlines - 1);
      doc.insert(from.line + 1, added);
    }

    signalLater(doc, "change", doc, change);
  }

  // The document is represented as a BTree consisting of leaves, with
  // chunk of lines in them, and branches, with up to ten leaves or
  // other branch nodes below them. The top node is always a branch
  // node, and is the document object itself (meaning it has
  // additional methods and properties).
  //
  // All nodes have parent links. The tree is used both to go from
  // line numbers to line objects, and to go from objects to numbers.
  // It also indexes by height, and is used to convert between height
  // and line object, and to find the total height of the document.
  //
  // See also http://marijnhaverbeke.nl/blog/codemirror-line-tree.html

  function LeafChunk(lines) {
    this.lines = lines;
    this.parent = null;
    for (var i = 0, height = 0; i < lines.length; ++i) {
      lines[i].parent = this;
      height += lines[i].height;
    }
    this.height = height;
  }

  LeafChunk.prototype = {
    chunkSize: function() { return this.lines.length; },
    // Remove the n lines at offset 'at'.
    removeInner: function(at, n) {
      for (var i = at, e = at + n; i < e; ++i) {
        var line = this.lines[i];
        this.height -= line.height;
        cleanUpLine(line);
        signalLater(line, "delete");
      }
      this.lines.splice(at, n);
    },
    // Helper used to collapse a small branch into a single leaf.
    collapse: function(lines) {
      lines.push.apply(lines, this.lines);
    },
    // Insert the given array of lines at offset 'at', count them as
    // having the given height.
    insertInner: function(at, lines, height) {
      this.height += height;
      this.lines = this.lines.slice(0, at).concat(lines).concat(this.lines.slice(at));
      for (var i = 0; i < lines.length; ++i) lines[i].parent = this;
    },
    // Used to iterate over a part of the tree.
    iterN: function(at, n, op) {
      for (var e = at + n; at < e; ++at)
        if (op(this.lines[at])) return true;
    }
  };

  function BranchChunk(children) {
    this.children = children;
    var size = 0, height = 0;
    for (var i = 0; i < children.length; ++i) {
      var ch = children[i];
      size += ch.chunkSize(); height += ch.height;
      ch.parent = this;
    }
    this.size = size;
    this.height = height;
    this.parent = null;
  }

  BranchChunk.prototype = {
    chunkSize: function() { return this.size; },
    removeInner: function(at, n) {
      this.size -= n;
      for (var i = 0; i < this.children.length; ++i) {
        var child = this.children[i], sz = child.chunkSize();
        if (at < sz) {
          var rm = Math.min(n, sz - at), oldHeight = child.height;
          child.removeInner(at, rm);
          this.height -= oldHeight - child.height;
          if (sz == rm) { this.children.splice(i--, 1); child.parent = null; }
          if ((n -= rm) == 0) break;
          at = 0;
        } else at -= sz;
      }
      // If the result is smaller than 25 lines, ensure that it is a
      // single leaf node.
      if (this.size - n < 25 &&
          (this.children.length > 1 || !(this.children[0] instanceof LeafChunk))) {
        var lines = [];
        this.collapse(lines);
        this.children = [new LeafChunk(lines)];
        this.children[0].parent = this;
      }
    },
    collapse: function(lines) {
      for (var i = 0; i < this.children.length; ++i) this.children[i].collapse(lines);
    },
    insertInner: function(at, lines, height) {
      this.size += lines.length;
      this.height += height;
      for (var i = 0; i < this.children.length; ++i) {
        var child = this.children[i], sz = child.chunkSize();
        if (at <= sz) {
          child.insertInner(at, lines, height);
          if (child.lines && child.lines.length > 50) {
            while (child.lines.length > 50) {
              var spilled = child.lines.splice(child.lines.length - 25, 25);
              var newleaf = new LeafChunk(spilled);
              child.height -= newleaf.height;
              this.children.splice(i + 1, 0, newleaf);
              newleaf.parent = this;
            }
            this.maybeSpill();
          }
          break;
        }
        at -= sz;
      }
    },
    // When a node has grown, check whether it should be split.
    maybeSpill: function() {
      if (this.children.length <= 10) return;
      var me = this;
      do {
        var spilled = me.children.splice(me.children.length - 5, 5);
        var sibling = new BranchChunk(spilled);
        if (!me.parent) { // Become the parent node
          var copy = new BranchChunk(me.children);
          copy.parent = me;
          me.children = [copy, sibling];
          me = copy;
        } else {
          me.size -= sibling.size;
          me.height -= sibling.height;
          var myIndex = indexOf(me.parent.children, me);
          me.parent.children.splice(myIndex + 1, 0, sibling);
        }
        sibling.parent = me.parent;
      } while (me.children.length > 10);
      me.parent.maybeSpill();
    },
    iterN: function(at, n, op) {
      for (var i = 0; i < this.children.length; ++i) {
        var child = this.children[i], sz = child.chunkSize();
        if (at < sz) {
          var used = Math.min(n, sz - at);
          if (child.iterN(at, used, op)) return true;
          if ((n -= used) == 0) break;
          at = 0;
        } else at -= sz;
      }
    }
  };

  var nextDocId = 0;
  var Doc = CodeMirror.Doc = function(text, mode, firstLine) {
    if (!(this instanceof Doc)) return new Doc(text, mode, firstLine);
    if (firstLine == null) firstLine = 0;

    BranchChunk.call(this, [new LeafChunk([new Line("", null)])]);
    this.first = firstLine;
    this.scrollTop = this.scrollLeft = 0;
    this.cantEdit = false;
    this.cleanGeneration = 1;
    this.frontier = firstLine;
    var start = Pos(firstLine, 0);
    this.sel = simpleSelection(start);
    this.history = new History(null);
    this.id = ++nextDocId;
    this.modeOption = mode;

    if (typeof text == "string") text = splitLines(text);
    updateDoc(this, {from: start, to: start, text: text});
    setSelection(this, simpleSelection(start), sel_dontScroll);
  };

  Doc.prototype = createObj(BranchChunk.prototype, {
    constructor: Doc,
    // Iterate over the document. Supports two forms -- with only one
    // argument, it calls that for each line in the document. With
    // three, it iterates over the range given by the first two (with
    // the second being non-inclusive).
    iter: function(from, to, op) {
      if (op) this.iterN(from - this.first, to - from, op);
      else this.iterN(this.first, this.first + this.size, from);
    },

    // Non-public interface for adding and removing lines.
    insert: function(at, lines) {
      var height = 0;
      for (var i = 0; i < lines.length; ++i) height += lines[i].height;
      this.insertInner(at - this.first, lines, height);
    },
    remove: function(at, n) { this.removeInner(at - this.first, n); },

    // From here, the methods are part of the public interface. Most
    // are also available from CodeMirror (editor) instances.

    getValue: function(lineSep) {
      var lines = getLines(this, this.first, this.first + this.size);
      if (lineSep === false) return lines;
      return lines.join(lineSep || "\n");
    },
    setValue: docMethodOp(function(code) {
      var top = Pos(this.first, 0), last = this.first + this.size - 1;
      makeChange(this, {from: top, to: Pos(last, getLine(this, last).text.length),
                        text: splitLines(code), origin: "setValue"}, true);
      setSelection(this, simpleSelection(top));
    }),
    replaceRange: function(code, from, to, origin) {
      from = clipPos(this, from);
      to = to ? clipPos(this, to) : from;
      replaceRange(this, code, from, to, origin);
    },
    getRange: function(from, to, lineSep) {
      var lines = getBetween(this, clipPos(this, from), clipPos(this, to));
      if (lineSep === false) return lines;
      return lines.join(lineSep || "\n");
    },

    getLine: function(line) {var l = this.getLineHandle(line); return l && l.text;},

    getLineHandle: function(line) {if (isLine(this, line)) return getLine(this, line);},
    getLineNumber: function(line) {return lineNo(line);},

    getLineHandleVisualStart: function(line) {
      if (typeof line == "number") line = getLine(this, line);
      return visualLine(line);
    },

    lineCount: function() {return this.size;},
    firstLine: function() {return this.first;},
    lastLine: function() {return this.first + this.size - 1;},

    clipPos: function(pos) {return clipPos(this, pos);},

    getCursor: function(start) {
      var range = this.sel.primary(), pos;
      if (start == null || start == "head") pos = range.head;
      else if (start == "anchor") pos = range.anchor;
      else if (start == "end" || start == "to" || start === false) pos = range.to();
      else pos = range.from();
      return pos;
    },
    listSelections: function() { return this.sel.ranges; },
    somethingSelected: function() {return this.sel.somethingSelected();},

    setCursor: docMethodOp(function(line, ch, options) {
      setSimpleSelection(this, clipPos(this, typeof line == "number" ? Pos(line, ch || 0) : line), null, options);
    }),
    setSelection: docMethodOp(function(anchor, head, options) {
      setSimpleSelection(this, clipPos(this, anchor), clipPos(this, head || anchor), options);
    }),
    extendSelection: docMethodOp(function(head, other, options) {
      extendSelection(this, clipPos(this, head), other && clipPos(this, other), options);
    }),
    extendSelections: docMethodOp(function(heads, options) {
      extendSelections(this, clipPosArray(this, heads, options));
    }),
    extendSelectionsBy: docMethodOp(function(f, options) {
      extendSelections(this, map(this.sel.ranges, f), options);
    }),
    setSelections: docMethodOp(function(ranges, primary, options) {
      if (!ranges.length) return;
      for (var i = 0, out = []; i < ranges.length; i++)
        out[i] = new Range(clipPos(this, ranges[i].anchor),
                           clipPos(this, ranges[i].head));
      if (primary == null) primary = ranges.length - 1;
      setSelection(this, normalizeSelection(out, primary), options);
    }),
    addSelection: docMethodOp(function(anchor, head, options) {
      var ranges = this.sel.ranges.slice(0);
      ranges.push(new Range(clipPos(this, anchor), clipPos(this, head || anchor)));
      setSelection(this, normalizeSelection(ranges, ranges.length - 1), options);
    }),

    getSelection: function(lineSep) {
      var ranges = this.sel.ranges, lines;
      for (var i = 0; i < ranges.length; i++) {
        var sel = getBetween(this, ranges[i].from(), ranges[i].to());
        lines = lines ? lines.concat(sel) : sel;
      }
      if (lineSep === false) return lines;
      else return lines.join(lineSep || "\n");
    },
    getSelections: function(lineSep) {
      var parts = [], ranges = this.sel.ranges;
      for (var i = 0; i < ranges.length; i++) {
        var sel = getBetween(this, ranges[i].from(), ranges[i].to());
        if (lineSep !== false) sel = sel.join(lineSep || "\n");
        parts[i] = sel;
      }
      return parts;
    },
    replaceSelection: docMethodOp(function(code, collapse, origin) {
      var dup = [];
      for (var i = 0; i < this.sel.ranges.length; i++)
        dup[i] = code;
      this.replaceSelections(dup, collapse, origin || "+input");
    }),
    replaceSelections: function(code, collapse, origin) {
      var changes = [], sel = this.sel;
      for (var i = 0; i < sel.ranges.length; i++) {
        var range = sel.ranges[i];
        changes[i] = {from: range.from(), to: range.to(), text: splitLines(code[i]), origin: origin};
      }
      var newSel = collapse && collapse != "end" && computeReplacedSel(this, changes, collapse);
      for (var i = changes.length - 1; i >= 0; i--)
        makeChange(this, changes[i]);
      if (newSel) setSelectionReplaceHistory(this, newSel);
      else if (this.cm) ensureCursorVisible(this.cm);
    },
    undo: docMethodOp(function() {makeChangeFromHistory(this, "undo");}),
    redo: docMethodOp(function() {makeChangeFromHistory(this, "redo");}),
    undoSelection: docMethodOp(function() {makeChangeFromHistory(this, "undo", true);}),
    redoSelection: docMethodOp(function() {makeChangeFromHistory(this, "redo", true);}),

<<<<<<< HEAD
    setExtending: function(val) {this.extend = val;},
=======
    setExtending: function(val) {this.sel.extend = val;},
    getExtending: function() {return this.sel.extend;},
>>>>>>> f2fc9c63

    historySize: function() {
      var hist = this.history, done = 0, undone = 0;
      for (var i = 0; i < hist.done.length; i++) if (!hist.done[i].ranges) ++done;
      for (var i = 0; i < hist.undone.length; i++) if (!hist.undone[i].ranges) ++undone;
      return {undo: done, redo: undone};
    },
    clearHistory: function() {this.history = new History(this.history.maxGeneration);},

    markClean: function() {
      this.cleanGeneration = this.changeGeneration(true);
    },
    changeGeneration: function(forceSplit) {
      if (forceSplit)
        this.history.lastOp = this.history.lastOrigin = null;
      return this.history.generation;
    },
    isClean: function (gen) {
      return this.history.generation == (gen || this.cleanGeneration);
    },

    getHistory: function() {
      return {done: copyHistoryArray(this.history.done),
              undone: copyHistoryArray(this.history.undone)};
    },
    setHistory: function(histData) {
      var hist = this.history = new History(this.history.maxGeneration);
      hist.done = copyHistoryArray(histData.done.slice(0), null, true);
      hist.undone = copyHistoryArray(histData.undone.slice(0), null, true);
    },

    markText: function(from, to, options) {
      return markText(this, clipPos(this, from), clipPos(this, to), options, "range");
    },
    setBookmark: function(pos, options) {
      var realOpts = {replacedWith: options && (options.nodeType == null ? options.widget : options),
                      insertLeft: options && options.insertLeft,
                      clearWhenEmpty: false};
      pos = clipPos(this, pos);
      return markText(this, pos, pos, realOpts, "bookmark");
    },
    findMarksAt: function(pos) {
      pos = clipPos(this, pos);
      var markers = [], spans = getLine(this, pos.line).markedSpans;
      if (spans) for (var i = 0; i < spans.length; ++i) {
        var span = spans[i];
        if ((span.from == null || span.from <= pos.ch) &&
            (span.to == null || span.to >= pos.ch))
          markers.push(span.marker.parent || span.marker);
      }
      return markers;
    },
    findMarks: function(from, to) {
      from = clipPos(this, from); to = clipPos(this, to);
      var found = [], lineNo = from.line;
      this.iter(from.line, to.line + 1, function(line) {
        var spans = line.markedSpans;
        if (spans) for (var i = 0; i < spans.length; i++) {
          var span = spans[i];
          if (!(lineNo == from.line && from.ch > span.to ||
                span.from == null && lineNo != from.line||
                lineNo == to.line && span.from > to.ch))
            found.push(span.marker.parent || span.marker);
        }
        ++lineNo;
      });
      return found;
    },
    getAllMarks: function() {
      var markers = [];
      this.iter(function(line) {
        var sps = line.markedSpans;
        if (sps) for (var i = 0; i < sps.length; ++i)
          if (sps[i].from != null) markers.push(sps[i].marker);
      });
      return markers;
    },

    posFromIndex: function(off) {
      var ch, lineNo = this.first;
      this.iter(function(line) {
        var sz = line.text.length + 1;
        if (sz > off) { ch = off; return true; }
        off -= sz;
        ++lineNo;
      });
      return clipPos(this, Pos(lineNo, ch));
    },
    indexFromPos: function (coords) {
      coords = clipPos(this, coords);
      var index = coords.ch;
      if (coords.line < this.first || coords.ch < 0) return 0;
      this.iter(this.first, coords.line, function (line) {
        index += line.text.length + 1;
      });
      return index;
    },

    copy: function(copyHistory) {
      var doc = new Doc(getLines(this, this.first, this.first + this.size), this.modeOption, this.first);
      doc.scrollTop = this.scrollTop; doc.scrollLeft = this.scrollLeft;
      doc.sel = this.sel;
      doc.extend = false;
      if (copyHistory) {
        doc.history.undoDepth = this.history.undoDepth;
        doc.setHistory(this.getHistory());
      }
      return doc;
    },

    linkedDoc: function(options) {
      if (!options) options = {};
      var from = this.first, to = this.first + this.size;
      if (options.from != null && options.from > from) from = options.from;
      if (options.to != null && options.to < to) to = options.to;
      var copy = new Doc(getLines(this, from, to), options.mode || this.modeOption, from);
      if (options.sharedHist) copy.history = this.history;
      (this.linked || (this.linked = [])).push({doc: copy, sharedHist: options.sharedHist});
      copy.linked = [{doc: this, isParent: true, sharedHist: options.sharedHist}];
      return copy;
    },
    unlinkDoc: function(other) {
      if (other instanceof CodeMirror) other = other.doc;
      if (this.linked) for (var i = 0; i < this.linked.length; ++i) {
        var link = this.linked[i];
        if (link.doc != other) continue;
        this.linked.splice(i, 1);
        other.unlinkDoc(this);
        break;
      }
      // If the histories were shared, split them again
      if (other.history == this.history) {
        var splitIds = [other.id];
        linkedDocs(other, function(doc) {splitIds.push(doc.id);}, true);
        other.history = new History(null);
        other.history.done = copyHistoryArray(this.history.done, splitIds);
        other.history.undone = copyHistoryArray(this.history.undone, splitIds);
      }
    },
    iterLinkedDocs: function(f) {linkedDocs(this, f);},

    getMode: function() {return this.mode;},
    getEditor: function() {return this.cm;}
  });

  // Public alias.
  Doc.prototype.eachLine = Doc.prototype.iter;

  // Set up methods on CodeMirror's prototype to redirect to the editor's document.
  var dontDelegate = "iter insert remove copy getEditor".split(" ");
  for (var prop in Doc.prototype) if (Doc.prototype.hasOwnProperty(prop) && indexOf(dontDelegate, prop) < 0)
    CodeMirror.prototype[prop] = (function(method) {
      return function() {return method.apply(this.doc, arguments);};
    })(Doc.prototype[prop]);

  eventMixin(Doc);

  // Call f for all linked documents.
  function linkedDocs(doc, f, sharedHistOnly) {
    function propagate(doc, skip, sharedHist) {
      if (doc.linked) for (var i = 0; i < doc.linked.length; ++i) {
        var rel = doc.linked[i];
        if (rel.doc == skip) continue;
        var shared = sharedHist && rel.sharedHist;
        if (sharedHistOnly && !shared) continue;
        f(rel.doc, shared);
        propagate(rel.doc, doc, shared);
      }
    }
    propagate(doc, null, true);
  }

  // Attach a document to an editor.
  function attachDoc(cm, doc) {
    if (doc.cm) throw new Error("This document is already in use.");
    cm.doc = doc;
    doc.cm = cm;
    estimateLineHeights(cm);
    loadMode(cm);
    if (!cm.options.lineWrapping) findMaxLine(cm);
    cm.options.mode = doc.modeOption;
    regChange(cm);
  }

  // LINE UTILITIES

  // Find the line object corresponding to the given line number.
  function getLine(doc, n) {
    n -= doc.first;
    if (n < 0 || n >= doc.size) throw new Error("There is no line " + (n + doc.first) + " in the document.");
    for (var chunk = doc; !chunk.lines;) {
      for (var i = 0;; ++i) {
        var child = chunk.children[i], sz = child.chunkSize();
        if (n < sz) { chunk = child; break; }
        n -= sz;
      }
    }
    return chunk.lines[n];
  }

  // Get the part of a document between two positions, as an array of
  // strings.
  function getBetween(doc, start, end) {
    var out = [], n = start.line;
    doc.iter(start.line, end.line + 1, function(line) {
      var text = line.text;
      if (n == end.line) text = text.slice(0, end.ch);
      if (n == start.line) text = text.slice(start.ch);
      out.push(text);
      ++n;
    });
    return out;
  }
  // Get the lines between from and to, as array of strings.
  function getLines(doc, from, to) {
    var out = [];
    doc.iter(from, to, function(line) { out.push(line.text); });
    return out;
  }

  // Update the height of a line, propagating the height change
  // upwards to parent nodes.
  function updateLineHeight(line, height) {
    var diff = height - line.height;
    if (diff) for (var n = line; n; n = n.parent) n.height += diff;
  }

  // Given a line object, find its line number by walking up through
  // its parent links.
  function lineNo(line) {
    if (line.parent == null) return null;
    var cur = line.parent, no = indexOf(cur.lines, line);
    for (var chunk = cur.parent; chunk; cur = chunk, chunk = chunk.parent) {
      for (var i = 0;; ++i) {
        if (chunk.children[i] == cur) break;
        no += chunk.children[i].chunkSize();
      }
    }
    return no + cur.first;
  }

  // Find the line at the given vertical position, using the height
  // information in the document tree.
  function lineAtHeight(chunk, h) {
    var n = chunk.first;
    outer: do {
      for (var i = 0; i < chunk.children.length; ++i) {
        var child = chunk.children[i], ch = child.height;
        if (h < ch) { chunk = child; continue outer; }
        h -= ch;
        n += child.chunkSize();
      }
      return n;
    } while (!chunk.lines);
    for (var i = 0; i < chunk.lines.length; ++i) {
      var line = chunk.lines[i], lh = line.height;
      if (h < lh) break;
      h -= lh;
    }
    return n + i;
  }


  // Find the height above the given line.
  function heightAtLine(lineObj) {
    lineObj = visualLine(lineObj);

    var h = 0, chunk = lineObj.parent;
    for (var i = 0; i < chunk.lines.length; ++i) {
      var line = chunk.lines[i];
      if (line == lineObj) break;
      else h += line.height;
    }
    for (var p = chunk.parent; p; chunk = p, p = chunk.parent) {
      for (var i = 0; i < p.children.length; ++i) {
        var cur = p.children[i];
        if (cur == chunk) break;
        else h += cur.height;
      }
    }
    return h;
  }

  // Get the bidi ordering for the given line (and cache it). Returns
  // false for lines that are fully left-to-right, and an array of
  // BidiSpan objects otherwise.
  function getOrder(line) {
    var order = line.order;
    if (order == null) order = line.order = bidiOrdering(line.text);
    return order;
  }

  // HISTORY

  function History(startGen) {
    // Arrays of change events and selections. Doing something adds an
    // event to done and clears undo. Undoing moves events from done
    // to undone, redoing moves them in the other direction.
    this.done = []; this.undone = [];
    this.undoDepth = Infinity;
    // Used to track when changes can be merged into a single undo
    // event
    this.lastModTime = this.lastSelTime = 0;
    this.lastOp = null;
    this.lastOrigin = this.lastSelOrigin = null;
    // Used by the isClean() method
    this.generation = this.maxGeneration = startGen || 1;
  }

  // Create a history change event from an updateDoc-style change
  // object.
  function historyChangeFromChange(doc, change) {
    var histChange = {from: copyPos(change.from), to: changeEnd(change), text: getBetween(doc, change.from, change.to)};
    attachLocalSpans(doc, histChange, change.from.line, change.to.line + 1);
    linkedDocs(doc, function(doc) {attachLocalSpans(doc, histChange, change.from.line, change.to.line + 1);}, true);
    return histChange;
  }

  // Pop all selection events off the end of a history array. Stop at
  // a change event.
  function clearSelectionEvents(array) {
    while (array.length) {
      var last = lst(array);
      if (last.ranges) array.pop();
      else break;
    }
  }

  // Find the top change event in the history. Pop off selection
  // events that are in the way.
  function lastChangeEvent(hist, force) {
    if (force) {
      clearSelectionEvents(hist.done);
      return lst(hist.done);
    } else if (hist.done.length && !lst(hist.done).ranges) {
      return lst(hist.done);
    } else if (hist.done.length > 1 && !hist.done[hist.done.length - 2].ranges) {
      hist.done.pop();
      return lst(hist.done);
    }
  }

  // Register a change in the history. Merges changes that are within
  // a single operation, ore are close together with an origin that
  // allows merging (starting with "+") into a single event.
  function addChangeToHistory(doc, change, selAfter, opId) {
    var hist = doc.history;
    hist.undone.length = 0;
    var time = +new Date, cur;

    if ((hist.lastOp == opId ||
         hist.lastOrigin == change.origin && change.origin &&
         ((change.origin.charAt(0) == "+" && doc.cm && hist.lastModTime > time - doc.cm.options.historyEventDelay) ||
          change.origin.charAt(0) == "*")) &&
        (cur = lastChangeEvent(hist, hist.lastOp == opId))) {
      // Merge this change into the last event
      var last = lst(cur.changes);
      if (cmp(change.from, change.to) == 0 && cmp(change.from, last.to) == 0) {
        // Optimized case for simple insertion -- don't want to add
        // new changesets for every character typed
        last.to = changeEnd(change);
      } else {
        // Add new sub-event
        cur.changes.push(historyChangeFromChange(doc, change));
      }
    } else {
      // Can not be merged, start a new event.
      var before = lst(hist.done);
      if (!before || !before.ranges)
        pushSelectionToHistory(doc.sel, hist.done);
      cur = {changes: [historyChangeFromChange(doc, change)],
             generation: hist.generation};
      hist.done.push(cur);
      while (hist.done.length > hist.undoDepth) {
        hist.done.shift();
        if (!hist.done[0].ranges) hist.done.shift();
      }
    }
    hist.done.push(selAfter);
    hist.generation = ++hist.maxGeneration;
    hist.lastModTime = time;
    hist.lastOp = opId;
    hist.lastOrigin = hist.lastSelOrigin = change.origin;

    if (!last) signal(doc, "historyAdded");
  }

  function selectionEventCanBeMerged(doc, origin, prev, sel) {
    var ch = origin.charAt(0);
    return ch == "*" ||
      ch == "+" &&
      prev.ranges.length == sel.ranges.length &&
      prev.somethingSelected() == sel.somethingSelected() &&
      new Date - doc.history.lastSelTime <= (doc.cm ? doc.cm.options.historyEventDelay : 500);
  }

  // Called whenever the selection changes, sets the new selection as
  // the pending selection in the history, and pushes the old pending
  // selection into the 'done' array when it was significantly
  // different (in number of selected ranges, emptiness, or time).
  function addSelectionToHistory(doc, sel, opId, options) {
    var hist = doc.history, origin = options && options.origin;

    // A new event is started when the previous origin does not match
    // the current, or the origins don't allow matching. Origins
    // starting with * are always merged, those starting with + are
    // merged when similar and close together in time.
    if (opId == hist.lastOp ||
        (origin && hist.lastSelOrigin == origin &&
         selectionEventCanBeMerged(doc, origin, lst(hist.done), sel)))
      hist.done[hist.done.length - 1] = sel;
    else
      pushSelectionToHistory(sel, hist.done);

    hist.lastSelTime = +new Date;
    hist.lastSelOrigin = origin;
    hist.lastOp = opId;
  }

  function pushSelectionToHistory(sel, dest) {
    var top = lst(dest);
    if (!(top && top.ranges && top.equals(sel)))
      dest.push(sel);
  }

  // Used to store marked span information in the history.
  function attachLocalSpans(doc, change, from, to) {
    var existing = change["spans_" + doc.id], n = 0;
    doc.iter(Math.max(doc.first, from), Math.min(doc.first + doc.size, to), function(line) {
      if (line.markedSpans)
        (existing || (existing = change["spans_" + doc.id] = {}))[n] = line.markedSpans;
      ++n;
    });
  }

  // When un/re-doing restores text containing marked spans, those
  // that have been explicitly cleared should not be restored.
  function removeClearedSpans(spans) {
    if (!spans) return null;
    for (var i = 0, out; i < spans.length; ++i) {
      if (spans[i].marker.explicitlyCleared) { if (!out) out = spans.slice(0, i); }
      else if (out) out.push(spans[i]);
    }
    return !out ? spans : out.length ? out : null;
  }

  // Retrieve and filter the old marked spans stored in a change event.
  function getOldSpans(doc, change) {
    var found = change["spans_" + doc.id];
    if (!found) return null;
    for (var i = 0, nw = []; i < change.text.length; ++i)
      nw.push(removeClearedSpans(found[i]));
    return nw;
  }

  // Used both to provide a JSON-safe object in .getHistory, and, when
  // detaching a document, to split the history in two
  function copyHistoryArray(events, newGroup, instantiateSel) {
    for (var i = 0, copy = []; i < events.length; ++i) {
      var event = events[i];
      if (event.ranges) {
        copy.push(instantiateSel ? Selection.prototype.deepCopy.call(event) : event);
        continue;
      }
      var changes = event.changes, newChanges = [];
      copy.push({changes: newChanges});
      for (var j = 0; j < changes.length; ++j) {
        var change = changes[j], m;
        newChanges.push({from: change.from, to: change.to, text: change.text});
        if (newGroup) for (var prop in change) if (m = prop.match(/^spans_(\d+)$/)) {
          if (indexOf(newGroup, Number(m[1])) > -1) {
            lst(newChanges)[prop] = change[prop];
            delete change[prop];
          }
        }
      }
    }
    return copy;
  }

  // Rebasing/resetting history to deal with externally-sourced changes

  function rebaseHistSelSingle(pos, from, to, diff) {
    if (to < pos.line) {
      pos.line += diff;
    } else if (from < pos.line) {
      pos.line = from;
      pos.ch = 0;
    }
  }

  // Tries to rebase an array of history events given a change in the
  // document. If the change touches the same lines as the event, the
  // event, and everything 'behind' it, is discarded. If the change is
  // before the event, the event's positions are updated. Uses a
  // copy-on-write scheme for the positions, to avoid having to
  // reallocate them all on every rebase, but also avoid problems with
  // shared position objects being unsafely updated.
  function rebaseHistArray(array, from, to, diff) {
    for (var i = 0; i < array.length; ++i) {
      var sub = array[i], ok = true;
      if (sub.ranges) {
        if (!sub.copied) { sub = array[i] = sub.deepCopy(); sub.copied = true; }
        for (var j = 0; j < sub.ranges.length; j++) {
          rebaseHistSelSingle(sub.ranges[j].anchor, from, to, diff);
          rebaseHistSelSingle(sub.ranges[j].head, from, to, diff);
        }
        continue;
      }
      for (var j = 0; j < sub.changes.length; ++j) {
        var cur = sub.changes[j];
        if (to < cur.from.line) {
          cur.from = Pos(cur.from.line + diff, cur.from.ch);
          cur.to = Pos(cur.to.line + diff, cur.to.ch);
        } else if (from <= cur.to.line) {
          ok = false;
          break;
        }
      }
      if (!ok) {
        array.splice(0, i + 1);
        i = 0;
      }
    }
  }

  function rebaseHist(hist, change) {
    var from = change.from.line, to = change.to.line, diff = change.text.length - (to - from) - 1;
    rebaseHistArray(hist.done, from, to, diff);
    rebaseHistArray(hist.undone, from, to, diff);
  }

  // EVENT UTILITIES

  // Due to the fact that we still support jurassic IE versions, some
  // compatibility wrappers are needed.

  var e_preventDefault = CodeMirror.e_preventDefault = function(e) {
    if (e.preventDefault) e.preventDefault();
    else e.returnValue = false;
  };
  var e_stopPropagation = CodeMirror.e_stopPropagation = function(e) {
    if (e.stopPropagation) e.stopPropagation();
    else e.cancelBubble = true;
  };
  function e_defaultPrevented(e) {
    return e.defaultPrevented != null ? e.defaultPrevented : e.returnValue == false;
  }
  var e_stop = CodeMirror.e_stop = function(e) {e_preventDefault(e); e_stopPropagation(e);};

  function e_target(e) {return e.target || e.srcElement;}
  function e_button(e) {
    var b = e.which;
    if (b == null) {
      if (e.button & 1) b = 1;
      else if (e.button & 2) b = 3;
      else if (e.button & 4) b = 2;
    }
    if (mac && e.ctrlKey && b == 1) b = 3;
    return b;
  }

  // EVENT HANDLING

  // Lightweight event framework. on/off also work on DOM nodes,
  // registering native DOM handlers.

  var on = CodeMirror.on = function(emitter, type, f) {
    if (emitter.addEventListener)
      emitter.addEventListener(type, f, false);
    else if (emitter.attachEvent)
      emitter.attachEvent("on" + type, f);
    else {
      var map = emitter._handlers || (emitter._handlers = {});
      var arr = map[type] || (map[type] = []);
      arr.push(f);
    }
  };

  var off = CodeMirror.off = function(emitter, type, f) {
    if (emitter.removeEventListener)
      emitter.removeEventListener(type, f, false);
    else if (emitter.detachEvent)
      emitter.detachEvent("on" + type, f);
    else {
      var arr = emitter._handlers && emitter._handlers[type];
      if (!arr) return;
      for (var i = 0; i < arr.length; ++i)
        if (arr[i] == f) { arr.splice(i, 1); break; }
    }
  };

  var signal = CodeMirror.signal = function(emitter, type /*, values...*/) {
    var arr = emitter._handlers && emitter._handlers[type];
    if (!arr) return;
    var args = Array.prototype.slice.call(arguments, 2);
    for (var i = 0; i < arr.length; ++i) arr[i].apply(null, args);
  };

  // Often, we want to signal events at a point where we are in the
  // middle of some work, but don't want the handler to start calling
  // other methods on the editor, which might be in an inconsistent
  // state or simply not expect any other events to happen.
  // signalLater looks whether there are any handlers, and schedules
  // them to be executed when the last operation ends, or, if no
  // operation is active, when a timeout fires.
  var delayedCallbacks, delayedCallbackDepth = 0;
  function signalLater(emitter, type /*, values...*/) {
    var arr = emitter._handlers && emitter._handlers[type];
    if (!arr) return;
    var args = Array.prototype.slice.call(arguments, 2);
    if (!delayedCallbacks) {
      ++delayedCallbackDepth;
      delayedCallbacks = [];
      setTimeout(fireDelayed, 0);
    }
    function bnd(f) {return function(){f.apply(null, args);};};
    for (var i = 0; i < arr.length; ++i)
      delayedCallbacks.push(bnd(arr[i]));
  }

  function fireDelayed() {
    --delayedCallbackDepth;
    var delayed = delayedCallbacks;
    delayedCallbacks = null;
    for (var i = 0; i < delayed.length; ++i) delayed[i]();
  }

  // The DOM events that CodeMirror handles can be overridden by
  // registering a (non-DOM) handler on the editor for the event name,
  // and preventDefault-ing the event in that handler.
  function signalDOMEvent(cm, e, override) {
    signal(cm, override || e.type, cm, e);
    return e_defaultPrevented(e) || e.codemirrorIgnore;
  }

  function hasHandler(emitter, type) {
    var arr = emitter._handlers && emitter._handlers[type];
    return arr && arr.length > 0;
  }

  // Add on and off methods to a constructor's prototype, to make
  // registering events on such objects more convenient.
  function eventMixin(ctor) {
    ctor.prototype.on = function(type, f) {on(this, type, f);};
    ctor.prototype.off = function(type, f) {off(this, type, f);};
  }

  // MISC UTILITIES

  // Number of pixels added to scroller and sizer to hide scrollbar
  var scrollerCutOff = 30;

  // Returned or thrown by various protocols to signal 'I'm not
  // handling this'.
  var Pass = CodeMirror.Pass = {toString: function(){return "CodeMirror.Pass";}};

  // Reused option objects for setSelection & friends
  var sel_dontScroll = {scroll: false}, sel_mouse = {origin: "*mouse"}, sel_move = {origin: "+move"};

  function Delayed() {this.id = null;}
  Delayed.prototype.set = function(ms, f) {
    clearTimeout(this.id);
    this.id = setTimeout(f, ms);
  };

  // Counts the column offset in a string, taking tabs into account.
  // Used mostly to find indentation.
  var countColumn = CodeMirror.countColumn = function(string, end, tabSize, startIndex, startValue) {
    if (end == null) {
      end = string.search(/[^\s\u00a0]/);
      if (end == -1) end = string.length;
    }
    for (var i = startIndex || 0, n = startValue || 0;;) {
      var nextTab = string.indexOf("\t", i);
      if (nextTab < 0 || nextTab >= end)
        return n + (end - i);
      n += nextTab - i;
      n += tabSize - (n % tabSize);
      i = nextTab + 1;
    }
  };

  // The inverse of countColumn -- find the offset that corresponds to
  // a particular column.
  function findColumn(string, goal, tabSize) {
    for (var pos = 0, col = 0;;) {
      var nextTab = string.indexOf("\t", pos);
      if (nextTab == -1) nextTab = string.length;
      var skipped = nextTab - pos;
      if (nextTab == string.length || col + skipped >= goal)
        return pos + Math.min(skipped, goal - col);
      col += nextTab - pos;
      col += tabSize - (col % tabSize);
      pos = nextTab + 1;
      if (col >= goal) return pos;
    }
  }

  var spaceStrs = [""];
  function spaceStr(n) {
    while (spaceStrs.length <= n)
      spaceStrs.push(lst(spaceStrs) + " ");
    return spaceStrs[n];
  }

  function lst(arr) { return arr[arr.length-1]; }

  var selectInput = function(node) { node.select(); };
  if (ios) // Mobile Safari apparently has a bug where select() is broken.
    selectInput = function(node) { node.selectionStart = 0; node.selectionEnd = node.value.length; };
  else if (ie) // Suppress mysterious IE10 errors
    selectInput = function(node) { try { node.select(); } catch(_e) {} };

  function indexOf(array, elt) {
    for (var i = 0; i < array.length; ++i)
      if (array[i] == elt) return i;
    return -1;
  }
  if ([].indexOf) indexOf = function(array, elt) { return array.indexOf(elt); };
  function map(array, f) {
    var out = [];
    for (var i = 0; i < array.length; i++) out[i] = f(array[i], i);
    return out;
  }
  if ([].map) map = function(array, f) { return array.map(f); };

  function createObj(base, props) {
    var inst;
    if (Object.create) {
      inst = Object.create(base);
    } else {
      var ctor = function() {};
      ctor.prototype = base;
      inst = new ctor();
    }
    if (props) copyObj(props, inst);
    return inst;
  };

  function copyObj(obj, target) {
    if (!target) target = {};
    for (var prop in obj) if (obj.hasOwnProperty(prop)) target[prop] = obj[prop];
    return target;
  }

  function bind(f) {
    var args = Array.prototype.slice.call(arguments, 1);
    return function(){return f.apply(null, args);};
  }

  var nonASCIISingleCaseWordChar = /[\u00df\u3040-\u309f\u30a0-\u30ff\u3400-\u4db5\u4e00-\u9fcc\uac00-\ud7af]/;
  var isWordChar = CodeMirror.isWordChar = function(ch) {
    return /\w/.test(ch) || ch > "\x80" &&
      (ch.toUpperCase() != ch.toLowerCase() || nonASCIISingleCaseWordChar.test(ch));
  };

  function isEmpty(obj) {
    for (var n in obj) if (obj.hasOwnProperty(n) && obj[n]) return false;
    return true;
  }

  // Extending unicode characters. A series of a non-extending char +
  // any number of extending chars is treated as a single unit as far
  // as editing and measuring is concerned. This is not fully correct,
  // since some scripts/fonts/browsers also treat other configurations
  // of code points as a group.
  var extendingChars = /[\u0300-\u036f\u0483-\u0489\u0591-\u05bd\u05bf\u05c1\u05c2\u05c4\u05c5\u05c7\u0610-\u061a\u064b-\u065e\u0670\u06d6-\u06dc\u06de-\u06e4\u06e7\u06e8\u06ea-\u06ed\u0711\u0730-\u074a\u07a6-\u07b0\u07eb-\u07f3\u0816-\u0819\u081b-\u0823\u0825-\u0827\u0829-\u082d\u0900-\u0902\u093c\u0941-\u0948\u094d\u0951-\u0955\u0962\u0963\u0981\u09bc\u09be\u09c1-\u09c4\u09cd\u09d7\u09e2\u09e3\u0a01\u0a02\u0a3c\u0a41\u0a42\u0a47\u0a48\u0a4b-\u0a4d\u0a51\u0a70\u0a71\u0a75\u0a81\u0a82\u0abc\u0ac1-\u0ac5\u0ac7\u0ac8\u0acd\u0ae2\u0ae3\u0b01\u0b3c\u0b3e\u0b3f\u0b41-\u0b44\u0b4d\u0b56\u0b57\u0b62\u0b63\u0b82\u0bbe\u0bc0\u0bcd\u0bd7\u0c3e-\u0c40\u0c46-\u0c48\u0c4a-\u0c4d\u0c55\u0c56\u0c62\u0c63\u0cbc\u0cbf\u0cc2\u0cc6\u0ccc\u0ccd\u0cd5\u0cd6\u0ce2\u0ce3\u0d3e\u0d41-\u0d44\u0d4d\u0d57\u0d62\u0d63\u0dca\u0dcf\u0dd2-\u0dd4\u0dd6\u0ddf\u0e31\u0e34-\u0e3a\u0e47-\u0e4e\u0eb1\u0eb4-\u0eb9\u0ebb\u0ebc\u0ec8-\u0ecd\u0f18\u0f19\u0f35\u0f37\u0f39\u0f71-\u0f7e\u0f80-\u0f84\u0f86\u0f87\u0f90-\u0f97\u0f99-\u0fbc\u0fc6\u102d-\u1030\u1032-\u1037\u1039\u103a\u103d\u103e\u1058\u1059\u105e-\u1060\u1071-\u1074\u1082\u1085\u1086\u108d\u109d\u135f\u1712-\u1714\u1732-\u1734\u1752\u1753\u1772\u1773\u17b7-\u17bd\u17c6\u17c9-\u17d3\u17dd\u180b-\u180d\u18a9\u1920-\u1922\u1927\u1928\u1932\u1939-\u193b\u1a17\u1a18\u1a56\u1a58-\u1a5e\u1a60\u1a62\u1a65-\u1a6c\u1a73-\u1a7c\u1a7f\u1b00-\u1b03\u1b34\u1b36-\u1b3a\u1b3c\u1b42\u1b6b-\u1b73\u1b80\u1b81\u1ba2-\u1ba5\u1ba8\u1ba9\u1c2c-\u1c33\u1c36\u1c37\u1cd0-\u1cd2\u1cd4-\u1ce0\u1ce2-\u1ce8\u1ced\u1dc0-\u1de6\u1dfd-\u1dff\u200c\u200d\u20d0-\u20f0\u2cef-\u2cf1\u2de0-\u2dff\u302a-\u302f\u3099\u309a\ua66f-\ua672\ua67c\ua67d\ua6f0\ua6f1\ua802\ua806\ua80b\ua825\ua826\ua8c4\ua8e0-\ua8f1\ua926-\ua92d\ua947-\ua951\ua980-\ua982\ua9b3\ua9b6-\ua9b9\ua9bc\uaa29-\uaa2e\uaa31\uaa32\uaa35\uaa36\uaa43\uaa4c\uaab0\uaab2-\uaab4\uaab7\uaab8\uaabe\uaabf\uaac1\uabe5\uabe8\uabed\udc00-\udfff\ufb1e\ufe00-\ufe0f\ufe20-\ufe26\uff9e\uff9f]/;
  function isExtendingChar(ch) { return ch.charCodeAt(0) >= 768 && extendingChars.test(ch); }

  // DOM UTILITIES

  function elt(tag, content, className, style) {
    var e = document.createElement(tag);
    if (className) e.className = className;
    if (style) e.style.cssText = style;
    if (typeof content == "string") e.appendChild(document.createTextNode(content));
    else if (content) for (var i = 0; i < content.length; ++i) e.appendChild(content[i]);
    return e;
  }

  var range;
  if (document.createRange) range = function(node, start, end) {
    var r = document.createRange();
    r.setEnd(node, end);
    r.setStart(node, start);
    return r;
  };
  else range = function(node, start, end) {
    var r = document.body.createTextRange();
    r.moveToElementText(node.parentNode);
    r.collapse(true);
    r.moveEnd("character", end);
    r.moveStart("character", start);
    return r;
  };

  function removeChildren(e) {
    for (var count = e.childNodes.length; count > 0; --count)
      e.removeChild(e.firstChild);
    return e;
  }

  function removeChildrenAndAdd(parent, e) {
    return removeChildren(parent).appendChild(e);
  }

  function activeElt() { return document.activeElement; }
  // Older versions of IE throws unspecified error when touching
  // document.activeElement in some cases (during loading, in iframe)
  if (ie_upto10) activeElt = function() {
    try { return document.activeElement; }
    catch(e) { return document.body; }
  };

  // FEATURE DETECTION

  // Detect drag-and-drop
  var dragAndDrop = function() {
    // There is *some* kind of drag-and-drop support in IE6-8, but I
    // couldn't get it to work yet.
    if (ie_upto8) return false;
    var div = elt('div');
    return "draggable" in div || "dragDrop" in div;
  }();

  var knownScrollbarWidth;
  function scrollbarWidth(measure) {
    if (knownScrollbarWidth != null) return knownScrollbarWidth;
    var test = elt("div", null, null, "width: 50px; height: 50px; overflow-x: scroll");
    removeChildrenAndAdd(measure, test);
    if (test.offsetWidth)
      knownScrollbarWidth = test.offsetHeight - test.clientHeight;
    return knownScrollbarWidth || 0;
  }

  var zwspSupported;
  function zeroWidthElement(measure) {
    if (zwspSupported == null) {
      var test = elt("span", "\u200b");
      removeChildrenAndAdd(measure, elt("span", [test, document.createTextNode("x")]));
      if (measure.firstChild.offsetHeight != 0)
        zwspSupported = test.offsetWidth <= 1 && test.offsetHeight > 2 && !ie_upto7;
    }
    if (zwspSupported) return elt("span", "\u200b");
    else return elt("span", "\u00a0", null, "display: inline-block; width: 1px; margin-right: -1px");
  }

  // Feature-detect IE's crummy client rect reporting for bidi text
  var badBidiRects;
  function hasBadBidiRects(measure) {
    if (badBidiRects != null) return badBidiRects;
    var txt = removeChildrenAndAdd(measure, document.createTextNode("A\u062eA"));
    var r0 = range(txt, 0, 1).getBoundingClientRect();
    if (r0.left == r0.right) return false;
    var r1 = range(txt, 1, 2).getBoundingClientRect();
    return badBidiRects = (r1.right - r0.right < 3);
  }

  // See if "".split is the broken IE version, if so, provide an
  // alternative way to split lines.
  var splitLines = CodeMirror.splitLines = "\n\nb".split(/\n/).length != 3 ? function(string) {
    var pos = 0, result = [], l = string.length;
    while (pos <= l) {
      var nl = string.indexOf("\n", pos);
      if (nl == -1) nl = string.length;
      var line = string.slice(pos, string.charAt(nl - 1) == "\r" ? nl - 1 : nl);
      var rt = line.indexOf("\r");
      if (rt != -1) {
        result.push(line.slice(0, rt));
        pos += rt + 1;
      } else {
        result.push(line);
        pos = nl + 1;
      }
    }
    return result;
  } : function(string){return string.split(/\r\n?|\n/);};

  var hasSelection = window.getSelection ? function(te) {
    try { return te.selectionStart != te.selectionEnd; }
    catch(e) { return false; }
  } : function(te) {
    try {var range = te.ownerDocument.selection.createRange();}
    catch(e) {}
    if (!range || range.parentElement() != te) return false;
    return range.compareEndPoints("StartToEnd", range) != 0;
  };

  var hasCopyEvent = (function() {
    var e = elt("div");
    if ("oncopy" in e) return true;
    e.setAttribute("oncopy", "return;");
    return typeof e.oncopy == "function";
  })();

  // KEY NAMES

  var keyNames = {3: "Enter", 8: "Backspace", 9: "Tab", 13: "Enter", 16: "Shift", 17: "Ctrl", 18: "Alt",
                  19: "Pause", 20: "CapsLock", 27: "Esc", 32: "Space", 33: "PageUp", 34: "PageDown", 35: "End",
                  36: "Home", 37: "Left", 38: "Up", 39: "Right", 40: "Down", 44: "PrintScrn", 45: "Insert",
                  46: "Delete", 59: ";", 61: "=", 91: "Mod", 92: "Mod", 93: "Mod", 107: "=", 109: "-", 127: "Delete",
                  173: "-", 186: ";", 187: "=", 188: ",", 189: "-", 190: ".", 191: "/", 192: "`", 219: "[", 220: "\\",
                  221: "]", 222: "'", 63232: "Up", 63233: "Down", 63234: "Left", 63235: "Right", 63272: "Delete",
                  63273: "Home", 63275: "End", 63276: "PageUp", 63277: "PageDown", 63302: "Insert"};
  CodeMirror.keyNames = keyNames;
  (function() {
    // Number keys
    for (var i = 0; i < 10; i++) keyNames[i + 48] = keyNames[i + 96] = String(i);
    // Alphabetic keys
    for (var i = 65; i <= 90; i++) keyNames[i] = String.fromCharCode(i);
    // Function keys
    for (var i = 1; i <= 12; i++) keyNames[i + 111] = keyNames[i + 63235] = "F" + i;
  })();

  // BIDI HELPERS

  function iterateBidiSections(order, from, to, f) {
    if (!order) return f(from, to, "ltr");
    var found = false;
    for (var i = 0; i < order.length; ++i) {
      var part = order[i];
      if (part.from < to && part.to > from || from == to && part.to == from) {
        f(Math.max(part.from, from), Math.min(part.to, to), part.level == 1 ? "rtl" : "ltr");
        found = true;
      }
    }
    if (!found) f(from, to, "ltr");
  }

  function bidiLeft(part) { return part.level % 2 ? part.to : part.from; }
  function bidiRight(part) { return part.level % 2 ? part.from : part.to; }

  function lineLeft(line) { var order = getOrder(line); return order ? bidiLeft(order[0]) : 0; }
  function lineRight(line) {
    var order = getOrder(line);
    if (!order) return line.text.length;
    return bidiRight(lst(order));
  }

  function lineStart(cm, lineN) {
    var line = getLine(cm.doc, lineN);
    var visual = visualLine(line);
    if (visual != line) lineN = lineNo(visual);
    var order = getOrder(visual);
    var ch = !order ? 0 : order[0].level % 2 ? lineRight(visual) : lineLeft(visual);
    return Pos(lineN, ch);
  }
  function lineEnd(cm, lineN) {
    var merged, line = getLine(cm.doc, lineN);
    while (merged = collapsedSpanAtEnd(line)) {
      line = merged.find(1, true).line;
      lineN = null;
    }
    var order = getOrder(line);
    var ch = !order ? line.text.length : order[0].level % 2 ? lineLeft(line) : lineRight(line);
    return Pos(lineN == null ? lineNo(line) : lineN, ch);
  }

  function compareBidiLevel(order, a, b) {
    var linedir = order[0].level;
    if (a == linedir) return true;
    if (b == linedir) return false;
    return a < b;
  }
  var bidiOther;
  function getBidiPartAt(order, pos) {
    bidiOther = null;
    for (var i = 0, found; i < order.length; ++i) {
      var cur = order[i];
      if (cur.from < pos && cur.to > pos) return i;
      if ((cur.from == pos || cur.to == pos)) {
        if (found == null) {
          found = i;
        } else if (compareBidiLevel(order, cur.level, order[found].level)) {
          if (cur.from != cur.to) bidiOther = found;
          return i;
        } else {
          if (cur.from != cur.to) bidiOther = i;
          return found;
        }
      }
    }
    return found;
  }

  function moveInLine(line, pos, dir, byUnit) {
    if (!byUnit) return pos + dir;
    do pos += dir;
    while (pos > 0 && isExtendingChar(line.text.charAt(pos)));
    return pos;
  }

  // This is needed in order to move 'visually' through bi-directional
  // text -- i.e., pressing left should make the cursor go left, even
  // when in RTL text. The tricky part is the 'jumps', where RTL and
  // LTR text touch each other. This often requires the cursor offset
  // to move more than one unit, in order to visually move one unit.
  function moveVisually(line, start, dir, byUnit) {
    var bidi = getOrder(line);
    if (!bidi) return moveLogically(line, start, dir, byUnit);
    var pos = getBidiPartAt(bidi, start), part = bidi[pos];
    var target = moveInLine(line, start, part.level % 2 ? -dir : dir, byUnit);

    for (;;) {
      if (target > part.from && target < part.to) return target;
      if (target == part.from || target == part.to) {
        if (getBidiPartAt(bidi, target) == pos) return target;
        part = bidi[pos += dir];
        return (dir > 0) == part.level % 2 ? part.to : part.from;
      } else {
        part = bidi[pos += dir];
        if (!part) return null;
        if ((dir > 0) == part.level % 2)
          target = moveInLine(line, part.to, -1, byUnit);
        else
          target = moveInLine(line, part.from, 1, byUnit);
      }
    }
  }

  function moveLogically(line, start, dir, byUnit) {
    var target = start + dir;
    if (byUnit) while (target > 0 && isExtendingChar(line.text.charAt(target))) target += dir;
    return target < 0 || target > line.text.length ? null : target;
  }

  // Bidirectional ordering algorithm
  // See http://unicode.org/reports/tr9/tr9-13.html for the algorithm
  // that this (partially) implements.

  // One-char codes used for character types:
  // L (L):   Left-to-Right
  // R (R):   Right-to-Left
  // r (AL):  Right-to-Left Arabic
  // 1 (EN):  European Number
  // + (ES):  European Number Separator
  // % (ET):  European Number Terminator
  // n (AN):  Arabic Number
  // , (CS):  Common Number Separator
  // m (NSM): Non-Spacing Mark
  // b (BN):  Boundary Neutral
  // s (B):   Paragraph Separator
  // t (S):   Segment Separator
  // w (WS):  Whitespace
  // N (ON):  Other Neutrals

  // Returns null if characters are ordered as they appear
  // (left-to-right), or an array of sections ({from, to, level}
  // objects) in the order in which they occur visually.
  var bidiOrdering = (function() {
    // Character types for codepoints 0 to 0xff
    var lowTypes = "bbbbbbbbbtstwsbbbbbbbbbbbbbbssstwNN%%%NNNNNN,N,N1111111111NNNNNNNLLLLLLLLLLLLLLLLLLLLLLLLLLNNNNNNLLLLLLLLLLLLLLLLLLLLLLLLLLNNNNbbbbbbsbbbbbbbbbbbbbbbbbbbbbbbbbb,N%%%%NNNNLNNNNN%%11NLNNN1LNNNNNLLLLLLLLLLLLLLLLLLLLLLLNLLLLLLLLLLLLLLLLLLLLLLLLLLLLLLLN";
    // Character types for codepoints 0x600 to 0x6ff
    var arabicTypes = "rrrrrrrrrrrr,rNNmmmmmmrrrrrrrrrrrrrrrrrrrrrrrrrrrrrrrrrrrrrrrrrrrrrrrrrrrrrmmmmmmmmmmmmmmrrrrrrrnnnnnnnnnn%nnrrrmrrrrrrrrrrrrrrrrrrrrrrrrrrrrrrrrrrrrrrrrrrrrrrrrrrrrrrrrrrrrrrrrrrrrrrrrrrrrrrrrrrrrrrrrrrrrrrrrrrrrrmmmmmmmmmmmmmmmmmmmNmmmm";
    function charType(code) {
      if (code <= 0xf7) return lowTypes.charAt(code);
      else if (0x590 <= code && code <= 0x5f4) return "R";
      else if (0x600 <= code && code <= 0x6ed) return arabicTypes.charAt(code - 0x600);
      else if (0x6ee <= code && code <= 0x8ac) return "r";
      else if (0x2000 <= code && code <= 0x200b) return "w";
      else if (code == 0x200c) return "b";
      else return "L";
    }

    var bidiRE = /[\u0590-\u05f4\u0600-\u06ff\u0700-\u08ac]/;
    var isNeutral = /[stwN]/, isStrong = /[LRr]/, countsAsLeft = /[Lb1n]/, countsAsNum = /[1n]/;
    // Browsers seem to always treat the boundaries of block elements as being L.
    var outerType = "L";

    function BidiSpan(level, from, to) {
      this.level = level;
      this.from = from; this.to = to;
    }

    return function(str) {
      if (!bidiRE.test(str)) return false;
      var len = str.length, types = [];
      for (var i = 0, type; i < len; ++i)
        types.push(type = charType(str.charCodeAt(i)));

      // W1. Examine each non-spacing mark (NSM) in the level run, and
      // change the type of the NSM to the type of the previous
      // character. If the NSM is at the start of the level run, it will
      // get the type of sor.
      for (var i = 0, prev = outerType; i < len; ++i) {
        var type = types[i];
        if (type == "m") types[i] = prev;
        else prev = type;
      }

      // W2. Search backwards from each instance of a European number
      // until the first strong type (R, L, AL, or sor) is found. If an
      // AL is found, change the type of the European number to Arabic
      // number.
      // W3. Change all ALs to R.
      for (var i = 0, cur = outerType; i < len; ++i) {
        var type = types[i];
        if (type == "1" && cur == "r") types[i] = "n";
        else if (isStrong.test(type)) { cur = type; if (type == "r") types[i] = "R"; }
      }

      // W4. A single European separator between two European numbers
      // changes to a European number. A single common separator between
      // two numbers of the same type changes to that type.
      for (var i = 1, prev = types[0]; i < len - 1; ++i) {
        var type = types[i];
        if (type == "+" && prev == "1" && types[i+1] == "1") types[i] = "1";
        else if (type == "," && prev == types[i+1] &&
                 (prev == "1" || prev == "n")) types[i] = prev;
        prev = type;
      }

      // W5. A sequence of European terminators adjacent to European
      // numbers changes to all European numbers.
      // W6. Otherwise, separators and terminators change to Other
      // Neutral.
      for (var i = 0; i < len; ++i) {
        var type = types[i];
        if (type == ",") types[i] = "N";
        else if (type == "%") {
          for (var end = i + 1; end < len && types[end] == "%"; ++end) {}
          var replace = (i && types[i-1] == "!") || (end < len && types[end] == "1") ? "1" : "N";
          for (var j = i; j < end; ++j) types[j] = replace;
          i = end - 1;
        }
      }

      // W7. Search backwards from each instance of a European number
      // until the first strong type (R, L, or sor) is found. If an L is
      // found, then change the type of the European number to L.
      for (var i = 0, cur = outerType; i < len; ++i) {
        var type = types[i];
        if (cur == "L" && type == "1") types[i] = "L";
        else if (isStrong.test(type)) cur = type;
      }

      // N1. A sequence of neutrals takes the direction of the
      // surrounding strong text if the text on both sides has the same
      // direction. European and Arabic numbers act as if they were R in
      // terms of their influence on neutrals. Start-of-level-run (sor)
      // and end-of-level-run (eor) are used at level run boundaries.
      // N2. Any remaining neutrals take the embedding direction.
      for (var i = 0; i < len; ++i) {
        if (isNeutral.test(types[i])) {
          for (var end = i + 1; end < len && isNeutral.test(types[end]); ++end) {}
          var before = (i ? types[i-1] : outerType) == "L";
          var after = (end < len ? types[end] : outerType) == "L";
          var replace = before || after ? "L" : "R";
          for (var j = i; j < end; ++j) types[j] = replace;
          i = end - 1;
        }
      }

      // Here we depart from the documented algorithm, in order to avoid
      // building up an actual levels array. Since there are only three
      // levels (0, 1, 2) in an implementation that doesn't take
      // explicit embedding into account, we can build up the order on
      // the fly, without following the level-based algorithm.
      var order = [], m;
      for (var i = 0; i < len;) {
        if (countsAsLeft.test(types[i])) {
          var start = i;
          for (++i; i < len && countsAsLeft.test(types[i]); ++i) {}
          order.push(new BidiSpan(0, start, i));
        } else {
          var pos = i, at = order.length;
          for (++i; i < len && types[i] != "L"; ++i) {}
          for (var j = pos; j < i;) {
            if (countsAsNum.test(types[j])) {
              if (pos < j) order.splice(at, 0, new BidiSpan(1, pos, j));
              var nstart = j;
              for (++j; j < i && countsAsNum.test(types[j]); ++j) {}
              order.splice(at, 0, new BidiSpan(2, nstart, j));
              pos = j;
            } else ++j;
          }
          if (pos < i) order.splice(at, 0, new BidiSpan(1, pos, i));
        }
      }
      if (order[0].level == 1 && (m = str.match(/^\s+/))) {
        order[0].from = m[0].length;
        order.unshift(new BidiSpan(0, 0, m[0].length));
      }
      if (lst(order).level == 1 && (m = str.match(/\s+$/))) {
        lst(order).to -= m[0].length;
        order.push(new BidiSpan(0, len - m[0].length, len));
      }
      if (order[0].level != lst(order).level)
        order.push(new BidiSpan(order[0].level, len, len));

      return order;
    };
  })();

  // THE END

  CodeMirror.version = "4.0.0";

  return CodeMirror;
});<|MERGE_RESOLUTION|>--- conflicted
+++ resolved
@@ -397,7 +397,6 @@
   }
 
   // Re-synchronize the fake scrollbars with the actual size of the
-<<<<<<< HEAD
   // content.
   function updateScrollbars(cm, measure) {
     if (!measure) measure = measureForScrollbars(cm);
@@ -405,17 +404,6 @@
     var scrollHeight = measure.docHeight + scrollerCutOff;
     var needsH = measure.scrollWidth > measure.clientWidth;
     var needsV = scrollHeight > measure.clientHeight;
-=======
-  // content. Optionally force a scrollTop.
-  function updateScrollbars(cm) {
-    var d = cm.display, docHeight = cm.doc.height;
-    var totalHeight = docHeight + paddingVert(d);
-    d.sizer.style.minHeight = d.heightForcer.style.top = totalHeight + "px";
-    d.gutters.style.height = Math.max(totalHeight, d.scroller.clientHeight - scrollerCutOff) + "px";
-    var scrollHeight = Math.max(totalHeight, d.scroller.scrollHeight);
-    var needsH = d.scroller.scrollWidth > d.scroller.clientWidth;
-    var needsV = scrollHeight > d.scroller.clientHeight;
->>>>>>> f2fc9c63
     if (needsV) {
       d.scrollbarV.style.display = "block";
       d.scrollbarV.style.bottom = needsH ? scrollbarWidth(d.measure) + "px" : "0";
@@ -1643,23 +1631,11 @@
     }
   }
 
-<<<<<<< HEAD
   function clearLineMeasurementCache(cm) {
     cm.display.externalMeasure = null;
     removeChildren(cm.display.lineMeasure);
     for (var i = 0; i < cm.display.view.length; i++)
       clearLineMeasurementCacheFor(cm.display.view[i]);
-=======
-    var pre = buildLineContent(cm, line, null, true).pre;
-    var end = pre.appendChild(zeroWidthElement(cm.display.measure));
-    removeChildrenAndAdd(cm.display.measure, pre);
-    var rect = getRect(end);
-    if (rect.right == 0 && rect.bottom == 0) {
-      end = pre.appendChild(elt("span", "\u00a0"));
-      rect = getRect(end);
-    }
-    return rect.left - getRect(cm.display.lineDiv).left;
->>>>>>> f2fc9c63
   }
 
   function clearCaches(cm) {
@@ -6135,12 +6111,8 @@
     undoSelection: docMethodOp(function() {makeChangeFromHistory(this, "undo", true);}),
     redoSelection: docMethodOp(function() {makeChangeFromHistory(this, "redo", true);}),
 
-<<<<<<< HEAD
     setExtending: function(val) {this.extend = val;},
-=======
-    setExtending: function(val) {this.sel.extend = val;},
-    getExtending: function() {return this.sel.extend;},
->>>>>>> f2fc9c63
+    getExtending: function() {return this.extend;},
 
     historySize: function() {
       var hist = this.history, done = 0, undone = 0;
