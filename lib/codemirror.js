--- conflicted
+++ resolved
@@ -135,16 +135,10 @@
 
     // Wraps and hides input textarea
     d.inputDiv = elt("div", [input], null, "overflow: hidden; position: relative; width: 3px; height: 0px;");
-<<<<<<< HEAD
     // The fake scrollbar elements.
-    d.scrollbarH = elt("div", [elt("div", null, null, "height: 1px")], "CodeMirror-hscrollbar");
-    d.scrollbarV = elt("div", [elt("div", null, null, "width: 1px")], "CodeMirror-vscrollbar");
-    // Covers bottom-right square when both scrollbars are present.
-=======
-    // The actual fake scrollbars.
     d.scrollbarH = elt("div", [elt("div", null, null, "height: 100%; min-height: 1px")], "CodeMirror-hscrollbar");
     d.scrollbarV = elt("div", [elt("div", null, null, "min-width: 1px")], "CodeMirror-vscrollbar");
->>>>>>> e993d32d
+    // Covers bottom-right square when both scrollbars are present.
     d.scrollbarFiller = elt("div", null, "CodeMirror-scrollbar-filler");
     // Covers bottom of gutter when coverGutterNextToScrollbar is on
     // and h scrollbar is present.
