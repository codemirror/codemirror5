--- conflicted
+++ resolved
@@ -899,13 +899,8 @@
       }
     }
     function updateGutter() {
-<<<<<<< HEAD
-      if (!options.gutter) return;
-      //gutter.style.height = Math.max(lineDiv.offsetHeight, div.clientHeight) + "px";
-=======
       if (!options.gutter && !options.lineNumbers) return;
       gutter.style.height = Math.max(mover.offsetHeight, div.clientHeight) + "px";
->>>>>>> a3a607cd
       var html = [];
       for (var i = showingFrom; i < showingTo; ++i) {
         var marker = lines[i].gutterMarker;
