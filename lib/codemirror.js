// All functions that need access to the editor's state live inside
// the CodeMirror function. Below that, at the bottom of the file,
// some utilities are defined.

// CodeMirror is the only global var we claim
var CodeMirror = (function() {
  // This is the function that produces an editor instance. It's
  // closure is used to store the editor state.
  function CodeMirror(place, givenOptions) {
    // Determine effective options based on given values and defaults.
    var options = {}, defaults = CodeMirror.defaults;
    for (var opt in defaults)
      if (defaults.hasOwnProperty(opt))
        options[opt] = (givenOptions && givenOptions.hasOwnProperty(opt) ? givenOptions : defaults)[opt];

    var targetDocument = options["document"];
    // The element in which the editor lives.
    var wrapper = targetDocument.createElement("div");
    wrapper.className = "CodeMirror" + (options.lineWrapping ? " CodeMirror-wrap" : "");
    // This mess creates the base DOM structure for the editor.
    wrapper.innerHTML =
      '<div style="overflow: hidden; position: relative; width: 3px; height: 0px;">' + // Wraps and hides input textarea
        '<textarea style="position: absolute; padding: 0; width: 1px; height: 1em" wrap="off" ' +
          'autocorrect="off" autocapitalize="off"></textarea></div>' +
      '<div class="CodeMirror-scrollbar">' + // The vertical scrollbar. Horizontal scrolling is handled by the scroller itself.
        '<div class="CodeMirror-scrollbar-inner">' + // The empty scrollbar content, used solely for managing the scrollbar thumb.
      '</div></div>' + // This must be before the scroll area because it's float-right.
      '<div class="CodeMirror-scroll" tabindex="-1">' +
        '<div style="position: relative">' + // Set to the height of the text, causes scrolling
          '<div style="position: relative">' + // Moved around its parent to cover visible view
            '<div class="CodeMirror-gutter"><div class="CodeMirror-gutter-text"></div></div>' +
            // Provides positioning relative to (visible) text origin
            '<div class="CodeMirror-lines"><div style="position: relative; z-index: 0">' +
              '<div style="position: absolute; width: 100%; height: 0; overflow: hidden; visibility: hidden;"></div>' +
              '<pre class="CodeMirror-cursor">&#160;</pre>' + // Absolutely positioned blinky cursor
<<<<<<< HEAD
              '<div style="position: relative"></div>' + // This DIV contains the selection
              '<div style="position: relative"></div>' + // This DIV contains the actual code
=======
              '<div style="position: relative; z-index: -1"></div><div></div>' + // DIVs containing the selection and the actual code
>>>>>>> 92446225
            '</div></div></div></div></div>';
    if (place.appendChild) place.appendChild(wrapper); else place(wrapper);
    // I've never seen more elegant code in my life.
    var inputDiv = wrapper.firstChild, input = inputDiv.firstChild,
        scrollbar = inputDiv.nextSibling, scrollbarInner = scrollbar.firstChild,
        scroller = wrapper.lastChild, code = scroller.firstChild,
        mover = code.firstChild, gutter = mover.firstChild, gutterText = gutter.firstChild,
        lineSpace = gutter.nextSibling.firstChild, measure = lineSpace.firstChild,
<<<<<<< HEAD
        cursor = measure.nextSibling, selectionDiv = cursor.nextSibling, lineDiv = selectionDiv.nextSibling;
=======
        cursor = measure.nextSibling, selectionDiv = cursor.nextSibling,
        lineDiv = selectionDiv.nextSibling;
>>>>>>> 92446225
    themeChanged();
    // Needed to hide big blue blinking cursor on Mobile Safari
    if (ios) input.style.width = "0px";
    if (!webkit) lineSpace.draggable = true;
    lineSpace.style.outline = "none";
    if (options.tabindex != null) input.tabIndex = options.tabindex;
    if (!options.gutter && !options.lineNumbers) gutter.style.display = "none";
    
    // Check for OS X >= 10.7. If so, we need to force a width on the scrollbar, and 
    // make it overlap the content.
    var osxMatch = /Mac OS X 10\D([\d+])\D/.exec(navigator.userAgent);
    if (osxMatch && osxMatch[1] && Number(osxMatch[1]) >= 7) {
      scrollbar.className += " cm-overlap";
    }
    
    // Check for IE <=8 . In that case, we need to force a width on the scrollbar as well.
    if (/MSIE [1-8]\b/.test(navigator.userAgent)) {
      scrollbar.className += " cm-ie-width";
      // On IE, the selection div takes up space if it doesn't contain any spans. Work around with display="inline"
      selectionDiv.style.display = "inline";
    }
    
    // Check for problem with IE innerHTML not working when we have a
    // P (or similar) parent node.
    try { stringWidth("x"); }
    catch (e) {
      if (e.message.match(/runtime/i))
        e = new Error("A CodeMirror inside a P-style element does not work in Internet Explorer. (innerHTML bug)");
      throw e;
    }

    // Delayed object wrap timeouts, making sure only one is active. blinker holds an interval.
    var poll = new Delayed(), highlight = new Delayed(), blinker;

    // mode holds a mode API object. doc is the tree of Line objects,
    // work an array of lines that should be parsed, and history the
    // undo history (instance of History constructor).
    var mode, doc = new BranchChunk([new LeafChunk([new Line("")])]), work, focused;
    loadMode();
    // The selection. These are always maintained to point at valid
    // positions. Inverted is used to remember that the user is
    // selecting bottom-to-top.
    var sel = {from: {line: 0, ch: 0}, to: {line: 0, ch: 0}, inverted: false};
    // Selection-related flags. shiftSelecting obviously tracks
    // whether the user is holding shift.
<<<<<<< HEAD
    var shiftSelecting, lastClick, lastDoubleClick, lastScrollPos = 0, draggingText, overwrite = false;
=======
    var shiftSelecting, lastClick, lastDoubleClick, lastScrollPos = 0, draggingText,
        overwrite = false, suppressEdits = false;
>>>>>>> 92446225
    // Variables used by startOperation/endOperation to track what
    // happened during the operation.
    var updateInput, userSelChange, changes, textChanged, selectionChanged, leaveInputAlone,
        gutterDirty, callbacks;
    // Current visible range (may be bigger than the view window).
    var displayOffset = 0, showingFrom = 0, showingTo = 0, lastSizeC = 0;
    // bracketHighlighted is used to remember that a backet has been
    // marked.
    var bracketHighlighted;
    // Tracks the maximum line length so that the horizontal scrollbar
    // can be kept static when scrolling.
    var maxLine = "", maxWidth;

    // Initialize the content.
    operation(function(){setValue(options.value || ""); updateInput = false;})();
    var history = new History();

    // Register our event handlers.
    connect(scroller, "mousedown", operation(onMouseDown));
    connect(scroller, "dblclick", operation(onDoubleClick));
    connect(lineSpace, "dragstart", onDragStart);
    connect(lineSpace, "selectstart", e_preventDefault);
    // Gecko browsers fire contextmenu *after* opening the menu, at
    // which point we can't mess with it anymore. Context menu is
    // handled in onMouseDown for Gecko.
    if (!gecko) connect(scroller, "contextmenu", onContextMenu);
<<<<<<< HEAD
    connect(scroller, "scroll", onScroll);
    connect(scrollbar, "scroll", onScroll);
    connect(scrollbar, "mousedown", function() {setTimeout(focusInput, 0);});
=======
    connect(scroller, "scroll", function() {
      lastScrollPos = scroller.scrollTop;
      updateDisplay([]);
      if (options.fixedGutter) gutter.style.left = scroller.scrollLeft + "px";
      if (options.onScroll) options.onScroll(instance);
    });
>>>>>>> 92446225
    connect(window, "resize", function() {updateDisplay(true);});
    connect(input, "keyup", operation(onKeyUp));
    connect(input, "input", fastPoll);
    connect(input, "keydown", operation(onKeyDown));
    connect(input, "keypress", operation(onKeyPress));
    connect(input, "focus", onFocus);
    connect(input, "blur", onBlur);

    connect(scroller, "dragenter", e_stop);
    connect(scroller, "dragover", e_stop);
    connect(scroller, "drop", operation(onDrop));
    connect(scroller, "paste", function(){focusInput(); fastPoll();});
    connect(input, "paste", fastPoll);
<<<<<<< HEAD
    connect(input, "cut", operation(function(){replaceSelection("");}));
    
    connect(scroller, "mousewheel", onMouseWheel);
    connect(scroller, "DOMMouseScroll", onMouseWheel);
=======
    connect(input, "cut", operation(function(){
      if (!options.readOnly) replaceSelection("");
    }));
>>>>>>> 92446225

    // IE throws unspecified error in certain cases, when
    // trying to access activeElement before onload
    var hasFocus; try { hasFocus = (targetDocument.activeElement == input); } catch(e) { }
    if (hasFocus) setTimeout(onFocus, 20);
    else onBlur();

    function isLine(l) {return l >= 0 && l < doc.size;}
    // The instance object that we'll return. Mostly calls out to
    // local functions in the CodeMirror function. Some do some extra
    // range checking and/or clipping. operation is used to wrap the
    // call so that changes it makes are tracked, and the display is
    // updated afterwards.
    var instance = wrapper.CodeMirror = {
      getValue: getValue,
      setValue: operation(setValue),
      getSelection: getSelection,
      replaceSelection: operation(replaceSelection),
      focus: function(){focusInput(); onFocus(); fastPoll();},
      setOption: function(option, value) {
        var oldVal = options[option];
        options[option] = value;
        if (option == "mode" || option == "indentUnit") loadMode();
        else if (option == "readOnly" && value == "nocursor") {onBlur(); input.blur();}
        else if (option == "readOnly" && !value) {resetInput(true);}
        else if (option == "theme") themeChanged();
        else if (option == "lineWrapping" && oldVal != value) operation(wrappingChanged)();
        else if (option == "tabSize") updateDisplay(true);
        if (option == "lineNumbers" || option == "gutter" || option == "firstLineNumber" || option == "theme") {
          gutterChanged();
          updateDisplay(true);
        }
      },
      getOption: function(option) {return options[option];},
      undo: operation(undo),
      redo: operation(redo),
      indentLine: operation(function(n, dir) {
        if (typeof dir != "string") {
          if (dir == null) dir = options.smartIndent ? "smart" : "prev";
          else dir = dir ? "add" : "subtract";
        }
        if (isLine(n)) indentLine(n, dir);
      }),
      indentSelection: operation(indentSelected),
      historySize: function() {return {undo: history.done.length, redo: history.undone.length};},
      clearHistory: function() {history = new History();},
      matchBrackets: operation(function(){matchBrackets(true);}),
      getTokenAt: operation(function(pos) {
        pos = clipPos(pos);
        return getLine(pos.line).getTokenAt(mode, getStateBefore(pos.line), pos.ch);
      }),
      getStateAfter: function(line) {
        line = clipLine(line == null ? doc.size - 1: line);
        return getStateBefore(line + 1);
      },
      cursorCoords: function(start){
        if (start == null) start = sel.inverted;
        return pageCoords(start ? sel.from : sel.to);
      },
      charCoords: function(pos){return pageCoords(clipPos(pos));},
      coordsChar: function(coords) {
        var off = eltOffset(lineSpace);
        return coordsChar(coords.x - off.left, coords.y - off.top);
      },
      markText: operation(markText),
      setBookmark: setBookmark,
      setMarker: operation(addGutterMarker),
      clearMarker: operation(removeGutterMarker),
      setLineClass: operation(setLineClass),
      hideLine: operation(function(h) {return setLineHidden(h, true);}),
      showLine: operation(function(h) {return setLineHidden(h, false);}),
      onDeleteLine: function(line, f) {
        if (typeof line == "number") {
          if (!isLine(line)) return null;
          line = getLine(line);
        }
        (line.handlers || (line.handlers = [])).push(f);
        return line;
      },
      lineInfo: lineInfo,
      addWidget: function(pos, node, scroll, vert, horiz) {
        pos = localCoords(clipPos(pos));
        var top = pos.yBot, left = pos.x;
        node.style.position = "absolute";
        code.appendChild(node);
        if (vert == "over") top = pos.y;
        else if (vert == "near") {
          var vspace = Math.max(scroller.offsetHeight, doc.height * textHeight()),
              hspace = Math.max(code.clientWidth, lineSpace.clientWidth) - paddingLeft();
          if (pos.yBot + node.offsetHeight > vspace && pos.y > node.offsetHeight)
            top = pos.y - node.offsetHeight;
          if (left + node.offsetWidth > hspace)
            left = hspace - node.offsetWidth;
        }
        node.style.top = (top + paddingTop()) + "px";
        node.style.left = node.style.right = "";
        if (horiz == "right") {
          left = code.clientWidth - node.offsetWidth;
          node.style.right = "0px";
        } else {
          if (horiz == "left") left = 0;
          else if (horiz == "middle") left = (code.clientWidth - node.offsetWidth) / 2;
          node.style.left = (left + paddingLeft()) + "px";
        }
        if (scroll)
          scrollIntoView(left, top, left + node.offsetWidth, top + node.offsetHeight);
      },

      lineCount: function() {return doc.size;},
      clipPos: clipPos,
      getCursor: function(start) {
        if (start == null) start = sel.inverted;
        return copyPos(start ? sel.from : sel.to);
      },
      somethingSelected: function() {return !posEq(sel.from, sel.to);},
      setCursor: operation(function(line, ch, user) {
        if (ch == null && typeof line.line == "number") setCursor(line.line, line.ch, user);
        else setCursor(line, ch, user);
      }),
      setSelection: operation(function(from, to, user) {
        (user ? setSelectionUser : setSelection)(clipPos(from), clipPos(to || from));
      }),
      getLine: function(line) {if (isLine(line)) return getLine(line).text;},
      getLineHandle: function(line) {if (isLine(line)) return getLine(line);},
      setLine: operation(function(line, text) {
        if (isLine(line)) replaceRange(text, {line: line, ch: 0}, {line: line, ch: getLine(line).text.length});
      }),
      removeLine: operation(function(line) {
        if (isLine(line)) replaceRange("", {line: line, ch: 0}, clipPos({line: line+1, ch: 0}));
      }),
      replaceRange: operation(replaceRange),
      getRange: function(from, to) {return getRange(clipPos(from), clipPos(to));},

      execCommand: function(cmd) {return commands[cmd](instance);},
      // Stuff used by commands, probably not much use to outside code.
      moveH: operation(moveH),
      deleteH: operation(deleteH),
      moveV: operation(moveV),
      toggleOverwrite: function() {
        if(overwrite){
          overwrite = false;
          cursor.className = cursor.className.replace(" CodeMirror-overwrite", "");
        } else {
          overwrite = true;
          cursor.className += " CodeMirror-overwrite";
        }
      },

      posFromIndex: function(off) {
        var lineNo = 0, ch;
        doc.iter(0, doc.size, function(line) {
          var sz = line.text.length + 1;
          if (sz > off) { ch = off; return true; }
          off -= sz;
          ++lineNo;
        });
        return clipPos({line: lineNo, ch: ch});
      },
      indexFromPos: function (coords) {
        if (coords.line < 0 || coords.ch < 0) return 0;
        var index = coords.ch;
        doc.iter(0, coords.line, function (line) {
          index += line.text.length + 1;
        });
        return index;
      },
      scrollTo: function(x, y) {
        if (x != null) scroller.scrollLeft = x;
        if (y != null) scroller.scrollTop = y;
        updateDisplay([]);
      },

      operation: function(f){return operation(f)();},
      refresh: function(){
<<<<<<< HEAD
        if (scrollbar.scrollHeight > lastScrollPos)
          scrollbar.scrollTop = lastScrollPos;
        updateDisplay(true);
=======
        updateDisplay(true);
        if (scroller.scrollHeight > lastScrollPos)
          scroller.scrollTop = lastScrollPos;
>>>>>>> 92446225
      },
      getInputField: function(){return input;},
      getWrapperElement: function(){return wrapper;},
      getScrollerElement: function(){return scroller;},
      getGutterElement: function(){return gutter;}
    };

    function getLine(n) { return getLineAt(doc, n); }
    function updateLineHeight(line, height) {
      gutterDirty = true;
      var diff = height - line.height;
      for (var n = line; n; n = n.parent) n.height += diff;
    }

    function setValue(code) {
      var top = {line: 0, ch: 0};
      updateLines(top, {line: doc.size - 1, ch: getLine(doc.size-1).text.length},
                  splitLines(code), top, top);
      updateInput = true;
    }
    function getValue(code) {
      var text = [];
      doc.iter(0, doc.size, function(line) { text.push(line.text); });
      return text.join("\n");
    }

    function onScroll() {
      lastScrollPos = scrollbar.scrollTop;
      updateDisplay([]);
      if (options.fixedGutter) gutter.style.left = scroller.scrollLeft + "px";
      if (options.onScroll) options.onScroll(instance);
    }
    
    function onMouseDown(e) {
      setShift(e_prop(e, "shiftKey"));
      // Check whether this is a click in a widget
      for (var n = e_target(e); n != wrapper; n = n.parentNode)
        if (n.parentNode == code && n != mover) return;

      // See if this is a click in the gutter
      for (var n = e_target(e); n != wrapper; n = n.parentNode)
        if (n.parentNode == gutterText) {
          if (options.onGutterClick)
            options.onGutterClick(instance, indexOf(gutterText.childNodes, n) + showingFrom, e);
          return e_preventDefault(e);
        }

      var start = posFromMouse(e);

      switch (e_button(e)) {
      case 3:
        if (gecko && !mac) onContextMenu(e);
        return;
      case 2:
        if (start) setCursor(start.line, start.ch, true);
        return;
      }
      // For button 1, if it was clicked inside the editor
      // (posFromMouse returning non-null), we have to adjust the
      // selection.
      if (!start) {if (e_target(e) == scroller) e_preventDefault(e); return;}

      if (!focused) onFocus();

      var now = +new Date;
      if (lastDoubleClick && lastDoubleClick.time > now - 400 && posEq(lastDoubleClick.pos, start)) {
        e_preventDefault(e);
        setTimeout(focusInput, 20);
        return selectLine(start.line);
      } else if (lastClick && lastClick.time > now - 400 && posEq(lastClick.pos, start)) {
        lastDoubleClick = {time: now, pos: start};
        e_preventDefault(e);
        return selectWordAt(start);
      } else { lastClick = {time: now, pos: start}; }

      var last = start, going;
      if (dragAndDrop && !options.readOnly && !posEq(sel.from, sel.to) &&
          !posLess(start, sel.from) && !posLess(sel.to, start)) {
        // Let the drag handler handle this.
        if (webkit) lineSpace.draggable = true;
        var up = connect(targetDocument, "mouseup", operation(function(e2) {
          if (webkit) lineSpace.draggable = false;
          draggingText = false;
          up();
          if (Math.abs(e.clientX - e2.clientX) + Math.abs(e.clientY - e2.clientY) < 10) {
            e_preventDefault(e2);
            setCursor(start.line, start.ch, true);
            focusInput();
          }
        }), true);
        draggingText = true;
        return;
      }
      e_preventDefault(e);
      setCursor(start.line, start.ch, true);

      function extend(e) {
        var cur = posFromMouse(e, true);
        if (cur && !posEq(cur, last)) {
          if (!focused) onFocus();
          last = cur;
          setSelectionUser(start, cur);
          updateInput = false;
          var visible = visibleLines();
          if (cur.line >= visible.to || cur.line < visible.from)
            going = setTimeout(operation(function(){extend(e);}), 150);
        }
      }

      var move = connect(targetDocument, "mousemove", operation(function(e) {
        clearTimeout(going);
        e_preventDefault(e);
        extend(e);
      }), true);
      var up = connect(targetDocument, "mouseup", operation(function(e) {
        clearTimeout(going);
        var cur = posFromMouse(e);
        if (cur) setSelectionUser(start, cur);
        e_preventDefault(e);
        focusInput();
        updateInput = true;
        move(); up();
      }), true);
    }
    function onDoubleClick(e) {
      for (var n = e_target(e); n != wrapper; n = n.parentNode)
        if (n.parentNode == gutterText) return e_preventDefault(e);
      var start = posFromMouse(e);
      if (!start) return;
      lastDoubleClick = {time: +new Date, pos: start};
      e_preventDefault(e);
      selectWordAt(start);
    }
    function onDrop(e) {
      e.preventDefault();
      var pos = posFromMouse(e, true), files = e.dataTransfer.files;
      if (!pos || options.readOnly) return;
      if (files && files.length && window.FileReader && window.File) {
        function loadFile(file, i) {
          var reader = new FileReader;
          reader.onload = function() {
            text[i] = reader.result;
            if (++read == n) {
	      pos = clipPos(pos);
	      operation(function() {
                var end = replaceRange(text.join(""), pos, pos);
                setSelectionUser(pos, end);
              })();
	    }
          };
          reader.readAsText(file);
        }
        var n = files.length, text = Array(n), read = 0;
        for (var i = 0; i < n; ++i) loadFile(files[i], i);
      }
      else {
        try {
          var text = e.dataTransfer.getData("Text");
          if (text) {
            var curFrom = sel.from, curTo = sel.to;
            setSelectionUser(pos, pos);
            if (draggingText) replaceRange("", curFrom, curTo);
            replaceSelection(text);
	    focusInput();
	  }
        }
        catch(e){}
      }
    }
    function onDragStart(e) {
      var txt = getSelection();
      // This will reset escapeElement
      htmlEscape(txt);
      e.dataTransfer.setDragImage(escapeElement, 0, 0);
      e.dataTransfer.setData("Text", txt);
    }
    function handleKeyBinding(e) {
      var name = keyNames[e_prop(e, "keyCode")], next = keyMap[options.keyMap].auto, bound, dropShift;
      function handleNext() {
        return next.call ? next.call(null, instance) : next;
      }
      if (name == null || e.altGraphKey) {
        if (next) options.keyMap = handleNext();
        return null;
      }
      if (e_prop(e, "altKey")) name = "Alt-" + name;
      if (e_prop(e, "ctrlKey")) name = "Ctrl-" + name;
      if (e_prop(e, "metaKey")) name = "Cmd-" + name;
      if (e_prop(e, "shiftKey") &&
          (bound = lookupKey("Shift-" + name, options.extraKeys, options.keyMap))) {
        dropShift = true;
      } else {
        bound = lookupKey(name, options.extraKeys, options.keyMap);
      }
      if (typeof bound == "string") {
        if (commands.propertyIsEnumerable(bound)) bound = commands[bound];
        else bound = null;
      }
      if (next && (bound || !isModifierKey(e))) options.keyMap = handleNext();
      if (!bound) return false;
      var prevShift = shiftSelecting;
      try {
        if (options.readOnly) suppressEdits = true;
        if (dropShift) shiftSelecting = null;
        bound(instance);
      } finally {
        shiftSelecting = prevShift;
        suppressEdits = false;
      }
      e_preventDefault(e);
      return true;
    }
    var lastStoppedKey = null;
    function onKeyDown(e) {
      if (!focused) onFocus();
      if (ie && e.keyCode == 27) { e.returnValue = false; }
      if (options.onKeyEvent && options.onKeyEvent(instance, addStop(e))) return;
      var code = e_prop(e, "keyCode");
      // IE does strange things with escape.
      setShift(code == 16 || e_prop(e, "shiftKey"));
      // First give onKeyEvent option a chance to handle this.
      var handled = handleKeyBinding(e);
      if (window.opera) {
        lastStoppedKey = handled ? code : null;
        // Opera has no cut event... we try to at least catch the key combo
        if (!handled && code == 88 && e_prop(e, mac ? "metaKey" : "ctrlKey"))
          replaceSelection("");
      }
    }
    function onKeyPress(e) {
      if (options.onKeyEvent && options.onKeyEvent(instance, addStop(e))) return;
      var keyCode = e_prop(e, "keyCode"), charCode = e_prop(e, "charCode");
      if (window.opera && keyCode == lastStoppedKey) {lastStoppedKey = null; e_preventDefault(e); return;}
      if (window.opera && !e.which && handleKeyBinding(e)) return;
      if (options.electricChars && mode.electricChars && options.smartIndent && !options.readOnly) {
        var ch = String.fromCharCode(charCode == null ? keyCode : charCode);
        if (mode.electricChars.indexOf(ch) > -1)
          setTimeout(operation(function() {indentLine(sel.to.line, "smart");}), 75);
      }
      fastPoll();
    }
    function onKeyUp(e) {
      if (options.onKeyEvent && options.onKeyEvent(instance, addStop(e))) return;
      if (e_prop(e, "keyCode") == 16) shiftSelecting = null;
    }

    function onFocus() {
      if (options.readOnly == "nocursor") return;
      if (!focused) {
        if (options.onFocus) options.onFocus(instance);
        focused = true;
        if (wrapper.className.search(/\bCodeMirror-focused\b/) == -1)
          wrapper.className += " CodeMirror-focused";
        if (!leaveInputAlone) resetInput(true);
      }
      slowPoll();
      restartBlink();
    }
    function onBlur() {
      if (focused) {
        if (options.onBlur) options.onBlur(instance);
        focused = false;
        if (bracketHighlighted)
          operation(function(){
            if (bracketHighlighted) { bracketHighlighted(); bracketHighlighted = null; }
          })();
        wrapper.className = wrapper.className.replace(" CodeMirror-focused", "");
      }
      clearInterval(blinker);
      setTimeout(function() {if (!focused) shiftSelecting = null;}, 150);
    }
    
    function chopDelta(delta) {
      // Make sure we always scroll a little bit for any nonzero delta.
      if (delta > 0.0 && delta < 1.0) {
        delta = 1;
      }
      else if (delta > -1.0 && delta < 0.0) {
        delta = -1;
      }
      else {
        delta = Math.round(delta);
      }
      return delta;
    }
    
    function onMouseWheel(e) {
      var deltaX = 0, deltaY = 0;
      if (e.type === "DOMMouseScroll") {
        // Firefox
        if (e.axis === e.HORIZONTAL_AXIS) {
          deltaX = -e.detail * 8.0;
        }
        else if (e.axis === e.VERTICAL_AXIS) {
          deltaY = -e.detail * 8.0;
        }
      }
      else if (e.wheelDeltaX !== undefined && e.wheelDeltaY !== undefined) {
        // WebKit
        deltaX = e.wheelDeltaX / 3.0;
        deltaY = e.wheelDeltaY / 3.0;
      }
      else if (e.wheelDelta !== undefined) {
        // IE or Opera
        deltaY = e.wheelDelta / 3.0;
      }
      
      scroller.scrollLeft -= chopDelta(deltaX);
      scrollbar.scrollTop -= chopDelta(deltaY);
      
      e_stop(e);
    }

    // Replace the range from from to to by the strings in newText.
    // Afterwards, set the selection to selFrom, selTo.
    function updateLines(from, to, newText, selFrom, selTo) {
      if (suppressEdits) return;
      if (history) {
        var old = [];
        doc.iter(from.line, to.line + 1, function(line) { old.push(line.text); });
        history.addChange(from.line, newText.length, old);
        while (history.done.length > options.undoDepth) history.done.shift();
      }
      updateLinesNoUndo(from, to, newText, selFrom, selTo);
    }
    function unredoHelper(from, to, dir) {
      var set = from.pop(), len = set ? set.length : 0, out = [];
      for (var i = dir > 0 ? 0 : len - 1, e = dir > 0 ? len : -1; i != e; i += dir) {
        var change = set[i];
        var replaced = [], end = change.start + change.added;
        doc.iter(change.start, end, function(line) { replaced.push(line.text); });
        out.push({start: change.start, added: change.old.length, old: replaced});
        var pos = clipPos({line: change.start + change.old.length - 1,
                           ch: editEnd(replaced[replaced.length-1], change.old[change.old.length-1])});
        updateLinesNoUndo({line: change.start, ch: 0}, {line: end - 1, ch: getLine(end-1).text.length}, change.old, pos, pos);
      }
      updateInput = true;
      to.push(out);
    }
    function undo() {unredoHelper(history.done, history.undone, -1);}
    function redo() {unredoHelper(history.undone, history.done, 1);}

    function updateLinesNoUndo(from, to, newText, selFrom, selTo) {
      if (suppressEdits) return;
      var recomputeMaxLength = false, maxLineLength = maxLine.length;
      if (!options.lineWrapping)
        doc.iter(from.line, to.line, function(line) {
          if (line.text.length == maxLineLength) {recomputeMaxLength = true; return true;}
        });
      if (from.line != to.line || newText.length > 1) gutterDirty = true;

      var nlines = to.line - from.line, firstLine = getLine(from.line), lastLine = getLine(to.line);
      // First adjust the line structure, taking some care to leave highlighting intact.
      if (from.ch == 0 && to.ch == 0 && newText[newText.length - 1] == "") {
        // This is a whole-line replace. Treated specially to make
        // sure line objects move the way they are supposed to.
        var added = [], prevLine = null;
        if (from.line) {
          prevLine = getLine(from.line - 1);
          prevLine.fixMarkEnds(lastLine);
        } else lastLine.fixMarkStarts();
        for (var i = 0, e = newText.length - 1; i < e; ++i)
          added.push(Line.inheritMarks(newText[i], prevLine));
        if (nlines) doc.remove(from.line, nlines, callbacks);
        if (added.length) doc.insert(from.line, added);
      } else if (firstLine == lastLine) {
        if (newText.length == 1)
          firstLine.replace(from.ch, to.ch, newText[0]);
        else {
          lastLine = firstLine.split(to.ch, newText[newText.length-1]);
          firstLine.replace(from.ch, null, newText[0]);
          firstLine.fixMarkEnds(lastLine);
          var added = [];
          for (var i = 1, e = newText.length - 1; i < e; ++i)
            added.push(Line.inheritMarks(newText[i], firstLine));
          added.push(lastLine);
          doc.insert(from.line + 1, added);
        }
      } else if (newText.length == 1) {
        firstLine.replace(from.ch, null, newText[0]);
        lastLine.replace(null, to.ch, "");
        firstLine.append(lastLine);
        doc.remove(from.line + 1, nlines, callbacks);
      } else {
        var added = [];
        firstLine.replace(from.ch, null, newText[0]);
        lastLine.replace(null, to.ch, newText[newText.length-1]);
        firstLine.fixMarkEnds(lastLine);
        for (var i = 1, e = newText.length - 1; i < e; ++i)
          added.push(Line.inheritMarks(newText[i], firstLine));
        if (nlines > 1) doc.remove(from.line + 1, nlines - 1, callbacks);
        doc.insert(from.line + 1, added);
      }
      if (options.lineWrapping) {
        var perLine = scroller.clientWidth / charWidth() - 3;
        doc.iter(from.line, from.line + newText.length, function(line) {
          if (line.hidden) return;
          var guess = Math.ceil(line.text.length / perLine) || 1;
          if (guess != line.height) updateLineHeight(line, guess);
        });
      } else {
        doc.iter(from.line, i + newText.length, function(line) {
          var l = line.text;
          if (l.length > maxLineLength) {
            maxLine = l; maxLineLength = l.length; maxWidth = null;
            recomputeMaxLength = false;
          }
        });
        if (recomputeMaxLength) {
          maxLineLength = 0; maxLine = ""; maxWidth = null;
          doc.iter(0, doc.size, function(line) {
            var l = line.text;
            if (l.length > maxLineLength) {
              maxLineLength = l.length; maxLine = l;
            }
          });
        }
      }

      // Add these lines to the work array, so that they will be
      // highlighted. Adjust work lines if lines were added/removed.
      var newWork = [], lendiff = newText.length - nlines - 1;
      for (var i = 0, l = work.length; i < l; ++i) {
        var task = work[i];
        if (task < from.line) newWork.push(task);
        else if (task > to.line) newWork.push(task + lendiff);
      }
      var hlEnd = from.line + Math.min(newText.length, 500);
      highlightLines(from.line, hlEnd);
      newWork.push(hlEnd);
      work = newWork;
      startWorker(100);
      // Remember that these lines changed, for updating the display
      changes.push({from: from.line, to: to.line + 1, diff: lendiff});
      var changeObj = {from: from, to: to, text: newText};
      if (textChanged) {
        for (var cur = textChanged; cur.next; cur = cur.next) {}
        cur.next = changeObj;
      } else textChanged = changeObj;

      // Update the selection
      function updateLine(n) {return n <= Math.min(to.line, to.line + lendiff) ? n : n + lendiff;}
      setSelection(selFrom, selTo, updateLine(sel.from.line), updateLine(sel.to.line));

      // Make sure the scroll-size div has the correct height.
<<<<<<< HEAD
      updateVerticalScroll();
=======
      if (scroller.clientHeight)
        code.style.height = (doc.height * textHeight() + 2 * paddingTop()) + "px";
>>>>>>> 92446225
    }

    function updateVerticalScroll() {
      var th = textHeight(), scrollbarHeight = scroller.clientHeight;
      var virtualHeight = (doc.height * th + 2 * paddingTop());
      scrollbar.style.display = (virtualHeight > scrollbarHeight) ? "block" : "none";
      scrollbar.style.height = scrollbarHeight + "px";
      scrollbarInner.style.height = virtualHeight + "px";
      mover.style.top = ((displayOffset * th) - scrollbar.scrollTop) + "px";
    }
    
    function replaceRange(code, from, to) {
      from = clipPos(from);
      if (!to) to = from; else to = clipPos(to);
      code = splitLines(code);
      function adjustPos(pos) {
        if (posLess(pos, from)) return pos;
        if (!posLess(to, pos)) return end;
        var line = pos.line + code.length - (to.line - from.line) - 1;
        var ch = pos.ch;
        if (pos.line == to.line)
          ch += code[code.length-1].length - (to.ch - (to.line == from.line ? from.ch : 0));
        return {line: line, ch: ch};
      }
      var end;
      replaceRange1(code, from, to, function(end1) {
        end = end1;
        return {from: adjustPos(sel.from), to: adjustPos(sel.to)};
      });
      return end;
    }
    function replaceSelection(code, collapse) {
      replaceRange1(splitLines(code), sel.from, sel.to, function(end) {
        if (collapse == "end") return {from: end, to: end};
        else if (collapse == "start") return {from: sel.from, to: sel.from};
        else return {from: sel.from, to: end};
      });
    }
    function replaceRange1(code, from, to, computeSel) {
      var endch = code.length == 1 ? code[0].length + from.ch : code[code.length-1].length;
      var newSel = computeSel({line: from.line + code.length - 1, ch: endch});
      updateLines(from, to, code, newSel.from, newSel.to);
    }

    function getRange(from, to) {
      var l1 = from.line, l2 = to.line;
      if (l1 == l2) return getLine(l1).text.slice(from.ch, to.ch);
      var code = [getLine(l1).text.slice(from.ch)];
      doc.iter(l1 + 1, l2, function(line) { code.push(line.text); });
      code.push(getLine(l2).text.slice(0, to.ch));
      return code.join("\n");
    }
    function getSelection() {
      return getRange(sel.from, sel.to);
    }

    var pollingFast = false; // Ensures slowPoll doesn't cancel fastPoll
    function slowPoll() {
      if (pollingFast) return;
      poll.set(options.pollInterval, function() {
        startOperation();
        readInput();
        if (focused) slowPoll();
        endOperation();
      });
    }
    function fastPoll() {
      var missed = false;
      pollingFast = true;
      function p() {
        startOperation();
        var changed = readInput();
        if (!changed && !missed) {missed = true; poll.set(60, p);}
        else {pollingFast = false; slowPoll();}
        endOperation();
      }
      poll.set(20, p);
    }

    // Previnput is a hack to work with IME. If we reset the textarea
    // on every change, that breaks IME. So we look for changes
    // compared to the previous content instead. (Modern browsers have
    // events that indicate IME taking place, but these are not widely
    // supported or compatible enough yet to rely on.)
    var prevInput = "";
    function readInput() {
      if (leaveInputAlone || !focused || hasSelection(input) || options.readOnly) return false;
      var text = input.value;
      if (text == prevInput) return false;
      shiftSelecting = null;
      var same = 0, l = Math.min(prevInput.length, text.length);
      while (same < l && prevInput[same] == text[same]) ++same;
      if (same < prevInput.length)
        sel.from = {line: sel.from.line, ch: sel.from.ch - (prevInput.length - same)};
      else if (overwrite && posEq(sel.from, sel.to))
        sel.to = {line: sel.to.line, ch: Math.min(getLine(sel.to.line).text.length, sel.to.ch + (text.length - same))};
      replaceSelection(text.slice(same), "end");
      prevInput = text;
      return true;
    }
    function resetInput(user) {
      if (!posEq(sel.from, sel.to)) {
        prevInput = "";
        input.value = getSelection();
        selectInput(input);
      } else if (user) prevInput = input.value = "";
    }

    function focusInput() {
      if (options.readOnly != "nocursor") input.focus();
    }

    function scrollEditorIntoView() {
      if (!cursor.getBoundingClientRect) return;
      var rect = cursor.getBoundingClientRect();
      // IE returns bogus coordinates when the instance sits inside of an iframe and the cursor is hidden
      if (ie && rect.top == rect.bottom) return;
      var winH = window.innerHeight || Math.max(document.body.offsetHeight, document.documentElement.offsetHeight);
      if (rect.top < 0 || rect.bottom > winH) scrollCursorIntoView();
    }
    function scrollCursorIntoView() {
      var cursor = localCoords(sel.inverted ? sel.from : sel.to);
      var x = options.lineWrapping ? Math.min(cursor.x, lineSpace.offsetWidth) : cursor.x;
      return scrollIntoView(x, cursor.y, x, cursor.yBot);
    }
    function scrollIntoView(x1, y1, x2, y2) {
      var pl = paddingLeft(), pt = paddingTop(), lh = textHeight();
      y1 += pt; y2 += pt; x1 += pl; x2 += pl;
      var screen = scroller.clientHeight, screentop = scrollbar.scrollTop, scrolled = false, result = true;
      if (y1 < screentop) {scrollbar.scrollTop = Math.max(0, y1 - 2*lh); scrolled = true;}
      else if (y2 > screentop + screen) {scrollbar.scrollTop = y2 + lh - screen; scrolled = true;}

      var screenw = scroller.clientWidth, screenleft = scroller.scrollLeft;
      var gutterw = options.fixedGutter ? gutter.clientWidth : 0;
      if (x1 < screenleft + gutterw) {
        if (x1 < 50) x1 = 0;
        scroller.scrollLeft = Math.max(0, x1 - 10 - gutterw);
        scrolled = true;
      }
      else if (x2 > screenw + screenleft - 3) {
        scroller.scrollLeft = x2 + 10 - screenw;
        scrolled = true;
        if (x2 > code.clientWidth) result = false;
      }
      if (scrolled && options.onScroll) options.onScroll(instance);
      return result;
    }

    function visibleLines() {
      var lh = textHeight(), top = scrollbar.scrollTop - paddingTop();
      var from_height = Math.max(0, Math.floor(top / lh));
      var to_height = Math.ceil((top + scroller.clientHeight) / lh);
      return {from: lineAtHeight(doc, from_height),
              to: lineAtHeight(doc, to_height)};
    }
    // Uses a set of changes plus the current scroll position to
    // determine which DOM updates have to be made, and makes the
    // updates.
    function updateDisplay(changes, suppressCallback) {
      if (!scroller.clientWidth) {
        showingFrom = showingTo = displayOffset = 0;
        return;
      }

      // Compute the new visible window
      var visible = visibleLines();
      // Bail out if the visible area is already rendered and nothing changed.
<<<<<<< HEAD
      if (changes !== true && changes.length == 0 && visible.from >= showingFrom && visible.to <= showingTo) {
        updateVerticalScroll();
        return;
      }
      var from = Math.max(visible.from - 20, 0), to = Math.min(doc.size, visible.to + 20);
=======
      if (changes !== true && changes.length == 0 && visible.from > showingFrom && visible.to < showingTo) return;
      var from = Math.max(visible.from - 100, 0), to = Math.min(doc.size, visible.to + 100);
>>>>>>> 92446225
      if (showingFrom < from && from - showingFrom < 20) from = showingFrom;
      if (showingTo > to && showingTo - to < 20) to = Math.min(doc.size, showingTo);

      // Create a range of theoretically intact lines, and punch holes
      // in that using the change info.
      var intact = changes === true ? [] :
        computeIntact([{from: showingFrom, to: showingTo, domStart: 0}], changes);
      // Clip off the parts that won't be visible
      var intactLines = 0;
      for (var i = 0; i < intact.length; ++i) {
        var range = intact[i];
        if (range.from < from) {range.domStart += (from - range.from); range.from = from;}
        if (range.to > to) range.to = to;
        if (range.from >= range.to) intact.splice(i--, 1);
        else intactLines += range.to - range.from;
      }
      if (intactLines == to - from) {
        updateVerticalScroll();
        return;
      }
      intact.sort(function(a, b) {return a.domStart - b.domStart;});

      var th = textHeight(), gutterDisplay = gutter.style.display;
      lineDiv.style.display = "none";
      patchDisplay(from, to, intact);
      lineDiv.style.display = gutter.style.display = "";

      // Position the mover div to align with the lines it's supposed
      // to be showing (which will cover the visible display)
      var different = from != showingFrom || to != showingTo || lastSizeC != scroller.clientHeight + th;
      // This is just a bogus formula that detects when the editor is
      // resized or the font size changes.
      if (different) lastSizeC = scroller.clientHeight + th;
      showingFrom = from; showingTo = to;
      displayOffset = heightAtLine(doc, from);
<<<<<<< HEAD
      updateVerticalScroll();
=======
      mover.style.top = (displayOffset * th) + "px";
      if (scroller.clientHeight)
        code.style.height = (doc.height * th + 2 * paddingTop()) + "px";
>>>>>>> 92446225

      // Since this is all rather error prone, it is honoured with the
      // only assertion in the whole file.
      if (lineDiv.childNodes.length != showingTo - showingFrom)
        throw new Error("BAD PATCH! " + JSON.stringify(intact) + " size=" + (showingTo - showingFrom) +
                        " nodes=" + lineDiv.childNodes.length);

      if (options.lineWrapping) {
        maxWidth = scroller.clientWidth;
        var curNode = lineDiv.firstChild, heightChanged = false;
        doc.iter(showingFrom, showingTo, function(line) {
          if (!line.hidden) {
            var height = Math.round(curNode.offsetHeight / th) || 1;
            if (line.height != height) {
              updateLineHeight(line, height);
              gutterDirty = heightChanged = true;
            }
          }
          curNode = curNode.nextSibling;
        });
        if (heightChanged)
          code.style.height = (doc.height * th + 2 * paddingTop()) + "px";
      } else {
        if (maxWidth == null) maxWidth = stringWidth(maxLine);
        if (maxWidth > scroller.clientWidth) {
          lineSpace.style.width = maxWidth + "px";
          // Needed to prevent odd wrapping/hiding of widgets placed in here.
          code.style.width = "";
          code.style.width = scroller.scrollWidth + "px";
        } else {
          lineSpace.style.width = code.style.width = "";
        }
      }
      gutter.style.display = gutterDisplay;
      if (different || gutterDirty) updateGutter();
      updateSelection();
      if (!suppressCallback && options.onUpdate) options.onUpdate(instance);
      return true;
    }

    function computeIntact(intact, changes) {
      for (var i = 0, l = changes.length || 0; i < l; ++i) {
        var change = changes[i], intact2 = [], diff = change.diff || 0;
        for (var j = 0, l2 = intact.length; j < l2; ++j) {
          var range = intact[j];
          if (change.to <= range.from && change.diff)
            intact2.push({from: range.from + diff, to: range.to + diff,
                          domStart: range.domStart});
          else if (change.to <= range.from || change.from >= range.to)
            intact2.push(range);
          else {
            if (change.from > range.from)
              intact2.push({from: range.from, to: change.from, domStart: range.domStart});
            if (change.to < range.to)
              intact2.push({from: change.to + diff, to: range.to + diff,
                            domStart: range.domStart + (change.to - range.from)});
          }
        }
        intact = intact2;
      }
      return intact;
    }

    function patchDisplay(from, to, intact) {
      // The first pass removes the DOM nodes that aren't intact.
      if (!intact.length) lineDiv.innerHTML = "";
      else {
        function killNode(node) {
          var tmp = node.nextSibling;
          node.parentNode.removeChild(node);
          return tmp;
        }
        var domPos = 0, curNode = lineDiv.firstChild, n;
        for (var i = 0; i < intact.length; ++i) {
          var cur = intact[i];
          while (cur.domStart > domPos) {curNode = killNode(curNode); domPos++;}
          for (var j = 0, e = cur.to - cur.from; j < e; ++j) {curNode = curNode.nextSibling; domPos++;}
        }
        while (curNode) curNode = killNode(curNode);
      }
      // This pass fills in the lines that actually changed.
      var nextIntact = intact.shift(), curNode = lineDiv.firstChild, j = from;
      var scratch = targetDocument.createElement("div"), newElt;
      doc.iter(from, to, function(line) {
        if (nextIntact && nextIntact.to == j) nextIntact = intact.shift();
        if (!nextIntact || nextIntact.from > j) {
          if (line.hidden) var html = scratch.innerHTML = "<pre></pre>";
          else {
            var html = '<pre>' + line.getHTML(makeTab) + '</pre>';
            // Kludge to make sure the styled element lies behind the selection (by z-index)
            if (line.className)
              html = '<div style="position: relative"><pre class="' + line.className +
              '" style="position: absolute; left: 0; right: 0; top: 0; bottom: 0; z-index: -2">&#160;</pre>' + html + "</div>";
          }
          scratch.innerHTML = html;
          lineDiv.insertBefore(scratch.firstChild, curNode);
        } else {
          curNode = curNode.nextSibling;
        }
        ++j;
      });
    }

    function updateGutter() {
      if (!options.gutter && !options.lineNumbers) return;
      var hText = mover.offsetHeight, hEditor = scroller.clientHeight;
      gutter.style.height = (hText - hEditor < 2 ? hEditor : hText) + "px";
      var html = [], i = showingFrom;
      doc.iter(showingFrom, Math.max(showingTo, showingFrom + 1), function(line) {
        if (line.hidden) {
          html.push("<pre></pre>");
        } else {
          var marker = line.gutterMarker;
          var text = options.lineNumbers ? i + options.firstLineNumber : null;
          if (marker && marker.text)
            text = marker.text.replace("%N%", text != null ? text : "");
          else if (text == null)
            text = "\u00a0";
          html.push((marker && marker.style ? '<pre class="' + marker.style + '">' : "<pre>"), text);
          for (var j = 1; j < line.height; ++j) html.push("<br/>&#160;");
          html.push("</pre>");
        }
        ++i;
      });
      gutter.style.display = "none";
      gutterText.innerHTML = html.join("");
      var minwidth = String(doc.size).length, firstNode = gutterText.firstChild, val = eltText(firstNode), pad = "";
      while (val.length + pad.length < minwidth) pad += "\u00a0";
      if (pad) firstNode.insertBefore(targetDocument.createTextNode(pad), firstNode.firstChild);
      gutter.style.display = "";
      lineSpace.style.marginLeft = gutter.offsetWidth + "px";
      gutterDirty = false;
    }
    function updateSelection() {
      var collapsed = posEq(sel.from, sel.to);
      var fromPos = localCoords(sel.from, true);
      var toPos = collapsed ? fromPos : localCoords(sel.to, true);
      var headPos = sel.inverted ? fromPos : toPos, th = textHeight();
      var wrapOff = eltOffset(wrapper), lineOff = eltOffset(lineDiv);
      inputDiv.style.top = Math.max(0, Math.min(scroller.offsetHeight, headPos.y + lineOff.top - wrapOff.top)) + "px";
      inputDiv.style.left = Math.max(0, Math.min(scroller.offsetWidth, headPos.x + lineOff.left - wrapOff.left)) + "px";
      if (collapsed) {
        cursor.style.top = headPos.y + "px";
        cursor.style.left = (options.lineWrapping ? Math.min(headPos.x, lineSpace.offsetWidth) : headPos.x) + "px";
        cursor.style.display = "";
        selectionDiv.style.display = "none";
      } else {
        var sameLine = fromPos.y == toPos.y, html = "";
        function add(left, top, right, height) {
          html += '<div class="CodeMirror-selected" style="position: absolute; left: ' + left +
            'px; top: ' + top + 'px; right: ' + right + 'px; height: ' + height + 'px"></div>';
        }
        if (sel.from.ch && fromPos.y >= 0) {
          var right = sameLine ? lineSpace.clientWidth - toPos.x : 0;
          add(fromPos.x, fromPos.y, right, th);
        }
        var middleStart = Math.max(0, fromPos.y + (sel.from.ch ? th : 0));
        var middleHeight = Math.min(toPos.y, lineSpace.clientHeight) - middleStart;
        if (middleHeight > 0.2 * th)
          add(0, middleStart, 0, middleHeight);
        if ((!sameLine || !sel.from.ch) && toPos.y < lineSpace.clientHeight - .5 * th)
          add(0, toPos.y, lineSpace.clientWidth - toPos.x, th);
        selectionDiv.innerHTML = html;
        cursor.style.display = "none";
        selectionDiv.style.display = "";
      }
<<<<<<< HEAD
      else cursor.style.display = "none";
      updateSelection();
=======
>>>>>>> 92446225
    }
    function updateSelection() {
      selectionDiv.innerHTML = ""; // Clear old selection
      if (!posEq(sel.from, sel.to)) {
        var fromPos = localCoords(sel.from, true), toPos = localCoords(sel.to, true);            
        
        if (fromPos.yBot == toPos.yBot) { // Single line selection
          selectionDiv.innerHTML = getSelectionHTML(fromPos.x, fromPos.y, toPos.x - fromPos.x, toPos.yBot - toPos.y);
        } else { // Multi line selection
          var viewWidth = scroller.clientWidth - (eltOffset(lineSpace, false).left - eltOffset(scroller, false).left),
              maxWidth = Math.max(viewWidth, lineDiv.clientWidth),
              html = [];
          if (ie) maxWidth--; // Horizontal scrollbar fix for IE
          // First line
          html.push(getSelectionHTML(fromPos.x, fromPos.y, maxWidth - fromPos.x, fromPos.yBot - fromPos.y));
          // Middle block
          if (toPos.y > fromPos.yBot)
            html.push(getSelectionHTML(0, fromPos.yBot, maxWidth, toPos.y - fromPos.yBot));
          // Last line
          html.push(getSelectionHTML(0, toPos.y, toPos.x, toPos.yBot - toPos.y));
          selectionDiv.innerHTML = html.join("");
        }   
      }
    }
    function getSelectionHTML(left, top, width, height) {
      var html = [];
      html.push("<span class='CodeMirror-selected' style='position: absolute;");
        html.push("left:" + left + "px;");
        html.push("top:" + top + "px;");
        html.push("width:" + width + "px;");
        html.push("height:" + height + "px;");
      html.push("'></span>");
      return html.join("");
    }
    
    function setShift(val) {
      if (val) shiftSelecting = shiftSelecting || (sel.inverted ? sel.to : sel.from);
      else shiftSelecting = null;
    }
    function setSelectionUser(from, to) {
      var sh = shiftSelecting && clipPos(shiftSelecting);
      if (sh) {
        if (posLess(sh, from)) from = sh;
        else if (posLess(to, sh)) to = sh;
      }
      setSelection(from, to);
      userSelChange = true;
    }
    // Update the selection. Last two args are only used by
    // updateLines, since they have to be expressed in the line
    // numbers before the update.
    function setSelection(from, to, oldFrom, oldTo) {
      goalColumn = null;
      if (oldFrom == null) {oldFrom = sel.from.line; oldTo = sel.to.line;}
      if (posEq(sel.from, from) && posEq(sel.to, to)) return;
      if (posLess(to, from)) {var tmp = to; to = from; from = tmp;}

      // Skip over hidden lines.
      if (from.line != oldFrom) from = skipHidden(from, oldFrom, sel.from.ch);
      if (to.line != oldTo) to = skipHidden(to, oldTo, sel.to.ch);

      if (posEq(from, to)) sel.inverted = false;
      else if (posEq(from, sel.to)) sel.inverted = false;
      else if (posEq(to, sel.from)) sel.inverted = true;

      sel.from = from; sel.to = to;
      selectionChanged = true;
    }
    function skipHidden(pos, oldLine, oldCh) {
      function getNonHidden(dir) {
        var lNo = pos.line + dir, end = dir == 1 ? doc.size : -1;
        while (lNo != end) {
          var line = getLine(lNo);
          if (!line.hidden) {
            var ch = pos.ch;
            if (ch > oldCh || ch > line.text.length) ch = line.text.length;
            return {line: lNo, ch: ch};
          }
          lNo += dir;
        }
      }
      var line = getLine(pos.line);
      if (!line.hidden) return pos;
      if (pos.line >= oldLine) return getNonHidden(1) || getNonHidden(-1);
      else return getNonHidden(-1) || getNonHidden(1);
    }
    function setCursor(line, ch, user) {
      var pos = clipPos({line: line, ch: ch || 0});
      (user ? setSelectionUser : setSelection)(pos, pos);
    }

    function clipLine(n) {return Math.max(0, Math.min(n, doc.size-1));}
    function clipPos(pos) {
      if (pos.line < 0) return {line: 0, ch: 0};
      if (pos.line >= doc.size) return {line: doc.size-1, ch: getLine(doc.size-1).text.length};
      var ch = pos.ch, linelen = getLine(pos.line).text.length;
      if (ch == null || ch > linelen) return {line: pos.line, ch: linelen};
      else if (ch < 0) return {line: pos.line, ch: 0};
      else return pos;
    }

    function findPosH(dir, unit) {
      var end = sel.inverted ? sel.from : sel.to, line = end.line, ch = end.ch;
      var lineObj = getLine(line);
      function findNextLine() {
        for (var l = line + dir, e = dir < 0 ? -1 : doc.size; l != e; l += dir) {
          var lo = getLine(l);
          if (!lo.hidden) { line = l; lineObj = lo; return true; }
        }
      }
      function moveOnce(boundToLine) {
        if (ch == (dir < 0 ? 0 : lineObj.text.length)) {
          if (!boundToLine && findNextLine()) ch = dir < 0 ? lineObj.text.length : 0;
          else return false;
        } else ch += dir;
        return true;
      }
      if (unit == "char") moveOnce();
      else if (unit == "column") moveOnce(true);
      else if (unit == "word") {
        var sawWord = false;
        for (;;) {
          if (dir < 0) if (!moveOnce()) break;
          if (isWordChar(lineObj.text.charAt(ch))) sawWord = true;
          else if (sawWord) {if (dir < 0) {dir = 1; moveOnce();} break;}
          if (dir > 0) if (!moveOnce()) break;
        }
      }
      return {line: line, ch: ch};
    }
    function moveH(dir, unit) {
      var pos = dir < 0 ? sel.from : sel.to;
      if (shiftSelecting || posEq(sel.from, sel.to)) pos = findPosH(dir, unit);
      setCursor(pos.line, pos.ch, true);
    }
    function deleteH(dir, unit) {
      if (!posEq(sel.from, sel.to)) replaceRange("", sel.from, sel.to);
      else if (dir < 0) replaceRange("", findPosH(dir, unit), sel.to);
      else replaceRange("", sel.from, findPosH(dir, unit));
      userSelChange = true;
    }
    var goalColumn = null;
    function moveV(dir, unit) {
      var dist = 0, pos = localCoords(sel.inverted ? sel.from : sel.to, true);
      if (goalColumn != null) pos.x = goalColumn;
      if (unit == "page") dist = Math.min(scroller.clientHeight, window.innerHeight || document.documentElement.clientHeight);
      else if (unit == "line") dist = textHeight();
      var target = coordsChar(pos.x, pos.y + dist * dir + 2);
      setCursor(target.line, target.ch, true);
      goalColumn = pos.x;
    }

    function selectWordAt(pos) {
      var line = getLine(pos.line).text;
      var start = pos.ch, end = pos.ch;
      while (start > 0 && isWordChar(line.charAt(start - 1))) --start;
      while (end < line.length && isWordChar(line.charAt(end))) ++end;
      setSelectionUser({line: pos.line, ch: start}, {line: pos.line, ch: end});
    }
    function selectLine(line) {
      setSelectionUser({line: line, ch: 0}, clipPos({line: line + 1, ch: 0}));
    }
    function indentSelected(mode) {
      if (posEq(sel.from, sel.to)) return indentLine(sel.from.line, mode);
      var e = sel.to.line - (sel.to.ch ? 0 : 1);
      for (var i = sel.from.line; i <= e; ++i) indentLine(i, mode);
    }

    function indentLine(n, how) {
      if (!how) how = "add";
      if (how == "smart") {
        if (!mode.indent) how = "prev";
        else var state = getStateBefore(n);
      }

      var line = getLine(n), curSpace = line.indentation(options.tabSize),
          curSpaceString = line.text.match(/^\s*/)[0], indentation;
      if (how == "prev") {
        if (n) indentation = getLine(n-1).indentation(options.tabSize);
        else indentation = 0;
      }
      else if (how == "smart") indentation = mode.indent(state, line.text.slice(curSpaceString.length), line.text);
      else if (how == "add") indentation = curSpace + options.indentUnit;
      else if (how == "subtract") indentation = curSpace - options.indentUnit;
      indentation = Math.max(0, indentation);
      var diff = indentation - curSpace;

      if (!diff) {
        if (sel.from.line != n && sel.to.line != n) return;
        var indentString = curSpaceString;
      }
      else {
        var indentString = "", pos = 0;
        if (options.indentWithTabs)
          for (var i = Math.floor(indentation / options.tabSize); i; --i) {pos += options.tabSize; indentString += "\t";}
        while (pos < indentation) {++pos; indentString += " ";}
      }

      replaceRange(indentString, {line: n, ch: 0}, {line: n, ch: curSpaceString.length});
    }

    function loadMode() {
      mode = CodeMirror.getMode(options, options.mode);
      doc.iter(0, doc.size, function(line) { line.stateAfter = null; });
      work = [0];
      startWorker();
    }
    function gutterChanged() {
      var visible = options.gutter || options.lineNumbers;
      gutter.style.display = visible ? "" : "none";
      if (visible) gutterDirty = true;
      else lineDiv.parentNode.style.marginLeft = 0;
    }
    function wrappingChanged(from, to) {
      if (options.lineWrapping) {
        wrapper.className += " CodeMirror-wrap";
        var perLine = scroller.clientWidth / charWidth() - 3;
        doc.iter(0, doc.size, function(line) {
          if (line.hidden) return;
          var guess = Math.ceil(line.text.length / perLine) || 1;
          if (guess != 1) updateLineHeight(line, guess);
        });
        lineSpace.style.width = code.style.width = "";
      } else {
        wrapper.className = wrapper.className.replace(" CodeMirror-wrap", "");
        maxWidth = null; maxLine = "";
        doc.iter(0, doc.size, function(line) {
          if (line.height != 1 && !line.hidden) updateLineHeight(line, 1);
          if (line.text.length > maxLine.length) maxLine = line.text;
        });
      }
      changes.push({from: 0, to: doc.size});
    }
    function makeTab(col) {
      var w = options.tabSize - col % options.tabSize;
      for (var str = '<span class="cm-tab">', i = 0; i < w; ++i) str += " ";
      return {html: str + "</span>", width: w};
    }
    function themeChanged() {
      scroller.className = scroller.className.replace(/\s*cm-s-\w+/g, "") +
        options.theme.replace(/(^|\s)\s*/g, " cm-s-");
    }

    function TextMarker() { this.set = []; }
    TextMarker.prototype.clear = operation(function() {
      var min = Infinity, max = -Infinity;
      for (var i = 0, e = this.set.length; i < e; ++i) {
        var line = this.set[i], mk = line.marked;
        if (!mk || !line.parent) continue;
        var lineN = lineNo(line);
        min = Math.min(min, lineN); max = Math.max(max, lineN);
        for (var j = 0; j < mk.length; ++j)
          if (mk[j].set == this.set) mk.splice(j--, 1);
      }
      if (min != Infinity)
        changes.push({from: min, to: max + 1});
    });
    TextMarker.prototype.find = function() {
      var from, to;
      for (var i = 0, e = this.set.length; i < e; ++i) {
        var line = this.set[i], mk = line.marked;
        for (var j = 0; j < mk.length; ++j) {
          var mark = mk[j];
          if (mark.set == this.set) {
            if (mark.from != null || mark.to != null) {
              var found = lineNo(line);
              if (found != null) {
                if (mark.from != null) from = {line: found, ch: mark.from};
                if (mark.to != null) to = {line: found, ch: mark.to};
              }
            }
          }
        }
      }
      return {from: from, to: to};
    };

    function markText(from, to, className) {
      from = clipPos(from); to = clipPos(to);
      var tm = new TextMarker();
      function add(line, from, to, className) {
        getLine(line).addMark(new MarkedText(from, to, className, tm.set));
      }
      if (from.line == to.line) add(from.line, from.ch, to.ch, className);
      else {
        add(from.line, from.ch, null, className);
        for (var i = from.line + 1, e = to.line; i < e; ++i)
          add(i, null, null, className);
        add(to.line, null, to.ch, className);
      }
      changes.push({from: from.line, to: to.line + 1});
      return tm;
    }

    function setBookmark(pos) {
      pos = clipPos(pos);
      var bm = new Bookmark(pos.ch);
      getLine(pos.line).addMark(bm);
      return bm;
    }

    function addGutterMarker(line, text, className) {
      if (typeof line == "number") line = getLine(clipLine(line));
      line.gutterMarker = {text: text, style: className};
      gutterDirty = true;
      return line;
    }
    function removeGutterMarker(line) {
      if (typeof line == "number") line = getLine(clipLine(line));
      line.gutterMarker = null;
      gutterDirty = true;
    }

    function changeLine(handle, op) {
      var no = handle, line = handle;
      if (typeof handle == "number") line = getLine(clipLine(handle));
      else no = lineNo(handle);
      if (no == null) return null;
      if (op(line, no)) changes.push({from: no, to: no + 1});
      else return null;
      return line;
    }
    function setLineClass(handle, className) {
      return changeLine(handle, function(line) {
        if (line.className != className) {
          line.className = className;
          return true;
        }
      });
    }
    function setLineHidden(handle, hidden) {
      return changeLine(handle, function(line, no) {
        if (line.hidden != hidden) {
          line.hidden = hidden;
          updateLineHeight(line, hidden ? 0 : 1);
          var fline = sel.from.line, tline = sel.to.line;
          if (hidden && (fline == no || tline == no)) {
            var from = fline == no ? skipHidden({line: fline, ch: 0}, fline, 0) : sel.from;
            var to = tline == no ? skipHidden({line: tline, ch: 0}, tline, 0) : sel.to;
            setSelection(from, to);
          }
          return (gutterDirty = true);
        }
      });
    }

    function lineInfo(line) {
      if (typeof line == "number") {
        if (!isLine(line)) return null;
        var n = line;
        line = getLine(line);
        if (!line) return null;
      }
      else {
        var n = lineNo(line);
        if (n == null) return null;
      }
      var marker = line.gutterMarker;
      return {line: n, handle: line, text: line.text, markerText: marker && marker.text,
              markerClass: marker && marker.style, lineClass: line.className};
    }

    function stringWidth(str) {
      measure.innerHTML = "<pre><span>x</span></pre>";
      measure.firstChild.firstChild.firstChild.nodeValue = str;
      return measure.firstChild.firstChild.offsetWidth || 10;
    }
    // These are used to go from pixel positions to character
    // positions, taking varying character widths into account.
    function charFromX(line, x) {
      if (x <= 0) return 0;
      var lineObj = getLine(line), text = lineObj.text;
      function getX(len) {
        measure.innerHTML = "<pre><span>" + lineObj.getHTML(makeTab, len) + "</span></pre>";
        return measure.firstChild.firstChild.offsetWidth;
      }
      var from = 0, fromX = 0, to = text.length, toX;
      // Guess a suitable upper bound for our search.
      var estimated = Math.min(to, Math.ceil(x / charWidth()));
      for (;;) {
        var estX = getX(estimated);
        if (estX <= x && estimated < to) estimated = Math.min(to, Math.ceil(estimated * 1.2));
        else {toX = estX; to = estimated; break;}
      }
      if (x > toX) return to;
      // Try to guess a suitable lower bound as well.
      estimated = Math.floor(to * 0.8); estX = getX(estimated);
      if (estX < x) {from = estimated; fromX = estX;}
      // Do a binary search between these bounds.
      for (;;) {
        if (to - from <= 1) return (toX - x > x - fromX) ? from : to;
        var middle = Math.ceil((from + to) / 2), middleX = getX(middle);
        if (middleX > x) {to = middle; toX = middleX;}
        else {from = middle; fromX = middleX;}
      }
    }

    var tempId = Math.floor(Math.random() * 0xffffff).toString(16);
    function measureLine(line, ch) {
      if (ch == 0) return {top: 0, left: 0};
      var extra = "";
      // Include extra text at the end to make sure the measured line is wrapped in the right way.
      if (options.lineWrapping) {
        var end = line.text.indexOf(" ", ch + 2);
        extra = htmlEscape(line.text.slice(ch + 1, end < 0 ? line.text.length : end + (ie ? 5 : 0)));
      }
      measure.innerHTML = "<pre>" + line.getHTML(makeTab, ch) +
        '<span id="CodeMirror-temp-' + tempId + '">' + htmlEscape(line.text.charAt(ch) || " ") + "</span>" +
        extra + "</pre>";
      var elt = document.getElementById("CodeMirror-temp-" + tempId);
      var top = elt.offsetTop, left = elt.offsetLeft;
      // Older IEs report zero offsets for spans directly after a wrap
      if (ie && top == 0 && left == 0) {
        var backup = document.createElement("span");
        backup.innerHTML = "x";
        elt.parentNode.insertBefore(backup, elt.nextSibling);
        top = backup.offsetTop;
      }
      return {top: top, left: left};
    }
    function localCoords(pos, inLineWrap) {
      var x, lh = textHeight(), y = lh * (heightAtLine(doc, pos.line) - (inLineWrap ? displayOffset : 0));
      if (pos.ch == 0) x = 0;
      else {
        var sp = measureLine(getLine(pos.line), pos.ch);
        x = sp.left;
        if (options.lineWrapping) y += Math.max(0, sp.top);
      }
      return {x: x, y: y, yBot: y + lh};
    }
    // Coords must be lineSpace-local
    function coordsChar(x, y) {
      if (y < 0) y = 0;
      var th = textHeight(), cw = charWidth(), heightPos = displayOffset + Math.floor(y / th);
      var lineNo = lineAtHeight(doc, heightPos);
      if (lineNo >= doc.size) return {line: doc.size - 1, ch: getLine(doc.size - 1).text.length};
      var lineObj = getLine(lineNo), text = lineObj.text;
      var tw = options.lineWrapping, innerOff = tw ? heightPos - heightAtLine(doc, lineNo) : 0;
      if (x <= 0 && innerOff == 0) return {line: lineNo, ch: 0};
      function getX(len) {
        var sp = measureLine(lineObj, len);
        if (tw) {
          var off = Math.round(sp.top / th);
          return Math.max(0, sp.left + (off - innerOff) * scroller.clientWidth);
        }
        return sp.left;
      }
      var from = 0, fromX = 0, to = text.length, toX;
      // Guess a suitable upper bound for our search.
      var estimated = Math.min(to, Math.ceil((x + innerOff * scroller.clientWidth * .9) / cw));
      for (;;) {
        var estX = getX(estimated);
        if (estX <= x && estimated < to) estimated = Math.min(to, Math.ceil(estimated * 1.2));
        else {toX = estX; to = estimated; break;}
      }
      if (x > toX) return {line: lineNo, ch: to};
      // Try to guess a suitable lower bound as well.
      estimated = Math.floor(to * 0.8); estX = getX(estimated);
      if (estX < x) {from = estimated; fromX = estX;}
      // Do a binary search between these bounds.
      for (;;) {
        if (to - from <= 1) return {line: lineNo, ch: (toX - x > x - fromX) ? from : to};
        var middle = Math.ceil((from + to) / 2), middleX = getX(middle);
        if (middleX > x) {to = middle; toX = middleX;}
        else {from = middle; fromX = middleX;}
      }
    }
    function pageCoords(pos) {
      var local = localCoords(pos, true), off = eltOffset(lineSpace);
      return {x: off.left + local.x, y: off.top + local.y, yBot: off.top + local.yBot};
    }

    var cachedHeight, cachedHeightFor, measureText;
    function textHeight() {
      if (measureText == null) {
        measureText = "<pre>";
        for (var i = 0; i < 49; ++i) measureText += "x<br/>";
        measureText += "x</pre>";
      }
      var offsetHeight = lineDiv.clientHeight;
      if (offsetHeight == cachedHeightFor) return cachedHeight;
      cachedHeightFor = offsetHeight;
      measure.innerHTML = measureText;
      cachedHeight = measure.firstChild.offsetHeight / 50 || 1;
      measure.innerHTML = "";
      return cachedHeight;
    }
    var cachedWidth, cachedWidthFor = 0;
    function charWidth() {
      if (scroller.clientWidth == cachedWidthFor) return cachedWidth;
      cachedWidthFor = scroller.clientWidth;
      return (cachedWidth = stringWidth("x"));
    }
    function paddingTop() {return lineSpace.offsetTop;}
    function paddingLeft() {return lineSpace.offsetLeft;}

    function posFromMouse(e, liberal) {
      var offW = eltOffset(scroller, true), x, y;
      // Fails unpredictably on IE[67] when mouse is dragged around quickly.
      try { x = e.clientX; y = e.clientY; } catch (e) { return null; }
      // This is a mess of a heuristic to try and determine whether a
      // scroll-bar was clicked or not, and to return null if one was
      // (and !liberal).
      if (!liberal && (x - offW.left > scroller.clientWidth || y - offW.top > scroller.clientHeight))
        return null;
      var offL = eltOffset(lineSpace, true);
      return coordsChar(x - offL.left, y - offL.top);
    }
    function onContextMenu(e) {
      var pos = posFromMouse(e);
      if (!pos || window.opera) return; // Opera is difficult.
      if (posEq(sel.from, sel.to) || posLess(pos, sel.from) || !posLess(pos, sel.to))
        operation(setCursor)(pos.line, pos.ch);

      var oldCSS = input.style.cssText;
      inputDiv.style.position = "absolute";
      input.style.cssText = "position: fixed; width: 30px; height: 30px; top: " + (e.clientY - 5) +
        "px; left: " + (e.clientX - 5) + "px; z-index: 1000; background: white; " +
        "border-width: 0; outline: none; overflow: hidden; opacity: .05; filter: alpha(opacity=5);";
      leaveInputAlone = true;
      var val = input.value = getSelection();
      focusInput();
      selectInput(input);
      function rehide() {
        var newVal = splitLines(input.value).join("\n");
        if (newVal != val) operation(replaceSelection)(newVal, "end");
        inputDiv.style.position = "relative";
        input.style.cssText = oldCSS;
        leaveInputAlone = false;
        resetInput(true);
        slowPoll();
      }

      if (gecko) {
        e_stop(e);
        var mouseup = connect(window, "mouseup", function() {
          mouseup();
          setTimeout(rehide, 20);
        }, true);
      }
      else {
        setTimeout(rehide, 50);
      }
    }

    // Cursor-blinking
    function restartBlink() {
      clearInterval(blinker);
      var on = true;
      cursor.style.visibility = "";
      blinker = setInterval(function() {
        cursor.style.visibility = (on = !on) ? "" : "hidden";
      }, 650);
    }

    var matching = {"(": ")>", ")": "(<", "[": "]>", "]": "[<", "{": "}>", "}": "{<"};
    function matchBrackets(autoclear) {
      var head = sel.inverted ? sel.from : sel.to, line = getLine(head.line), pos = head.ch - 1;
      var match = (pos >= 0 && matching[line.text.charAt(pos)]) || matching[line.text.charAt(++pos)];
      if (!match) return;
      var ch = match.charAt(0), forward = match.charAt(1) == ">", d = forward ? 1 : -1, st = line.styles;
      for (var off = pos + 1, i = 0, e = st.length; i < e; i+=2)
        if ((off -= st[i].length) <= 0) {var style = st[i+1]; break;}

      var stack = [line.text.charAt(pos)], re = /[(){}[\]]/;
      function scan(line, from, to) {
        if (!line.text) return;
        var st = line.styles, pos = forward ? 0 : line.text.length - 1, cur;
        for (var i = forward ? 0 : st.length - 2, e = forward ? st.length : -2; i != e; i += 2*d) {
          var text = st[i];
          if (st[i+1] != null && st[i+1] != style) {pos += d * text.length; continue;}
          for (var j = forward ? 0 : text.length - 1, te = forward ? text.length : -1; j != te; j += d, pos+=d) {
            if (pos >= from && pos < to && re.test(cur = text.charAt(j))) {
              var match = matching[cur];
              if (match.charAt(1) == ">" == forward) stack.push(cur);
              else if (stack.pop() != match.charAt(0)) return {pos: pos, match: false};
              else if (!stack.length) return {pos: pos, match: true};
            }
          }
        }
      }
      for (var i = head.line, e = forward ? Math.min(i + 100, doc.size) : Math.max(-1, i - 100); i != e; i+=d) {
        var line = getLine(i), first = i == head.line;
        var found = scan(line, first && forward ? pos + 1 : 0, first && !forward ? pos : line.text.length);
        if (found) break;
      }
      if (!found) found = {pos: null, match: false};
      var style = found.match ? "CodeMirror-matchingbracket" : "CodeMirror-nonmatchingbracket";
      var one = markText({line: head.line, ch: pos}, {line: head.line, ch: pos+1}, style),
          two = found.pos != null && markText({line: i, ch: found.pos}, {line: i, ch: found.pos + 1}, style);
      var clear = operation(function(){one.clear(); two && two.clear();});
      if (autoclear) setTimeout(clear, 800);
      else bracketHighlighted = clear;
    }

    // Finds the line to start with when starting a parse. Tries to
    // find a line with a stateAfter, so that it can start with a
    // valid state. If that fails, it returns the line with the
    // smallest indentation, which tends to need the least context to
    // parse correctly.
    function findStartLine(n) {
      var minindent, minline;
      for (var search = n, lim = n - 40; search > lim; --search) {
        if (search == 0) return 0;
        var line = getLine(search-1);
        if (line.stateAfter) return search;
        var indented = line.indentation(options.tabSize);
        if (minline == null || minindent > indented) {
          minline = search - 1;
          minindent = indented;
        }
      }
      return minline;
    }
    function getStateBefore(n) {
      var start = findStartLine(n), state = start && getLine(start-1).stateAfter;
      if (!state) state = startState(mode);
      else state = copyState(mode, state);
      doc.iter(start, n, function(line) {
        line.highlight(mode, state, options.tabSize);
        line.stateAfter = copyState(mode, state);
      });
      if (start < n) changes.push({from: start, to: n});
      if (n < doc.size && !getLine(n).stateAfter) work.push(n);
      return state;
    }
    function highlightLines(start, end) {
      var state = getStateBefore(start);
      doc.iter(start, end, function(line) {
        line.highlight(mode, state, options.tabSize);
        line.stateAfter = copyState(mode, state);
      });
    }
    function highlightWorker() {
      var end = +new Date + options.workTime;
      var foundWork = work.length;
      while (work.length) {
        if (!getLine(showingFrom).stateAfter) var task = showingFrom;
        else var task = work.pop();
        if (task >= doc.size) continue;
        var start = findStartLine(task), state = start && getLine(start-1).stateAfter;
        if (state) state = copyState(mode, state);
        else state = startState(mode);

        var unchanged = 0, compare = mode.compareStates, realChange = false,
            i = start, bail = false;
        doc.iter(i, doc.size, function(line) {
          var hadState = line.stateAfter;
          if (+new Date > end) {
            work.push(i);
            startWorker(options.workDelay);
            if (realChange) changes.push({from: task, to: i + 1});
            return (bail = true);
          }
          var changed = line.highlight(mode, state, options.tabSize);
          if (changed) realChange = true;
          line.stateAfter = copyState(mode, state);
          if (compare) {
            if (hadState && compare(hadState, state)) return true;
          } else {
            if (changed !== false || !hadState) unchanged = 0;
            else if (++unchanged > 3 && (!mode.indent || mode.indent(hadState, "") == mode.indent(state, "")))
              return true;
          }
          ++i;
        });
        if (bail) return;
        if (realChange) changes.push({from: task, to: i + 1});
      }
      if (foundWork && options.onHighlightComplete)
        options.onHighlightComplete(instance);
    }
    function startWorker(time) {
      if (!work.length) return;
      highlight.set(time, operation(highlightWorker));
    }

    // Operations are used to wrap changes in such a way that each
    // change won't have to update the cursor and display (which would
    // be awkward, slow, and error-prone), but instead updates are
    // batched and then all combined and executed at once.
    function startOperation() {
      updateInput = userSelChange = textChanged = null;
      changes = []; selectionChanged = false; callbacks = [];
    }
    function endOperation() {
      var reScroll = false, updated;
      if (selectionChanged) reScroll = !scrollCursorIntoView();
      if (changes.length) updated = updateDisplay(changes, true);
      else {
        if (selectionChanged) updateSelection();
        if (gutterDirty) updateGutter();
      }
      if (reScroll) scrollCursorIntoView();
      if (selectionChanged) {scrollEditorIntoView(); restartBlink();}

      if (focused && !leaveInputAlone &&
          (updateInput === true || (updateInput !== false && selectionChanged)))
        resetInput(userSelChange);

      if (selectionChanged && options.matchBrackets)
        setTimeout(operation(function() {
          if (bracketHighlighted) {bracketHighlighted(); bracketHighlighted = null;}
          if (posEq(sel.from, sel.to)) matchBrackets(false);
        }), 20);
      var tc = textChanged, cbs = callbacks; // these can be reset by callbacks
      if (selectionChanged && options.onCursorActivity)
        options.onCursorActivity(instance);
      if (tc && options.onChange && instance)
        options.onChange(instance, tc);
      for (var i = 0; i < cbs.length; ++i) cbs[i](instance);
      if (updated && options.onUpdate) options.onUpdate(instance);
    }
    var nestedOperation = 0;
    function operation(f) {
      return function() {
        if (!nestedOperation++) startOperation();
        try {var result = f.apply(this, arguments);}
        finally {if (!--nestedOperation) endOperation();}
        return result;
      };
    }

    for (var ext in extensions)
      if (extensions.propertyIsEnumerable(ext) &&
          !instance.propertyIsEnumerable(ext))
        instance[ext] = extensions[ext];
    return instance;
  } // (end of function CodeMirror)

  // The default configuration options.
  CodeMirror.defaults = {
    value: "",
    mode: null,
    theme: "default",
    indentUnit: 2,
    indentWithTabs: false,
    smartIndent: true,
    tabSize: 4,
    keyMap: "default",
    extraKeys: null,
    electricChars: true,
    onKeyEvent: null,
    lineWrapping: false,
    lineNumbers: false,
    gutter: false,
    fixedGutter: false,
    firstLineNumber: 1,
    readOnly: false,
    onChange: null,
    onCursorActivity: null,
    onGutterClick: null,
    onHighlightComplete: null,
    onUpdate: null,
    onFocus: null, onBlur: null, onScroll: null,
    matchBrackets: false,
    workTime: 100,
    workDelay: 200,
    pollInterval: 100,
    undoDepth: 40,
    tabindex: null,
    document: window.document
  };

  var ios = /AppleWebKit/.test(navigator.userAgent) && /Mobile\/\w+/.test(navigator.userAgent);
  var mac = ios || /Mac/.test(navigator.platform);
  var win = /Win/.test(navigator.platform);

  // Known modes, by name and by MIME
  var modes = {}, mimeModes = {};
  CodeMirror.defineMode = function(name, mode) {
    if (!CodeMirror.defaults.mode && name != "null") CodeMirror.defaults.mode = name;
    modes[name] = mode;
  };
  CodeMirror.defineMIME = function(mime, spec) {
    mimeModes[mime] = spec;
  };
  CodeMirror.getMode = function(options, spec) {
    if (typeof spec == "string" && mimeModes.hasOwnProperty(spec))
      spec = mimeModes[spec];
    if (typeof spec == "string")
      var mname = spec, config = {};
    else if (spec != null)
      var mname = spec.name, config = spec;
    var mfactory = modes[mname];
    if (!mfactory) {
      if (window.console) console.warn("No mode " + mname + " found, falling back to plain text.");
      return CodeMirror.getMode(options, "text/plain");
    }
    return mfactory(options, config || {});
  };
  CodeMirror.listModes = function() {
    var list = [];
    for (var m in modes)
      if (modes.propertyIsEnumerable(m)) list.push(m);
    return list;
  };
  CodeMirror.listMIMEs = function() {
    var list = [];
    for (var m in mimeModes)
      if (mimeModes.propertyIsEnumerable(m)) list.push({mime: m, mode: mimeModes[m]});
    return list;
  };

  var extensions = CodeMirror.extensions = {};
  CodeMirror.defineExtension = function(name, func) {
    extensions[name] = func;
  };

  var commands = CodeMirror.commands = {
    selectAll: function(cm) {cm.setSelection({line: 0, ch: 0}, {line: cm.lineCount() - 1});},
    killLine: function(cm) {
      var from = cm.getCursor(true), to = cm.getCursor(false), sel = !posEq(from, to);
      if (!sel && cm.getLine(from.line).length == from.ch) cm.replaceRange("", from, {line: from.line + 1, ch: 0});
      else cm.replaceRange("", from, sel ? to : {line: from.line});
    },
    deleteLine: function(cm) {var l = cm.getCursor().line; cm.replaceRange("", {line: l, ch: 0}, {line: l});},
    undo: function(cm) {cm.undo();},
    redo: function(cm) {cm.redo();},
    goDocStart: function(cm) {cm.setCursor(0, 0, true);},
    goDocEnd: function(cm) {cm.setSelection({line: cm.lineCount() - 1}, null, true);},
    goLineStart: function(cm) {cm.setCursor(cm.getCursor().line, 0, true);},
    goLineStartSmart: function(cm) {
      var cur = cm.getCursor();
      var text = cm.getLine(cur.line), firstNonWS = Math.max(0, text.search(/\S/));
      cm.setCursor(cur.line, cur.ch <= firstNonWS && cur.ch ? 0 : firstNonWS, true);
    },
    goLineEnd: function(cm) {cm.setSelection({line: cm.getCursor().line}, null, true);},
    goLineUp: function(cm) {cm.moveV(-1, "line");},
    goLineDown: function(cm) {cm.moveV(1, "line");},
    goPageUp: function(cm) {cm.moveV(-1, "page");},
    goPageDown: function(cm) {cm.moveV(1, "page");},
    goCharLeft: function(cm) {cm.moveH(-1, "char");},
    goCharRight: function(cm) {cm.moveH(1, "char");},
    goColumnLeft: function(cm) {cm.moveH(-1, "column");},
    goColumnRight: function(cm) {cm.moveH(1, "column");},
    goWordLeft: function(cm) {cm.moveH(-1, "word");},
    goWordRight: function(cm) {cm.moveH(1, "word");},
    delCharLeft: function(cm) {cm.deleteH(-1, "char");},
    delCharRight: function(cm) {cm.deleteH(1, "char");},
    delWordLeft: function(cm) {cm.deleteH(-1, "word");},
    delWordRight: function(cm) {cm.deleteH(1, "word");},
    indentAuto: function(cm) {cm.indentSelection("smart");},
    indentMore: function(cm) {cm.indentSelection("add");},
    indentLess: function(cm) {cm.indentSelection("subtract");},
    insertTab: function(cm) {cm.replaceSelection("\t", "end");},
    transposeChars: function(cm) {
      var cur = cm.getCursor(), line = cm.getLine(cur.line);
      if (cur.ch > 0 && cur.ch < line.length - 1)
        cm.replaceRange(line.charAt(cur.ch) + line.charAt(cur.ch - 1),
                        {line: cur.line, ch: cur.ch - 1}, {line: cur.line, ch: cur.ch + 1});
    },
    newlineAndIndent: function(cm) {
      cm.replaceSelection("\n", "end");
      cm.indentLine(cm.getCursor().line);
    },
    toggleOverwrite: function(cm) {cm.toggleOverwrite();}
  };

  var keyMap = CodeMirror.keyMap = {};
  keyMap.basic = {
    "Left": "goCharLeft", "Right": "goCharRight", "Up": "goLineUp", "Down": "goLineDown",
    "End": "goLineEnd", "Home": "goLineStartSmart", "PageUp": "goPageUp", "PageDown": "goPageDown",
    "Delete": "delCharRight", "Backspace": "delCharLeft", "Tab": "indentMore", "Shift-Tab": "indentLess",
    "Enter": "newlineAndIndent", "Insert": "toggleOverwrite"
  };
  // Note that the save and find-related commands aren't defined by
  // default. Unknown commands are simply ignored.
  keyMap.pcDefault = {
    "Ctrl-A": "selectAll", "Ctrl-D": "deleteLine", "Ctrl-Z": "undo", "Shift-Ctrl-Z": "redo", "Ctrl-Y": "redo",
    "Ctrl-Home": "goDocStart", "Alt-Up": "goDocStart", "Ctrl-End": "goDocEnd", "Ctrl-Down": "goDocEnd",
    "Ctrl-Left": "goWordLeft", "Ctrl-Right": "goWordRight", "Alt-Left": "goLineStart", "Alt-Right": "goLineEnd",
    "Ctrl-Backspace": "delWordLeft", "Ctrl-Delete": "delWordRight", "Ctrl-S": "save", "Ctrl-F": "find",
    "Ctrl-G": "findNext", "Shift-Ctrl-G": "findPrev", "Shift-Ctrl-F": "replace", "Shift-Ctrl-R": "replaceAll",
    fallthrough: "basic"
  };
  keyMap.macDefault = {
    "Cmd-A": "selectAll", "Cmd-D": "deleteLine", "Cmd-Z": "undo", "Shift-Cmd-Z": "redo", "Cmd-Y": "redo",
    "Cmd-Up": "goDocStart", "Cmd-End": "goDocEnd", "Cmd-Down": "goDocEnd", "Alt-Left": "goWordLeft",
    "Alt-Right": "goWordRight", "Cmd-Left": "goLineStart", "Cmd-Right": "goLineEnd", "Alt-Backspace": "delWordLeft",
    "Ctrl-Alt-Backspace": "delWordRight", "Alt-Delete": "delWordRight", "Cmd-S": "save", "Cmd-F": "find",
    "Cmd-G": "findNext", "Shift-Cmd-G": "findPrev", "Cmd-Alt-F": "replace", "Shift-Cmd-Alt-F": "replaceAll",
    fallthrough: ["basic", "emacsy"]
  };
  keyMap["default"] = mac ? keyMap.macDefault : keyMap.pcDefault;
  keyMap.emacsy = {
    "Ctrl-F": "goCharRight", "Ctrl-B": "goCharLeft", "Ctrl-P": "goLineUp", "Ctrl-N": "goLineDown",
    "Alt-F": "goWordRight", "Alt-B": "goWordLeft", "Ctrl-A": "goLineStart", "Ctrl-E": "goLineEnd",
    "Ctrl-V": "goPageUp", "Shift-Ctrl-V": "goPageDown", "Ctrl-D": "delCharRight", "Ctrl-H": "delCharLeft",
    "Alt-D": "delWordRight", "Alt-Backspace": "delWordLeft", "Ctrl-K": "killLine", "Ctrl-T": "transposeChars"
  };

  function lookupKey(name, extraMap, map) {
    function lookup(name, map, ft) {
      var found = map[name];
      if (found != null) return found;
      if (ft == null) ft = map.fallthrough;
      if (ft == null) return map.catchall;
      if (typeof ft == "string") return lookup(name, keyMap[ft]);
      for (var i = 0, e = ft.length; i < e; ++i) {
        found = lookup(name, keyMap[ft[i]]);
        if (found != null) return found;
      }
      return null;
    }
    return extraMap ? lookup(name, extraMap, map) : lookup(name, keyMap[map]);
  }
  function isModifierKey(event) {
    var name = keyNames[e_prop(event, "keyCode")];
    return name == "Ctrl" || name == "Alt" || name == "Shift" || name == "Mod";
  }

  CodeMirror.fromTextArea = function(textarea, options) {
    if (!options) options = {};
    options.value = textarea.value;
    if (!options.tabindex && textarea.tabindex)
      options.tabindex = textarea.tabindex;

    function save() {textarea.value = instance.getValue();}
    if (textarea.form) {
      // Deplorable hack to make the submit method do the right thing.
      var rmSubmit = connect(textarea.form, "submit", save, true);
      if (typeof textarea.form.submit == "function") {
        var realSubmit = textarea.form.submit;
        function wrappedSubmit() {
          save();
          textarea.form.submit = realSubmit;
          textarea.form.submit();
          textarea.form.submit = wrappedSubmit;
        }
        textarea.form.submit = wrappedSubmit;
      }
    }

    textarea.style.display = "none";
    var instance = CodeMirror(function(node) {
      textarea.parentNode.insertBefore(node, textarea.nextSibling);
    }, options);
    instance.save = save;
    instance.getTextArea = function() { return textarea; };
    instance.toTextArea = function() {
      save();
      textarea.parentNode.removeChild(instance.getWrapperElement());
      textarea.style.display = "";
      if (textarea.form) {
        rmSubmit();
        if (typeof textarea.form.submit == "function")
          textarea.form.submit = realSubmit;
      }
    };
    return instance;
  };

  // Utility functions for working with state. Exported because modes
  // sometimes need to do this.
  function copyState(mode, state) {
    if (state === true) return state;
    if (mode.copyState) return mode.copyState(state);
    var nstate = {};
    for (var n in state) {
      var val = state[n];
      if (val instanceof Array) val = val.concat([]);
      nstate[n] = val;
    }
    return nstate;
  }
  CodeMirror.copyState = copyState;
  function startState(mode, a1, a2) {
    return mode.startState ? mode.startState(a1, a2) : true;
  }
  CodeMirror.startState = startState;

  // The character stream used by a mode's parser.
  function StringStream(string, tabSize) {
    this.pos = this.start = 0;
    this.string = string;
    this.tabSize = tabSize || 8;
  }
  StringStream.prototype = {
    eol: function() {return this.pos >= this.string.length;},
    sol: function() {return this.pos == 0;},
    peek: function() {return this.string.charAt(this.pos);},
    next: function() {
      if (this.pos < this.string.length)
        return this.string.charAt(this.pos++);
    },
    eat: function(match) {
      var ch = this.string.charAt(this.pos);
      if (typeof match == "string") var ok = ch == match;
      else var ok = ch && (match.test ? match.test(ch) : match(ch));
      if (ok) {++this.pos; return ch;}
    },
    eatWhile: function(match) {
      var start = this.pos;
      while (this.eat(match)){}
      return this.pos > start;
    },
    eatSpace: function() {
      var start = this.pos;
      while (/[\s\u00a0]/.test(this.string.charAt(this.pos))) ++this.pos;
      return this.pos > start;
    },
    skipToEnd: function() {this.pos = this.string.length;},
    skipTo: function(ch) {
      var found = this.string.indexOf(ch, this.pos);
      if (found > -1) {this.pos = found; return true;}
    },
    backUp: function(n) {this.pos -= n;},
    column: function() {return countColumn(this.string, this.start, this.tabSize);},
    indentation: function() {return countColumn(this.string, null, this.tabSize);},
    match: function(pattern, consume, caseInsensitive) {
      if (typeof pattern == "string") {
        function cased(str) {return caseInsensitive ? str.toLowerCase() : str;}
        if (cased(this.string).indexOf(cased(pattern), this.pos) == this.pos) {
          if (consume !== false) this.pos += pattern.length;
          return true;
        }
      }
      else {
        var match = this.string.slice(this.pos).match(pattern);
        if (match && consume !== false) this.pos += match[0].length;
        return match;
      }
    },
    current: function(){return this.string.slice(this.start, this.pos);}
  };
  CodeMirror.StringStream = StringStream;

  function MarkedText(from, to, className, set) {
    this.from = from; this.to = to; this.style = className; this.set = set;
  }
  MarkedText.prototype = {
    attach: function(line) { this.set.push(line); },
    detach: function(line) {
      var ix = indexOf(this.set, line);
      if (ix > -1) this.set.splice(ix, 1);
    },
    split: function(pos, lenBefore) {
      if (this.to <= pos && this.to != null) return null;
      var from = this.from < pos || this.from == null ? null : this.from - pos + lenBefore;
      var to = this.to == null ? null : this.to - pos + lenBefore;
      return new MarkedText(from, to, this.style, this.set);
    },
    dup: function() { return new MarkedText(null, null, this.style, this.set); },
    clipTo: function(fromOpen, from, toOpen, to, diff) {
      if (this.from != null && this.from >= from)
        this.from = Math.max(to, this.from) + diff;
      if (this.to != null && this.to > from)
        this.to = to < this.to ? this.to + diff : from;
      if (fromOpen && to > this.from && (to < this.to || this.to == null))
        this.from = null;
      if (toOpen && (from < this.to || this.to == null) && (from > this.from || this.from == null))
        this.to = null;
    },
    isDead: function() { return this.from != null && this.to != null && this.from >= this.to; },
    sameSet: function(x) { return this.set == x.set; }
  };

  function Bookmark(pos) {
    this.from = pos; this.to = pos; this.line = null;
  }
  Bookmark.prototype = {
    attach: function(line) { this.line = line; },
    detach: function(line) { if (this.line == line) this.line = null; },
    split: function(pos, lenBefore) {
      if (pos < this.from) {
        this.from = this.to = (this.from - pos) + lenBefore;
        return this;
      }
    },
    isDead: function() { return this.from > this.to; },
    clipTo: function(fromOpen, from, toOpen, to, diff) {
      if ((fromOpen || from < this.from) && (toOpen || to > this.to)) {
        this.from = 0; this.to = -1;
      } else if (this.from > from) {
        this.from = this.to = Math.max(to, this.from) + diff;
      }
    },
    sameSet: function(x) { return false; },
    find: function() {
      if (!this.line || !this.line.parent) return null;
      return {line: lineNo(this.line), ch: this.from};
    },
    clear: function() {
      if (this.line) {
        var found = indexOf(this.line.marked, this);
        if (found != -1) this.line.marked.splice(found, 1);
        this.line = null;
      }
    }
  };

  // Line objects. These hold state related to a line, including
  // highlighting info (the styles array).
  function Line(text, styles) {
    this.styles = styles || [text, null];
    this.text = text;
    this.height = 1;
    this.marked = this.gutterMarker = this.className = this.handlers = null;
    this.stateAfter = this.parent = this.hidden = null;
  }
  Line.inheritMarks = function(text, orig) {
    var ln = new Line(text), mk = orig && orig.marked;
    if (mk) {
      for (var i = 0; i < mk.length; ++i) {
        if (mk[i].to == null && mk[i].style) {
          var newmk = ln.marked || (ln.marked = []), mark = mk[i];
          var nmark = mark.dup(); newmk.push(nmark); nmark.attach(ln);
        }
      }
    }
    return ln;
  }
  Line.prototype = {
    // Replace a piece of a line, keeping the styles around it intact.
    replace: function(from, to_, text) {
      var st = [], mk = this.marked, to = to_ == null ? this.text.length : to_;
      copyStyles(0, from, this.styles, st);
      if (text) st.push(text, null);
      copyStyles(to, this.text.length, this.styles, st);
      this.styles = st;
      this.text = this.text.slice(0, from) + text + this.text.slice(to);
      this.stateAfter = null;
      if (mk) {
        var diff = text.length - (to - from);
        for (var i = 0; i < mk.length; ++i) {
          var mark = mk[i];
          mark.clipTo(from == null, from || 0, to_ == null, to, diff);
          if (mark.isDead()) {mark.detach(this); mk.splice(i--, 1);}
        }
      }
    },
    // Split a part off a line, keeping styles and markers intact.
    split: function(pos, textBefore) {
      var st = [textBefore, null], mk = this.marked;
      copyStyles(pos, this.text.length, this.styles, st);
      var taken = new Line(textBefore + this.text.slice(pos), st);
      if (mk) {
        for (var i = 0; i < mk.length; ++i) {
          var mark = mk[i];
          var newmark = mark.split(pos, textBefore.length);
          if (newmark) {
            if (!taken.marked) taken.marked = [];
            taken.marked.push(newmark); newmark.attach(taken);
          }
        }
      }
      return taken;
    },
    append: function(line) {
      var mylen = this.text.length, mk = line.marked, mymk = this.marked;
      this.text += line.text;
      copyStyles(0, line.text.length, line.styles, this.styles);
      if (mymk) {
        for (var i = 0; i < mymk.length; ++i)
          if (mymk[i].to == null) mymk[i].to = mylen;
      }
      if (mk && mk.length) {
        if (!mymk) this.marked = mymk = [];
        outer: for (var i = 0; i < mk.length; ++i) {
          var mark = mk[i];
          if (!mark.from) {
            for (var j = 0; j < mymk.length; ++j) {
              var mymark = mymk[j];
              if (mymark.to == mylen && mymark.sameSet(mark)) {
                mymark.to = mark.to == null ? null : mark.to + mylen;
                if (mymark.isDead()) {
                  mymark.detach(this);
                  mk.splice(i--, 1);
                }
                continue outer;
              }
            }
          }
          mymk.push(mark);
          mark.attach(this);
          mark.from += mylen;
          if (mark.to != null) mark.to += mylen;
        }
      }
    },
    fixMarkEnds: function(other) {
      var mk = this.marked, omk = other.marked;
      if (!mk) return;
      for (var i = 0; i < mk.length; ++i) {
        var mark = mk[i], close = mark.to == null;
        if (close && omk) {
          for (var j = 0; j < omk.length; ++j)
            if (omk[j].sameSet(mark)) {close = false; break;}
        }
        if (close) mark.to = this.text.length;
      }
    },
    fixMarkStarts: function() {
      var mk = this.marked;
      if (!mk) return;
      for (var i = 0; i < mk.length; ++i)
        if (mk[i].from == null) mk[i].from = 0;
    },
    addMark: function(mark) {
      mark.attach(this);
      if (this.marked == null) this.marked = [];
      this.marked.push(mark);
      this.marked.sort(function(a, b){return (a.from || 0) - (b.from || 0);});
    },
    // Run the given mode's parser over a line, update the styles
    // array, which contains alternating fragments of text and CSS
    // classes.
    highlight: function(mode, state, tabSize) {
      var stream = new StringStream(this.text, tabSize), st = this.styles, pos = 0;
      var changed = false, curWord = st[0], prevWord;
      if (this.text == "" && mode.blankLine) mode.blankLine(state);
      while (!stream.eol()) {
        var style = mode.token(stream, state);
        var substr = this.text.slice(stream.start, stream.pos);
        stream.start = stream.pos;
        if (pos && st[pos-1] == style)
          st[pos-2] += substr;
        else if (substr) {
          if (!changed && (st[pos+1] != style || (pos && st[pos-2] != prevWord))) changed = true;
          st[pos++] = substr; st[pos++] = style;
          prevWord = curWord; curWord = st[pos];
        }
        // Give up when line is ridiculously long
        if (stream.pos > 5000) {
          st[pos++] = this.text.slice(stream.pos); st[pos++] = null;
          break;
        }
      }
      if (st.length != pos) {st.length = pos; changed = true;}
      if (pos && st[pos-2] != prevWord) changed = true;
      // Short lines with simple highlights return null, and are
      // counted as changed by the driver because they are likely to
      // highlight the same way in various contexts.
      return changed || (st.length < 5 && this.text.length < 10 ? null : false);
    },
    // Fetch the parser token for a given character. Useful for hacks
    // that want to inspect the mode state (say, for completion).
    getTokenAt: function(mode, state, ch) {
      var txt = this.text, stream = new StringStream(txt);
      while (stream.pos < ch && !stream.eol()) {
        stream.start = stream.pos;
        var style = mode.token(stream, state);
      }
      return {start: stream.start,
              end: stream.pos,
              string: stream.current(),
              className: style || null,
              state: state};
    },
    indentation: function(tabSize) {return countColumn(this.text, null, tabSize);},
    // Produces an HTML fragment for the line, taking selection,
    // marking, and highlighting into account.
    getHTML: function(makeTab, endAt) {
      var html = [], first = true, col = 0;
      function span(text, style) {
        if (!text) return;
        // Work around a bug where, in some compat modes, IE ignores leading spaces
        if (first && ie && text.charAt(0) == " ") text = "\u00a0" + text.slice(1);
        first = false;
        if (text.indexOf("\t") == -1) {
          col += text.length;
          var escaped = htmlEscape(text);
        } else {
          var escaped = "";
          for (var pos = 0;;) {
            var idx = text.indexOf("\t", pos);
            if (idx == -1) {
              escaped += htmlEscape(text.slice(pos));
              col += text.length - pos;
              break;
            } else {
              col += idx - pos;
              var tab = makeTab(col);
              escaped += htmlEscape(text.slice(pos, idx)) + tab.html;
              col += tab.width;
              pos = idx + 1;
            }
          }
        }
        if (style) html.push('<span class="', style, '">', escaped, "</span>");
        else html.push(escaped);
      }
      var st = this.styles, allText = this.text, marked = this.marked;
      var len = allText.length;
      if (endAt != null) len = Math.min(endAt, len);
      function styleToClass(style) {
        if (!style) return null;
        return "cm-" + style.replace(/ +/g, " cm-");
      }

      if (!allText && endAt == null)
<<<<<<< HEAD
        span(" ", null);
      else if (!marked && sfrom == null)
=======
        span(" ");
      else if (!marked || !marked.length)
>>>>>>> 92446225
        for (var i = 0, ch = 0; ch < len; i+=2) {
          var str = st[i], style = st[i+1], l = str.length;
          if (ch + l > len) str = str.slice(0, len - ch);
          ch += l;
          span(str, styleToClass(style));
        }
      else {
        var pos = 0, i = 0, text = "", style, sg = 0;
<<<<<<< HEAD
        var markpos = -1, mark = null;  
        function nextMark() {
          if (marked) {
            markpos += 1;
            mark = (markpos < marked.length) ? marked[markpos] : null;
=======
        var nextChange = marked[0].from || 0, marks = [], markpos = 0;
        function advanceMarks() {
          var m;
          while (markpos < marked.length &&
                 ((m = marked[markpos]).from == pos || m.from == null)) {
            if (m.style != null) marks.push(m);
            ++markpos;
          }
          nextChange = markpos < marked.length ? marked[markpos].from : Infinity;
          for (var i = 0; i < marks.length; ++i) {
            var to = marks[i].to || Infinity;
            if (to == pos) marks.splice(i--, 1);
            else nextChange = Math.min(to, nextChange);
>>>>>>> 92446225
          }
        }
        var m = 0;
        while (pos < len) {
<<<<<<< HEAD
          var upto = len;
          var extraStyle = "";
          while (mark && mark.to != null && mark.to <= pos) nextMark();
          if (mark) {
            if (mark.from > pos) upto = Math.min(upto, mark.from);
            else {
              extraStyle += " " + mark.style;
              if (mark.to != null) upto = Math.min(upto, mark.to);
            }
          }
          for (;;) {
            var end = pos + text.length;
            var appliedStyle = style;
            if (extraStyle) appliedStyle = style ? style + extraStyle : extraStyle;
            span(end > upto ? text.slice(0, upto - pos) : text, appliedStyle);
            if (end >= upto) {text = text.slice(upto - pos); pos = upto; break;}
            pos = end;
            text = st[i++]; style = "cm-" + st[i++];
=======
          if (nextChange == pos) advanceMarks();
          var upto = Math.min(len, nextChange);
          while (true) {
            if (text) {
              var end = pos + text.length;
              var appliedStyle = style;
              for (var j = 0; j < marks.length; ++j)
                appliedStyle = (appliedStyle ? appliedStyle + " " : "") + marks[j].style;
              span(end > upto ? text.slice(0, upto - pos) : text, appliedStyle);
              if (end >= upto) {text = text.slice(upto - pos); pos = upto; break;}
              pos = end;
            }
            text = st[i++]; style = styleToClass(st[i++]);
>>>>>>> 92446225
          }
        }
      }
      return html.join("");
    },
    cleanUp: function() {
      this.parent = null;
      if (this.marked)
        for (var i = 0, e = this.marked.length; i < e; ++i) this.marked[i].detach(this);
    }
  };
  // Utility used by replace and split above
  function copyStyles(from, to, source, dest) {
    for (var i = 0, pos = 0, state = 0; pos < to; i+=2) {
      var part = source[i], end = pos + part.length;
      if (state == 0) {
        if (end > from) dest.push(part.slice(from - pos, Math.min(part.length, to - pos)), source[i+1]);
        if (end >= from) state = 1;
      }
      else if (state == 1) {
        if (end > to) dest.push(part.slice(0, to - pos), source[i+1]);
        else dest.push(part, source[i+1]);
      }
      pos = end;
    }
  }

  // Data structure that holds the sequence of lines.
  function LeafChunk(lines) {
    this.lines = lines;
    this.parent = null;
    for (var i = 0, e = lines.length, height = 0; i < e; ++i) {
      lines[i].parent = this;
      height += lines[i].height;
    }
    this.height = height;
  }
  LeafChunk.prototype = {
    chunkSize: function() { return this.lines.length; },
    remove: function(at, n, callbacks) {
      for (var i = at, e = at + n; i < e; ++i) {
        var line = this.lines[i];
        this.height -= line.height;
        line.cleanUp();
        if (line.handlers)
          for (var j = 0; j < line.handlers.length; ++j) callbacks.push(line.handlers[j]);
      }
      this.lines.splice(at, n);
    },
    collapse: function(lines) {
      lines.splice.apply(lines, [lines.length, 0].concat(this.lines));
    },
    insertHeight: function(at, lines, height) {
      this.height += height;
      this.lines.splice.apply(this.lines, [at, 0].concat(lines));
      for (var i = 0, e = lines.length; i < e; ++i) lines[i].parent = this;
    },
    iterN: function(at, n, op) {
      for (var e = at + n; at < e; ++at)
        if (op(this.lines[at])) return true;
    }
  };
  function BranchChunk(children) {
    this.children = children;
    var size = 0, height = 0;
    for (var i = 0, e = children.length; i < e; ++i) {
      var ch = children[i];
      size += ch.chunkSize(); height += ch.height;
      ch.parent = this;
    }
    this.size = size;
    this.height = height;
    this.parent = null;
  }
  BranchChunk.prototype = {
    chunkSize: function() { return this.size; },
    remove: function(at, n, callbacks) {
      this.size -= n;
      for (var i = 0; i < this.children.length; ++i) {
        var child = this.children[i], sz = child.chunkSize();
        if (at < sz) {
          var rm = Math.min(n, sz - at), oldHeight = child.height;
          child.remove(at, rm, callbacks);
          this.height -= oldHeight - child.height;
          if (sz == rm) { this.children.splice(i--, 1); child.parent = null; }
          if ((n -= rm) == 0) break;
          at = 0;
        } else at -= sz;
      }
      if (this.size - n < 25) {
        var lines = [];
        this.collapse(lines);
        this.children = [new LeafChunk(lines)];
        this.children[0].parent = this;
      }
    },
    collapse: function(lines) {
      for (var i = 0, e = this.children.length; i < e; ++i) this.children[i].collapse(lines);
    },
    insert: function(at, lines) {
      var height = 0;
      for (var i = 0, e = lines.length; i < e; ++i) height += lines[i].height;
      this.insertHeight(at, lines, height);
    },
    insertHeight: function(at, lines, height) {
      this.size += lines.length;
      this.height += height;
      for (var i = 0, e = this.children.length; i < e; ++i) {
        var child = this.children[i], sz = child.chunkSize();
        if (at <= sz) {
          child.insertHeight(at, lines, height);
          if (child.lines && child.lines.length > 50) {
            while (child.lines.length > 50) {
              var spilled = child.lines.splice(child.lines.length - 25, 25);
              var newleaf = new LeafChunk(spilled);
              child.height -= newleaf.height;
              this.children.splice(i + 1, 0, newleaf);
              newleaf.parent = this;
            }
            this.maybeSpill();
          }
          break;
        }
        at -= sz;
      }
    },
    maybeSpill: function() {
      if (this.children.length <= 10) return;
      var me = this;
      do {
        var spilled = me.children.splice(me.children.length - 5, 5);
        var sibling = new BranchChunk(spilled);
        if (!me.parent) { // Become the parent node
          var copy = new BranchChunk(me.children);
          copy.parent = me;
          me.children = [copy, sibling];
          me = copy;
        } else {
          me.size -= sibling.size;
          me.height -= sibling.height;
          var myIndex = indexOf(me.parent.children, me);
          me.parent.children.splice(myIndex + 1, 0, sibling);
        }
        sibling.parent = me.parent;
      } while (me.children.length > 10);
      me.parent.maybeSpill();
    },
    iter: function(from, to, op) { this.iterN(from, to - from, op); },
    iterN: function(at, n, op) {
      for (var i = 0, e = this.children.length; i < e; ++i) {
        var child = this.children[i], sz = child.chunkSize();
        if (at < sz) {
          var used = Math.min(n, sz - at);
          if (child.iterN(at, used, op)) return true;
          if ((n -= used) == 0) break;
          at = 0;
        } else at -= sz;
      }
    }
  };

  function getLineAt(chunk, n) {
    while (!chunk.lines) {
      for (var i = 0;; ++i) {
        var child = chunk.children[i], sz = child.chunkSize();
        if (n < sz) { chunk = child; break; }
        n -= sz;
      }
    }
    return chunk.lines[n];
  }
  function lineNo(line) {
    if (line.parent == null) return null;
    var cur = line.parent, no = indexOf(cur.lines, line);
    for (var chunk = cur.parent; chunk; cur = chunk, chunk = chunk.parent) {
      for (var i = 0, e = chunk.children.length; ; ++i) {
        if (chunk.children[i] == cur) break;
        no += chunk.children[i].chunkSize();
      }
    }
    return no;
  }
  function lineAtHeight(chunk, h) {
    var n = 0;
    outer: do {
      for (var i = 0, e = chunk.children.length; i < e; ++i) {
        var child = chunk.children[i], ch = child.height;
        if (h < ch) { chunk = child; continue outer; }
        h -= ch;
        n += child.chunkSize();
      }
      return n;
    } while (!chunk.lines);
    for (var i = 0, e = chunk.lines.length; i < e; ++i) {
      var line = chunk.lines[i], lh = line.height;
      if (h < lh) break;
      h -= lh;
    }
    return n + i;
  }
  function heightAtLine(chunk, n) {
    var h = 0;
    outer: do {
      for (var i = 0, e = chunk.children.length; i < e; ++i) {
        var child = chunk.children[i], sz = child.chunkSize();
        if (n < sz) { chunk = child; continue outer; }
        n -= sz;
        h += child.height;
      }
      return h;
    } while (!chunk.lines);
    for (var i = 0; i < n; ++i) h += chunk.lines[i].height;
    return h;
  }

  // The history object 'chunks' changes that are made close together
  // and at almost the same time into bigger undoable units.
  function History() {
    this.time = 0;
    this.done = []; this.undone = [];
  }
  History.prototype = {
    addChange: function(start, added, old) {
      this.undone.length = 0;
      var time = +new Date, cur = this.done[this.done.length - 1], last = cur && cur[cur.length - 1];
      var dtime = time - this.time;
      if (dtime > 400 || !last) {
        this.done.push([{start: start, added: added, old: old}]);
      } else if (last.start > start + old.length || last.start + last.added < start - last.added + last.old.length) {
        cur.push({start: start, added: added, old: old});
      } else {
        var oldoff = 0;
        if (start < last.start) {
          for (var i = last.start - start - 1; i >= 0; --i)
            last.old.unshift(old[i]);
          last.added += last.start - start;
          last.start = start;
        }
        else if (last.start < start) {
          oldoff = start - last.start;
          added += oldoff;
        }
        for (var i = last.added - oldoff, e = old.length; i < e; ++i)
          last.old.push(old[i]);
        if (last.added < added) last.added = added;
      }
      this.time = time;
    }
  };

  function stopMethod() {e_stop(this);}
  // Ensure an event has a stop method.
  function addStop(event) {
    if (!event.stop) event.stop = stopMethod;
    return event;
  }

  function e_preventDefault(e) {
    if (e.preventDefault) e.preventDefault();
    else e.returnValue = false;
  }
  function e_stopPropagation(e) {
    if (e.stopPropagation) e.stopPropagation();
    else e.cancelBubble = true;
  }
  function e_stop(e) {e_preventDefault(e); e_stopPropagation(e);}
  CodeMirror.e_stop = e_stop;
  CodeMirror.e_preventDefault = e_preventDefault;
  CodeMirror.e_stopPropagation = e_stopPropagation;

  function e_target(e) {return e.target || e.srcElement;}
  function e_button(e) {
    if (e.which) return e.which;
    else if (e.button & 1) return 1;
    else if (e.button & 2) return 3;
    else if (e.button & 4) return 2;
  }

  // Allow 3rd-party code to override event properties by adding an override
  // object to an event object.
  function e_prop(e, prop) {
    var overridden = e.override && e.override.hasOwnProperty(prop);
    return overridden ? e.override[prop] : e[prop];
  }

  // Event handler registration. If disconnect is true, it'll return a
  // function that unregisters the handler.
  function connect(node, type, handler, disconnect) {
    if (typeof node.addEventListener == "function") {
      node.addEventListener(type, handler, false);
      if (disconnect) return function() {node.removeEventListener(type, handler, false);};
    }
    else {
      var wrapHandler = function(event) {handler(event || window.event);};
      node.attachEvent("on" + type, wrapHandler);
      if (disconnect) return function() {node.detachEvent("on" + type, wrapHandler);};
    }
  }
  CodeMirror.connect = connect;

  function Delayed() {this.id = null;}
  Delayed.prototype = {set: function(ms, f) {clearTimeout(this.id); this.id = setTimeout(f, ms);}};

  // Detect drag-and-drop
  var dragAndDrop = function() {
    // IE8 has ondragstart and ondrop properties, but doesn't seem to
    // actually support ondragstart the way it's supposed to work.
    if (/MSIE [1-8]\b/.test(navigator.userAgent)) return false;
    var div = document.createElement('div');
    return "draggable" in div;
  }();

  var gecko = /gecko\/\d{7}/i.test(navigator.userAgent);
  var ie = /MSIE \d/.test(navigator.userAgent);
  var webkit = /WebKit\//.test(navigator.userAgent);

  var lineSep = "\n";
  // Feature-detect whether newlines in textareas are converted to \r\n
  (function () {
    var te = document.createElement("textarea");
    te.value = "foo\nbar";
    if (te.value.indexOf("\r") > -1) lineSep = "\r\n";
  }());

  // Counts the column offset in a string, taking tabs into account.
  // Used mostly to find indentation.
  function countColumn(string, end, tabSize) {
    if (end == null) {
      end = string.search(/[^\s\u00a0]/);
      if (end == -1) end = string.length;
    }
    for (var i = 0, n = 0; i < end; ++i) {
      if (string.charAt(i) == "\t") n += tabSize - (n % tabSize);
      else ++n;
    }
    return n;
  }

  function computedStyle(elt) {
    if (elt.currentStyle) return elt.currentStyle;
    return window.getComputedStyle(elt, null);
  }

  // Find the position of an element by following the offsetParent chain.
  // If screen==true, it returns screen (rather than page) coordinates.
  function eltOffset(node, screen) {
    var bod = node.ownerDocument.body;
    var x = 0, y = 0, skipBody = false;
    for (var n = node; n; n = n.offsetParent) {
      var ol = n.offsetLeft, ot = n.offsetTop;
      // Firefox reports weird inverted offsets when the body has a border.
      if (n == bod) { x += Math.abs(ol); y += Math.abs(ot); }
      else { x += ol, y += ot; }
      if (screen && computedStyle(n).position == "fixed")
        skipBody = true;
    }
    var e = screen && !skipBody ? null : bod;
    for (var n = node.parentNode; n != e; n = n.parentNode)
      if (n.scrollLeft != null) { x -= n.scrollLeft; y -= n.scrollTop;}
    return {left: x, top: y};
  }
  // Use the faster and saner getBoundingClientRect method when possible.
  if (document.documentElement.getBoundingClientRect != null) eltOffset = function(node, screen) {
    // Take the parts of bounding client rect that we are interested in so we are able to edit if need be,
    // since the returned value cannot be changed externally (they are kept in sync as the element moves within the page)
    try { var box = node.getBoundingClientRect(); box = { top: box.top, left: box.left }; }
    catch(e) { box = {top: 0, left: 0}; }
    if (!screen) {
      // Get the toplevel scroll, working around browser differences.
      if (window.pageYOffset == null) {
        var t = document.documentElement || document.body.parentNode;
        if (t.scrollTop == null) t = document.body;
        box.top += t.scrollTop; box.left += t.scrollLeft;
      } else {
        box.top += window.pageYOffset; box.left += window.pageXOffset;
      }
    }
    return box;
  };

  // Get a node's text content.
  function eltText(node) {
    return node.textContent || node.innerText || node.nodeValue || "";
  }
  function selectInput(node) {
    if (ios) { // Mobile Safari apparently has a bug where select() is broken.
      node.selectionStart = 0;
      node.selectionEnd = node.value.length;
    } else node.select();
  }

  // Operations on {line, ch} objects.
  function posEq(a, b) {return a.line == b.line && a.ch == b.ch;}
  function posLess(a, b) {return a.line < b.line || (a.line == b.line && a.ch < b.ch);}
  function copyPos(x) {return {line: x.line, ch: x.ch};}

  var escapeElement = document.createElement("pre");
  function htmlEscape(str) {
    escapeElement.textContent = str;
    return escapeElement.innerHTML;
  }
  // Recent (late 2011) Opera betas insert bogus newlines at the start
  // of the textContent, so we strip those.
  if (htmlEscape("a") == "\na")
    htmlEscape = function(str) {
      escapeElement.textContent = str;
      return escapeElement.innerHTML.slice(1);
    };
  // Some IEs don't preserve tabs through innerHTML
  else if (htmlEscape("\t") != "\t")
    htmlEscape = function(str) {
      escapeElement.innerHTML = "";
      escapeElement.appendChild(document.createTextNode(str));
      return escapeElement.innerHTML;
    };
  CodeMirror.htmlEscape = htmlEscape;

  // Used to position the cursor after an undo/redo by finding the
  // last edited character.
  function editEnd(from, to) {
    if (!to) return 0;
    if (!from) return to.length;
    for (var i = from.length, j = to.length; i >= 0 && j >= 0; --i, --j)
      if (from.charAt(i) != to.charAt(j)) break;
    return j + 1;
  }

  function indexOf(collection, elt) {
    if (collection.indexOf) return collection.indexOf(elt);
    for (var i = 0, e = collection.length; i < e; ++i)
      if (collection[i] == elt) return i;
    return -1;
  }
  function isWordChar(ch) {
    return /\w/.test(ch) || ch.toUpperCase() != ch.toLowerCase();
  }

  // See if "".split is the broken IE version, if so, provide an
  // alternative way to split lines.
  var splitLines = "\n\nb".split(/\n/).length != 3 ? function(string) {
    var pos = 0, nl, result = [];
    while ((nl = string.indexOf("\n", pos)) > -1) {
      result.push(string.slice(pos, string.charAt(nl-1) == "\r" ? nl - 1 : nl));
      pos = nl + 1;
    }
    result.push(string.slice(pos));
    return result;
  } : function(string){return string.split(/\r?\n/);};
  CodeMirror.splitLines = splitLines;

  var hasSelection = window.getSelection ? function(te) {
    try { return te.selectionStart != te.selectionEnd; }
    catch(e) { return false; }
  } : function(te) {
    try {var range = te.ownerDocument.selection.createRange();}
    catch(e) {}
    if (!range || range.parentElement() != te) return false;
    return range.compareEndPoints("StartToEnd", range) != 0;
  };

  CodeMirror.defineMode("null", function() {
    return {token: function(stream) {stream.skipToEnd();}};
  });
  CodeMirror.defineMIME("text/plain", "null");

  var keyNames = {3: "Enter", 8: "Backspace", 9: "Tab", 13: "Enter", 16: "Shift", 17: "Ctrl", 18: "Alt",
                  19: "Pause", 20: "CapsLock", 27: "Esc", 32: "Space", 33: "PageUp", 34: "PageDown", 35: "End",
                  36: "Home", 37: "Left", 38: "Up", 39: "Right", 40: "Down", 44: "PrintScrn", 45: "Insert",
                  46: "Delete", 59: ";", 91: "Mod", 92: "Mod", 93: "Mod", 186: ";", 187: "=", 188: ",",
                  189: "-", 190: ".", 191: "/", 192: "`", 219: "[", 220: "\\", 221: "]", 222: "'", 63276: "PageUp",
                  63277: "PageDown", 63275: "End", 63273: "Home", 63234: "Left", 63232: "Up", 63235: "Right",
                  63233: "Down", 63302: "Insert", 63272: "Delete"};
  CodeMirror.keyNames = keyNames;
  (function() {
    // Number keys
    for (var i = 0; i < 10; i++) keyNames[i + 48] = String(i);
    // Alphabetic keys
    for (var i = 65; i <= 90; i++) keyNames[i] = String.fromCharCode(i);
    // Function keys
    for (var i = 1; i <= 12; i++) keyNames[i + 111] = keyNames[i + 63235] = "F" + i;
  })();

  return CodeMirror;
})();<|MERGE_RESOLUTION|>--- conflicted
+++ resolved
@@ -33,12 +33,7 @@
             '<div class="CodeMirror-lines"><div style="position: relative; z-index: 0">' +
               '<div style="position: absolute; width: 100%; height: 0; overflow: hidden; visibility: hidden;"></div>' +
               '<pre class="CodeMirror-cursor">&#160;</pre>' + // Absolutely positioned blinky cursor
-<<<<<<< HEAD
-              '<div style="position: relative"></div>' + // This DIV contains the selection
-              '<div style="position: relative"></div>' + // This DIV contains the actual code
-=======
               '<div style="position: relative; z-index: -1"></div><div></div>' + // DIVs containing the selection and the actual code
->>>>>>> 92446225
             '</div></div></div></div></div>';
     if (place.appendChild) place.appendChild(wrapper); else place(wrapper);
     // I've never seen more elegant code in my life.
@@ -47,12 +42,8 @@
         scroller = wrapper.lastChild, code = scroller.firstChild,
         mover = code.firstChild, gutter = mover.firstChild, gutterText = gutter.firstChild,
         lineSpace = gutter.nextSibling.firstChild, measure = lineSpace.firstChild,
-<<<<<<< HEAD
-        cursor = measure.nextSibling, selectionDiv = cursor.nextSibling, lineDiv = selectionDiv.nextSibling;
-=======
         cursor = measure.nextSibling, selectionDiv = cursor.nextSibling,
         lineDiv = selectionDiv.nextSibling;
->>>>>>> 92446225
     themeChanged();
     // Needed to hide big blue blinking cursor on Mobile Safari
     if (ios) input.style.width = "0px";
@@ -98,12 +89,8 @@
     var sel = {from: {line: 0, ch: 0}, to: {line: 0, ch: 0}, inverted: false};
     // Selection-related flags. shiftSelecting obviously tracks
     // whether the user is holding shift.
-<<<<<<< HEAD
-    var shiftSelecting, lastClick, lastDoubleClick, lastScrollPos = 0, draggingText, overwrite = false;
-=======
     var shiftSelecting, lastClick, lastDoubleClick, lastScrollPos = 0, draggingText,
         overwrite = false, suppressEdits = false;
->>>>>>> 92446225
     // Variables used by startOperation/endOperation to track what
     // happened during the operation.
     var updateInput, userSelChange, changes, textChanged, selectionChanged, leaveInputAlone,
@@ -130,18 +117,9 @@
     // which point we can't mess with it anymore. Context menu is
     // handled in onMouseDown for Gecko.
     if (!gecko) connect(scroller, "contextmenu", onContextMenu);
-<<<<<<< HEAD
     connect(scroller, "scroll", onScroll);
     connect(scrollbar, "scroll", onScroll);
     connect(scrollbar, "mousedown", function() {setTimeout(focusInput, 0);});
-=======
-    connect(scroller, "scroll", function() {
-      lastScrollPos = scroller.scrollTop;
-      updateDisplay([]);
-      if (options.fixedGutter) gutter.style.left = scroller.scrollLeft + "px";
-      if (options.onScroll) options.onScroll(instance);
-    });
->>>>>>> 92446225
     connect(window, "resize", function() {updateDisplay(true);});
     connect(input, "keyup", operation(onKeyUp));
     connect(input, "input", fastPoll);
@@ -155,16 +133,12 @@
     connect(scroller, "drop", operation(onDrop));
     connect(scroller, "paste", function(){focusInput(); fastPoll();});
     connect(input, "paste", fastPoll);
-<<<<<<< HEAD
-    connect(input, "cut", operation(function(){replaceSelection("");}));
+    connect(input, "cut", operation(function(){
+      if (!options.readOnly) replaceSelection("");
+    }));
     
     connect(scroller, "mousewheel", onMouseWheel);
     connect(scroller, "DOMMouseScroll", onMouseWheel);
-=======
-    connect(input, "cut", operation(function(){
-      if (!options.readOnly) replaceSelection("");
-    }));
->>>>>>> 92446225
 
     // IE throws unspecified error in certain cases, when
     // trying to access activeElement before onload
@@ -333,21 +307,15 @@
       },
       scrollTo: function(x, y) {
         if (x != null) scroller.scrollLeft = x;
-        if (y != null) scroller.scrollTop = y;
+        if (y != null) scrollbar.scrollTop = y;
         updateDisplay([]);
       },
 
       operation: function(f){return operation(f)();},
       refresh: function(){
-<<<<<<< HEAD
         if (scrollbar.scrollHeight > lastScrollPos)
           scrollbar.scrollTop = lastScrollPos;
         updateDisplay(true);
-=======
-        updateDisplay(true);
-        if (scroller.scrollHeight > lastScrollPos)
-          scroller.scrollTop = lastScrollPos;
->>>>>>> 92446225
       },
       getInputField: function(){return input;},
       getWrapperElement: function(){return wrapper;},
@@ -793,12 +761,7 @@
       setSelection(selFrom, selTo, updateLine(sel.from.line), updateLine(sel.to.line));
 
       // Make sure the scroll-size div has the correct height.
-<<<<<<< HEAD
       updateVerticalScroll();
-=======
-      if (scroller.clientHeight)
-        code.style.height = (doc.height * textHeight() + 2 * paddingTop()) + "px";
->>>>>>> 92446225
     }
 
     function updateVerticalScroll() {
@@ -806,7 +769,8 @@
       var virtualHeight = (doc.height * th + 2 * paddingTop());
       scrollbar.style.display = (virtualHeight > scrollbarHeight) ? "block" : "none";
       scrollbar.style.height = scrollbarHeight + "px";
-      scrollbarInner.style.height = virtualHeight + "px";
+      if (scroller.clientHeight)
+        scrollbarInner.style.height = virtualHeight + "px";
       mover.style.top = ((displayOffset * th) - scrollbar.scrollTop) + "px";
     }
     
@@ -966,16 +930,11 @@
       // Compute the new visible window
       var visible = visibleLines();
       // Bail out if the visible area is already rendered and nothing changed.
-<<<<<<< HEAD
-      if (changes !== true && changes.length == 0 && visible.from >= showingFrom && visible.to <= showingTo) {
+      if (changes !== true && changes.length == 0 && visible.from > showingFrom && visible.to < showingTo) {
         updateVerticalScroll();
         return;
       }
       var from = Math.max(visible.from - 20, 0), to = Math.min(doc.size, visible.to + 20);
-=======
-      if (changes !== true && changes.length == 0 && visible.from > showingFrom && visible.to < showingTo) return;
-      var from = Math.max(visible.from - 100, 0), to = Math.min(doc.size, visible.to + 100);
->>>>>>> 92446225
       if (showingFrom < from && from - showingFrom < 20) from = showingFrom;
       if (showingTo > to && showingTo - to < 20) to = Math.min(doc.size, showingTo);
 
@@ -1011,13 +970,7 @@
       if (different) lastSizeC = scroller.clientHeight + th;
       showingFrom = from; showingTo = to;
       displayOffset = heightAtLine(doc, from);
-<<<<<<< HEAD
       updateVerticalScroll();
-=======
-      mover.style.top = (displayOffset * th) + "px";
-      if (scroller.clientHeight)
-        code.style.height = (doc.height * th + 2 * paddingTop()) + "px";
->>>>>>> 92446225
 
       // Since this is all rather error prone, it is honoured with the
       // only assertion in the whole file.
@@ -1184,44 +1137,6 @@
         cursor.style.display = "none";
         selectionDiv.style.display = "";
       }
-<<<<<<< HEAD
-      else cursor.style.display = "none";
-      updateSelection();
-=======
->>>>>>> 92446225
-    }
-    function updateSelection() {
-      selectionDiv.innerHTML = ""; // Clear old selection
-      if (!posEq(sel.from, sel.to)) {
-        var fromPos = localCoords(sel.from, true), toPos = localCoords(sel.to, true);            
-        
-        if (fromPos.yBot == toPos.yBot) { // Single line selection
-          selectionDiv.innerHTML = getSelectionHTML(fromPos.x, fromPos.y, toPos.x - fromPos.x, toPos.yBot - toPos.y);
-        } else { // Multi line selection
-          var viewWidth = scroller.clientWidth - (eltOffset(lineSpace, false).left - eltOffset(scroller, false).left),
-              maxWidth = Math.max(viewWidth, lineDiv.clientWidth),
-              html = [];
-          if (ie) maxWidth--; // Horizontal scrollbar fix for IE
-          // First line
-          html.push(getSelectionHTML(fromPos.x, fromPos.y, maxWidth - fromPos.x, fromPos.yBot - fromPos.y));
-          // Middle block
-          if (toPos.y > fromPos.yBot)
-            html.push(getSelectionHTML(0, fromPos.yBot, maxWidth, toPos.y - fromPos.yBot));
-          // Last line
-          html.push(getSelectionHTML(0, toPos.y, toPos.x, toPos.yBot - toPos.y));
-          selectionDiv.innerHTML = html.join("");
-        }   
-      }
-    }
-    function getSelectionHTML(left, top, width, height) {
-      var html = [];
-      html.push("<span class='CodeMirror-selected' style='position: absolute;");
-        html.push("left:" + left + "px;");
-        html.push("top:" + top + "px;");
-        html.push("width:" + width + "px;");
-        html.push("height:" + height + "px;");
-      html.push("'></span>");
-      return html.join("");
     }
     
     function setShift(val) {
@@ -2481,13 +2396,8 @@
       }
 
       if (!allText && endAt == null)
-<<<<<<< HEAD
-        span(" ", null);
-      else if (!marked && sfrom == null)
-=======
         span(" ");
       else if (!marked || !marked.length)
->>>>>>> 92446225
         for (var i = 0, ch = 0; ch < len; i+=2) {
           var str = st[i], style = st[i+1], l = str.length;
           if (ch + l > len) str = str.slice(0, len - ch);
@@ -2496,13 +2406,6 @@
         }
       else {
         var pos = 0, i = 0, text = "", style, sg = 0;
-<<<<<<< HEAD
-        var markpos = -1, mark = null;  
-        function nextMark() {
-          if (marked) {
-            markpos += 1;
-            mark = (markpos < marked.length) ? marked[markpos] : null;
-=======
         var nextChange = marked[0].from || 0, marks = [], markpos = 0;
         function advanceMarks() {
           var m;
@@ -2516,31 +2419,10 @@
             var to = marks[i].to || Infinity;
             if (to == pos) marks.splice(i--, 1);
             else nextChange = Math.min(to, nextChange);
->>>>>>> 92446225
           }
         }
         var m = 0;
         while (pos < len) {
-<<<<<<< HEAD
-          var upto = len;
-          var extraStyle = "";
-          while (mark && mark.to != null && mark.to <= pos) nextMark();
-          if (mark) {
-            if (mark.from > pos) upto = Math.min(upto, mark.from);
-            else {
-              extraStyle += " " + mark.style;
-              if (mark.to != null) upto = Math.min(upto, mark.to);
-            }
-          }
-          for (;;) {
-            var end = pos + text.length;
-            var appliedStyle = style;
-            if (extraStyle) appliedStyle = style ? style + extraStyle : extraStyle;
-            span(end > upto ? text.slice(0, upto - pos) : text, appliedStyle);
-            if (end >= upto) {text = text.slice(upto - pos); pos = upto; break;}
-            pos = end;
-            text = st[i++]; style = "cm-" + st[i++];
-=======
           if (nextChange == pos) advanceMarks();
           var upto = Math.min(len, nextChange);
           while (true) {
@@ -2554,7 +2436,6 @@
               pos = end;
             }
             text = st[i++]; style = styleToClass(st[i++]);
->>>>>>> 92446225
           }
         }
       }
