--- conflicted
+++ resolved
@@ -217,11 +217,7 @@
     var th = textHeight(cm.display), wrapping = cm.options.lineWrapping;
     var perLine = wrapping && Math.max(5, cm.display.scroller.clientWidth / charWidth(cm.display) - 3);
     return function(line) {
-<<<<<<< HEAD
       if (lineIsHidden(cm.doc, line))
-=======
-      if (lineIsHidden(line))
->>>>>>> 0325bcc1
         return 0;
       else if (wrapping)
         return (Math.ceil(line.text.length / perLine) || 1) * th;
@@ -447,13 +443,8 @@
       }
 
     // Used to determine which lines need their line numbers updated
-<<<<<<< HEAD
     var positionsChangedFrom = Infinity;
     if (cm.options.lineNumbers)
-=======
-    var positionsChangedFrom = changes === true ? doc.first : Infinity;
-    if (cm.options.lineNumbers && changes && changes !== true)
->>>>>>> 0325bcc1
       for (var i = 0; i < changes.length; ++i)
         if (changes[i].diff) { positionsChangedFrom = changes[i].from; break; }
 
@@ -464,21 +455,12 @@
     if (display.showingTo > to && display.showingTo - to < 20) to = Math.min(end, display.showingTo);
     if (sawCollapsedSpans) {
       from = lineNo(visualLine(doc, getLine(doc, from)));
-<<<<<<< HEAD
       while (to < end && lineIsHidden(doc, getLine(doc, to))) ++to;
-=======
-      while (to < end && lineIsHidden(getLine(doc, to))) ++to;
->>>>>>> 0325bcc1
     }
 
     // Create a range of theoretically intact lines, and punch holes
     // in that using the change info.
-<<<<<<< HEAD
     var intact = computeIntact([{from: display.showingFrom, to: display.showingTo}], changes);
-=======
-    var intact = changes === true ? [] :
-      computeIntact([{from: display.showingFrom, to: display.showingTo}], changes);
->>>>>>> 0325bcc1
 
     // Clip off the parts that won't be visible
     var intactLines = 0;
@@ -596,11 +578,7 @@
     var nextIntact = intact.shift(), lineN = from;
     cm.doc.iter(from, to, function(line) {
       if (nextIntact && nextIntact.to == lineN) nextIntact = intact.shift();
-<<<<<<< HEAD
       if (lineIsHidden(cm.doc, line)) {
-=======
-      if (lineIsHidden(line)) {
->>>>>>> 0325bcc1
         if (line.height != 0) updateLineHeight(line, 0);
         if (line.widgets && cur.previousSibling) for (var i = 0; i < line.widgets.length; ++i)
           if (line.widgets[i].showIfHidden) {
@@ -627,7 +605,6 @@
         if (line.widgets) for (var j = 0, search = cur, reuse; search && j < 20; ++j, search = search.nextSibling)
           if (search.lineObj == line && /div/i.test(search.nodeName)) { reuse = search; break; }
         // This line needs to be generated.
-<<<<<<< HEAD
         var lineNode = buildLineElement(cm, line, lineN, dims, reuse);
         if (lineNode != reuse) {
           container.insertBefore(lineNode, cur);
@@ -636,10 +613,6 @@
           cur = cur.nextSibling;
         }
 
-=======
-        var lineNode = buildLineElement(cm, line, lineN, dims);
-        container.insertBefore(lineNode, cur);
->>>>>>> 0325bcc1
         lineNode.lineObj = line;
       }
       ++lineN;
@@ -679,7 +652,7 @@
           if (i == line.widgets.length) { isOk = false; break; }
         }
       }
-      if (isOk && widgetsSeen.length == line.widgets.length) {
+      if (isOk && widgetsSeen == line.widgets.length) {
         wrap = reuse;
         reuse.className = line.wrapClass || "";
       }
@@ -979,14 +952,16 @@
     for (var i = 0; i < cache.length; ++i) {
       var memo = cache[i];
       if (memo.text == line.text && memo.markedSpans == line.markedSpans &&
-          display.scroller.clientWidth == memo.width)
+          display.scroller.clientWidth == memo.width &&
+          memo.classes == line.textClass + "|" + line.bgClass + "|" + line.wrapClass)
         return memo.measure;
     }
     
     var measure = measureLineInner(cm, line);
     // Store result in the cache
     var memo = {text: line.text, width: display.scroller.clientWidth,
-                markedSpans: line.markedSpans, measure: measure};
+                markedSpans: line.markedSpans, measure: measure,
+                classes: line.textClass + "|" + line.bgClass + "|" + line.wrapClass};
     if (cache.length == 16) cache[++display.measureLineCachePos % 16] = memo;
     else cache.push(memo);
     return measure;
@@ -1058,10 +1033,7 @@
     cm.display.measureLineCache.length = cm.display.measureLineCachePos = 0;
     cm.display.cachedCharWidth = cm.display.cachedTextHeight = null;
     cm.display.maxLineChanged = true;
-<<<<<<< HEAD
     cm.display.lineNumChars = null;
-=======
->>>>>>> 0325bcc1
   }
 
   // Context is one of "line", "div" (display.lineDiv), "local"/null (editor), or "page"
@@ -1250,11 +1222,7 @@
     if (op.updateMaxLine) computeMaxLength(cm);
     if (cm.display.maxLineChanged && !cm.options.lineWrapping) {
       var width = measureChar(cm, cm.display.maxLine, cm.display.maxLine.text.length).right;
-<<<<<<< HEAD
       display.sizer.style.minWidth = Math.max(0, width + 3 + scrollerCutOff) + "px";
-=======
-      display.sizer.style.minWidth = (width + 3 + scrollerCutOff) + "px";
->>>>>>> 0325bcc1
       cm.display.maxLineChanged = false;
       var maxScrollLeft = Math.max(0, display.sizer.offsetLeft + display.sizer.offsetWidth - display.scroller.clientWidth);
       if (maxScrollLeft < doc.scrollLeft && !op.updateScrollPos)
@@ -1297,48 +1265,27 @@
   // Wraps a function in an operation. Returns the wrapped function.
   function operation(cm1, f) {
     return function() {
-<<<<<<< HEAD
       var cm = cm1 || this, withOp = !cm.curOp;
       if (withOp) startOperation(cm);
       try { var result = f.apply(cm, arguments); }
       finally { if (withOp) endOperation(cm); }
-=======
-      var cm = cm1 || this, mustEnd;
-      if (mustEnd = !cm.curOp) startOperation(cm);
-      try { var result = f.apply(cm, arguments); }
-      finally { if (mustEnd) endOperation(cm); }
->>>>>>> 0325bcc1
       return result;
     };
   }
   function docOperation(f) {
     return function() {
-<<<<<<< HEAD
       var withOp = this.cm && !this.cm.curOp, result;
       if (withOp) startOperation(this.cm);
       try { result = f.apply(this, arguments); }
       finally { if (withOp) endOperation(this.cm); }
-=======
-      var mustEnd, result;
-      if (mustEnd = this.cm && !this.cm.curOp) startOperation(this.cm);
-      try { result = f.apply(this, arguments); }
-      finally { if (mustEnd) endOperation(this.cm); }
->>>>>>> 0325bcc1
       return result;
     };
   }
   function runInOp(cm, f) {
-<<<<<<< HEAD
     var withOp = !cm.curOp, result;
     if (withOp) startOperation(cm);
     try { result = f(); }
     finally { if (withOp) endOperation(cm); }
-=======
-    var mustEnd, result;
-    if (mustEnd = !cm.curOp) startOperation(cm);
-    try { result = f(); }
-    finally { if (mustEnd) endOperation(cm); }
->>>>>>> 0325bcc1
     return result;
   }
 
@@ -1379,13 +1326,8 @@
     if (!cm.state.focused || hasSelection(input) || isReadOnly(cm)) return false;
     var text = input.value;
     if (text == prevInput && posEq(sel.from, sel.to)) return false;
-<<<<<<< HEAD
     var withOp = !cm.curOp;
     if (withOp) startOperation(cm);
-=======
-    var mustStart = !cm.curOp;
-    if (mustStart) startOperation(cm);
->>>>>>> 0325bcc1
     sel.shift = false;
     var same = 0, l = Math.min(prevInput.length, text.length);
     while (same < l && prevInput[same] == text[same]) ++same;
@@ -1401,11 +1343,7 @@
     cm.curOp.updateInput = updateInput;
     if (text.length > 1000) input.value = cm.display.prevInput = "";
     else cm.display.prevInput = text;
-<<<<<<< HEAD
     if (withOp) endOperation(cm);
-=======
-    if (mustStart) endOperation(cm);
->>>>>>> 0325bcc1
     cm.state.pasteIncoming = false;
     return true;
   }
@@ -1718,12 +1656,8 @@
       // Don't do a replace if the drop happened inside of the selected text.
       if (cm.state.draggingText && !(posLess(pos, cm.doc.sel.from) || posLess(cm.doc.sel.to, pos))) {
         cm.state.draggingText(e);
-<<<<<<< HEAD
         // Ensure the editor is re-focused
         setTimeout(bind(focusInput, cm), 20);
-=======
-        if (ie) setTimeout(bind(focusInput, cm), 50);
->>>>>>> 0325bcc1
         return;
       }
       try {
@@ -2007,13 +1941,8 @@
     if (!cm.state.focused) {
       signal(cm, "focus", cm);
       cm.state.focused = true;
-<<<<<<< HEAD
       if (cm.display.wrapper.className.search(/\bCodeMirror-focused\b/) == -1)
         cm.display.wrapper.className += " CodeMirror-focused";
-=======
-      if (cm.display.scroller.className.search(/\bCodeMirror-focused\b/) == -1)
-        cm.display.scroller.className += " CodeMirror-focused";
->>>>>>> 0325bcc1
       resetInput(cm, true);
     }
     slowPoll(cm);
@@ -2023,11 +1952,7 @@
     if (cm.state.focused) {
       signal(cm, "blur", cm);
       cm.state.focused = false;
-<<<<<<< HEAD
       cm.display.wrapper.className = cm.display.wrapper.className.replace(" CodeMirror-focused", "");
-=======
-      cm.display.scroller.className = cm.display.scroller.className.replace(" CodeMirror-focused", "");
->>>>>>> 0325bcc1
     }
     clearInterval(cm.display.blinker);
     setTimeout(function() {if (!cm.state.focused) cm.doc.sel.shift = false;}, 150);
@@ -2141,7 +2066,6 @@
     addToHistory(doc, change, selAfter, doc.cm ? doc.cm.curOp.id : NaN);
 
     makeChangeSingleDoc(doc, change, selAfter, stretchSpansOverChange(doc, change));
-<<<<<<< HEAD
     var rebased = [];
 
     linkedDocs(doc, function(doc, sharedHist) {
@@ -2149,11 +2073,6 @@
         rebaseHist(doc.history, change);
         rebased.push(doc.history);
       }
-=======
-
-    linkedDocs(doc, function(doc, sharedHist) {
-      if (!sharedHist) rebaseHist(doc.history, change);
->>>>>>> 0325bcc1
       makeChangeSingleDoc(doc, change, null, stretchSpansOverChange(doc, change));
     });
   }
@@ -2176,7 +2095,6 @@
       var after = i ? computeSelAfterChange(doc.sel, change, null)
                     : {anchor: event.anchorBefore, head: event.headBefore};
       makeChangeSingleDoc(doc, change, after, mergeOldSpans(doc, change));
-<<<<<<< HEAD
       var rebased = [];
 
       linkedDocs(doc, function(doc, sharedHist) {
@@ -2225,52 +2143,6 @@
     else updateDoc(doc, change, spans, selAfter);
   }
 
-=======
-
-      linkedDocs(doc, function(doc, sharedHist) {
-        if (!sharedHist) rebaseHist(doc.history, change);
-        makeChangeSingleDoc(doc, change, null, mergeOldSpans(doc, change));
-      });
-    }
-  }
-
-  function shiftDoc(doc, distance) {
-    function shiftPos(pos) {return {line: pos.line + distance, ch: pos.ch};}
-    doc.first += distance;
-    if (doc.cm) regChange(doc.cm, doc.first, doc.first, distance);
-    doc.sel.head = shiftPos(doc.sel.head); doc.sel.anchor = shiftPos(doc.sel.anchor);
-    doc.sel.from = shiftPos(doc.sel.from); doc.sel.to = shiftPos(doc.sel.to);
-  }
-
-  function makeChangeSingleDoc(doc, change, selAfter, spans) {
-    if (doc.cm && !doc.cm.curOp)
-      return operation(doc.cm, makeChangeSingleDoc)(doc, change, selAfter, spans);
-
-    if (change.to.line < doc.first) {
-      shiftDoc(doc, change.text.length - 1 - (change.to.line - change.from.line));
-      return;
-    }
-    if (change.from.line > doc.lastLine()) return;
-
-    // Clip the change to the size of this doc
-    if (change.from.line < doc.first) {
-      var shift = change.text.length - 1 - (doc.first - change.from.line);
-      shiftDoc(doc, shift);
-      change = {from: {line: doc.first, ch: 0}, to: {line: change.to.line + shift, ch: change.to.ch},
-                text: [lst(change.text)], origin: change.origin};
-    }
-    var last = doc.lastLine();
-    if (change.to.line > last) {
-      change = {from: change.from, to: {line: last, ch: getLine(doc, last).text.length},
-                text: [change.text[0]], origin: change.origin};
-    }
-
-    if (!selAfter) selAfter = computeSelAfterChange(doc.sel, change, null);
-    if (doc.cm) makeChangeSingleDocInEditor(doc.cm, change, spans, selAfter);
-    else updateDoc(doc, change, spans, selAfter);
-  }
-
->>>>>>> 0325bcc1
   function makeChangeSingleDocInEditor(cm, change, spans, selAfter) {
     var doc = cm.doc, display = cm.display, from = change.from, to = change.to;
 
@@ -2785,20 +2657,12 @@
     addWidget: function(pos, node, scroll, vert, horiz) {
       var display = this.display;
       pos = cursorCoords(this, clipPos(this.doc, pos));
-<<<<<<< HEAD
       var top = pos.bottom, left = pos.left;
       node.style.position = "absolute";
       display.sizer.appendChild(node);
       if (vert == "over") {
         top = pos.top;
       } else if (vert == "above" || vert == "near") {
-=======
-      var top = pos.top, left = pos.left;
-      node.style.position = "absolute";
-      display.sizer.appendChild(node);
-      if (vert == "over") top = pos.top;
-      else if (vert == "near") {
->>>>>>> 0325bcc1
         var vspace = Math.max(display.wrapper.clientHeight, this.doc.height),
         hspace = Math.max(display.sizer.clientWidth, display.lineSpace.clientWidth);
         // Default to positioning above (if specified and possible); otherwise default to positioning below
@@ -2870,17 +2734,9 @@
         this.display.cursor.className = this.display.cursor.className.replace(" CodeMirror-overwrite", "");
     },
 
-<<<<<<< HEAD
     scrollTo: operation(null, function(x, y) {
       this.curOp.updateScrollPos = {scrollLeft: x, scrollTop: y};
     }),
-=======
-    scrollTo: function(x, y) {
-      if (x != null) this.display.scrollbarH.scrollLeft = this.display.scroller.scrollLeft = x;
-      if (y != null) this.display.scrollbarV.scrollTop = this.display.scroller.scrollTop = y;
-      updateDisplay(this, []);
-    },
->>>>>>> 0325bcc1
     getScrollInfo: function() {
       var scroller = this.display.scroller, co = scrollerCutOff;
       return {left: scroller.scrollLeft, top: scroller.scrollTop,
@@ -2914,25 +2770,9 @@
 
     refresh: operation(null, function() {
       clearCaches(this);
-<<<<<<< HEAD
       this.curOp.updateScrollPos = {scrollTop: this.doc.scrollTop, scrollLeft: this.doc.scrollLeft};
       regChange(this);
     }),
-
-    swapDoc: operation(null, function(doc) {
-      var old = this.doc;
-      old.cm = null;
-      attachDoc(this, doc);
-      clearCaches(this);
-      this.curOp.updateScrollPos = {scrollTop: doc.scrollTop, scrollLeft: doc.scrollLeft};
-      return old;
-    }),
-=======
-      if (this.display.scroller.scrollHeight > this.doc.scrollTop)
-        this.display.scrollbarV.scrollTop = this.display.scroller.scrollTop = this.doc.scrollTop;
-      updateDisplay(this, true);
-    },
->>>>>>> 0325bcc1
 
     swapDoc: operation(null, function(doc) {
       var old = this.doc;
@@ -3400,13 +3240,8 @@
 
   TextMarker.prototype.clear = function() {
     if (this.explicitlyCleared) return;
-<<<<<<< HEAD
     var cm = this.doc.cm, withOp = cm && !cm.curOp;
     if (withOp) startOperation(cm);
-=======
-    var cm = this.doc.cm, mustStart = cm && !cm.curOp;
-    if (mustStart) startOperation(cm);
->>>>>>> 0325bcc1
     var min = null, max = null;
     for (var i = 0; i < this.lines.length; ++i) {
       var line = this.lines[i];
@@ -3415,11 +3250,7 @@
       line.markedSpans = removeMarkedSpan(line.markedSpans, span);
       if (span.from != null)
         min = lineNo(line);
-<<<<<<< HEAD
       else if (this.collapsed && !lineIsHidden(this.doc, line) && cm)
-=======
-      else if (this.collapsed && !lineIsHidden(line) && cm)
->>>>>>> 0325bcc1
         updateLineHeight(line, textHeight(cm.display));
     }
     if (cm && this.collapsed && !cm.options.lineWrapping) for (var i = 0; i < this.lines.length; ++i) {
@@ -3438,11 +3269,7 @@
       this.doc.cantEdit = false;
       if (cm) reCheckSelection(cm);
     }
-<<<<<<< HEAD
     if (withOp) endOperation(cm);
-=======
-    if (mustStart) endOperation(cm);
->>>>>>> 0325bcc1
     signalLater(this, "clear");
   };
 
@@ -3473,7 +3300,6 @@
             startStyle: this.startStyle, endStyle: this.endStyle};
   };
 
-<<<<<<< HEAD
   TextMarker.prototype.attachLine = function(line) {
     if (!this.lines.length && this.doc.cm) {
       var op = this.doc.cm.curOp;
@@ -3493,10 +3319,6 @@
   function markText(doc, from, to, options, type) {
     if (options && options.shared) return markTextShared(doc, from, to, options, type);
     if (doc.cm && !doc.cm.curOp) return operation(doc.cm, markText)(doc, from, to, options, type);
-=======
-  function markText(doc, from, to, options, type) {
-    if (options && options.shared) return markTextShared(doc, from, to, options, type);
->>>>>>> 0325bcc1
 
     var marker = new TextMarker(doc, type);
     if (type == "range" && !posLess(from, to)) return marker;
@@ -3538,20 +3360,12 @@
       marker.size = size;
       marker.atomic = true;
     }
-<<<<<<< HEAD
     if (cm) {
-=======
-    if (cm) runInOp(cm, function() {
->>>>>>> 0325bcc1
       if (updateMaxLine) cm.curOp.updateMaxLine = true;
       if (marker.className || marker.startStyle || marker.endStyle || marker.collapsed)
         regChange(cm, from.line, to.line + 1);
       if (marker.atomic) reCheckSelection(cm);
-<<<<<<< HEAD
-    }
-=======
-    });
->>>>>>> 0325bcc1
+    }
     return marker;
   }
 
@@ -3789,11 +3603,7 @@
       sp = line.markedSpans[i];
       if (sp.marker.collapsed && sp.from == span.to &&
           (sp.marker.inclusiveLeft || span.marker.inclusiveRight) &&
-<<<<<<< HEAD
           lineIsHiddenInner(doc, line, sp)) return true;
-=======
-          lineIsHiddenInner(line, sp)) return true;
->>>>>>> 0325bcc1
     }
   }
 
@@ -4325,11 +4135,7 @@
   };
 
   var nextDocId = 0;
-<<<<<<< HEAD
   var Doc = CodeMirror.Doc = function(text, mode, firstLine) {
-=======
-  var Doc = CodeMirror.Doc = function Doc(text, mode, firstLine) {
->>>>>>> 0325bcc1
     if (!(this instanceof Doc)) return new Doc(text, mode, firstLine);
     if (firstLine == null) firstLine = 0;
     
@@ -4622,14 +4428,6 @@
       }
     }
     return no + cur.first;
-<<<<<<< HEAD
-=======
-  }
-
-  function lineDoc(line) {
-    for (var d = line.parent; d.parent; d = d.parent) {}
-    return d;
->>>>>>> 0325bcc1
   }
 
   function lineAtHeight(chunk, h) {
@@ -4782,7 +4580,6 @@
           }
         }
       }
-<<<<<<< HEAD
     }
     return copy;
   }
@@ -4832,57 +4629,6 @@
         rebaseHistSel(sub.anchorAfter); rebaseHistSel(sub.headAfter);
       }
     }
-=======
-    }
-    return copy;
-  }
-
-  // Rebasing/resetting history to deal with externally-sourced changes
-
-  function rebaseHistSel(pos, from, to, diff) {
-    if (to < pos.line) {
-      pos.line += diff;
-    } else if (from < pos.line) {
-      pos.line = from;
-      pos.ch = 0;
-    }
-  }
-
-  // Tries to rebase an array of history events given a change in the
-  // document. If the change touches the same lines as the event, the
-  // event, and everything 'behind' it, is discarded. If the change is
-  // before the event, the event's positions are updated. Uses a
-  // copy-on-write scheme for the positions, to avoid having to
-  // reallocate them all on every rebase, but also avoid problems with
-  // shared position objects being unsafely updated.
-  function rebaseHistArray(array, from, to, diff) {
-    for (var i = 0; i < array.length; ++i) {
-      var sub = array[i], ok = true;
-      for (var j = 0; j < sub.changes.length; ++j) {
-        var cur = sub.changes[j];
-        if (!sub.copied) { cur.from = copyPos(cur.from); cur.to = copyPos(cur.to); }
-        if (to < cur.from.line) {
-          cur.from.line += diff;
-          cur.to.line += diff;
-        } else if (from <= cur.to.line) {
-          ok = false;
-          break;
-        }
-      }
-      if (!sub.copied) {
-        sub.anchorBefore = copyPos(sub.anchorBefore); sub.headBefore = copyPos(sub.headBefore);
-        sub.anchorAfter = copyPos(sub.anchorAfter); sub.readAfter = copyPos(sub.headAfter);
-        sub.copied = true;
-      }
-      if (!ok) {
-        array.splice(0, i + 1);
-        i = 0;
-      } else {
-        rebaseHistSel(sub.anchorBefore); rebaseHistSel(sub.headBefore);
-        rebaseHistSel(sub.anchorAfter); rebaseHistSel(sub.headAfter);
-      }
-    }
->>>>>>> 0325bcc1
   }
 
   function rebaseHist(hist, change) {
@@ -4970,11 +4716,7 @@
   function signalLater(emitter, type /*, values...*/) {
     var arr = emitter._handlers && emitter._handlers[type];
     if (!arr) return;
-<<<<<<< HEAD
     var args = Array.prototype.slice.call(arguments, 2);
-=======
-    var args = Array.prototype.slice.call(arguments, 3);
->>>>>>> 0325bcc1
     function bnd(f) {return function(){f.apply(null, args);};};
     for (var i = 0; i < arr.length; ++i)
       if (delayedCallbacks) delayedCallbacks.push(bnd(arr[i]));
