// This is CodeMirror (http://codemirror.net), a code editor
// implemented in JavaScript on top of the browser's DOM.
//
// You can find some technical background for some of the code below
// at http://marijnhaverbeke.nl/blog/#cm-internals .

(function(mod) {
  if (typeof exports == "object" && typeof module == "object") // CommonJS
    module.exports = mod();
  else if (typeof define == "function" && define.amd) // AMD
    return define([], mod);
  else // Plain browser env
    this.CodeMirror = mod();
})(function() {
  "use strict";

  // BROWSER SNIFFING

  // Kludges for bugs and behavior differences that can't be feature
  // detected are enabled based on userAgent etc sniffing.

  var gecko = /gecko\/\d/i.test(navigator.userAgent);
  // ie_uptoN means Internet Explorer version N or lower
  var ie_upto10 = /MSIE \d/.test(navigator.userAgent);
  var ie_upto7 = ie_upto10 && (document.documentMode == null || document.documentMode < 8);
  var ie_upto8 = ie_upto10 && (document.documentMode == null || document.documentMode < 9);
  var ie_upto9 = ie_upto10 && (document.documentMode == null || document.documentMode < 10);
  var ie_11up = /Trident\/([7-9]|\d{2,})\./.test(navigator.userAgent);
  var ie = ie_upto10 || ie_11up;
  var webkit = /WebKit\//.test(navigator.userAgent);
  var qtwebkit = webkit && /Qt\/\d+\.\d+/.test(navigator.userAgent);
  var chrome = /Chrome\//.test(navigator.userAgent);
  var presto = /Opera\//.test(navigator.userAgent);
  var safari = /Apple Computer/.test(navigator.vendor);
  var khtml = /KHTML\//.test(navigator.userAgent);
  var mac_geLion = /Mac OS X 1\d\D([7-9]|\d\d)\D/.test(navigator.userAgent);
  var mac_geMountainLion = /Mac OS X 1\d\D([8-9]|\d\d)\D/.test(navigator.userAgent);
  var phantom = /PhantomJS/.test(navigator.userAgent);

  var ios = /AppleWebKit/.test(navigator.userAgent) && /Mobile\/\w+/.test(navigator.userAgent);
  // This is woefully incomplete. Suggestions for alternative methods welcome.
  var mobile = ios || /Android|webOS|BlackBerry|Opera Mini|Opera Mobi|IEMobile/i.test(navigator.userAgent);
  var mac = ios || /Mac/.test(navigator.platform);
  var windows = /win/i.test(navigator.platform);

  var presto_version = presto && navigator.userAgent.match(/Version\/(\d*\.\d*)/);
  if (presto_version) presto_version = Number(presto_version[1]);
  if (presto_version && presto_version >= 15) { presto = false; webkit = true; }
  // Some browsers use the wrong event properties to signal cmd/ctrl on OS X
  var flipCtrlCmd = mac && (qtwebkit || presto && (presto_version == null || presto_version < 12.11));
  var captureRightClick = gecko || (ie && !ie_upto8);

  // Optimize some code when these features are not used.
  var sawReadOnlySpans = false, sawCollapsedSpans = false;

  // EDITOR CONSTRUCTOR

  // A CodeMirror instance represents an editor. This is the object
  // that user code is usually dealing with.

  function CodeMirror(place, options) {
    if (!(this instanceof CodeMirror)) return new CodeMirror(place, options);

    this.options = options = options || {};
    // Determine effective options based on given values and defaults.
    copyObj(defaults, options, false);
    setGuttersForLineNumbers(options);

    var doc = options.value;
    if (typeof doc == "string") doc = new Doc(doc, options.mode);
    this.doc = doc;

    var display = this.display = new Display(place, doc);
    display.wrapper.CodeMirror = this;
    updateGutters(this);
    themeChanged(this);
    if (options.lineWrapping)
      this.display.wrapper.className += " CodeMirror-wrap";
    if (options.autofocus && !mobile) focusInput(this);

    this.state = {
      keyMaps: [],  // stores maps added by addKeyMap
      overlays: [], // highlighting overlays, as added by addOverlay
      modeGen: 0,   // bumped when mode/overlay changes, used to invalidate highlighting info
      overwrite: false, focused: false,
      suppressEdits: false, // used to disable editing during key handlers when in readOnly mode
      pasteIncoming: false, cutIncoming: false, // help recognize paste/cut edits in readInput
      draggingText: false,
      highlight: new Delayed() // stores highlight worker timeout
    };

    // Override magic textarea content restore that IE sometimes does
    // on our hidden textarea on reload
    if (ie_upto10) setTimeout(bind(resetInput, this, true), 20);

    registerEventHandlers(this);

    var cm = this;
    runInOp(this, function() {
      cm.curOp.forceUpdate = true;
      attachDoc(cm, doc);

      if ((options.autofocus && !mobile) || activeElt() == display.input)
        setTimeout(bind(onFocus, cm), 20);
      else
        onBlur(cm);

      for (var opt in optionHandlers) if (optionHandlers.hasOwnProperty(opt))
        optionHandlers[opt](cm, options[opt], Init);
      for (var i = 0; i < initHooks.length; ++i) initHooks[i](cm);
    });
  }

  // DISPLAY CONSTRUCTOR

  // The display handles the DOM integration, both for input reading
  // and content drawing. It holds references to DOM nodes and
  // display-related state.

  function Display(place, doc) {
    var d = this;

    // The semihidden textarea that is focused when the editor is
    // focused, and receives input.
    var input = d.input = elt("textarea", null, null, "position: absolute; padding: 0; width: 1px; height: 1em; outline: none");
    // The textarea is kept positioned near the cursor to prevent the
    // fact that it'll be scrolled into view on input from scrolling
    // our fake cursor out of view. On webkit, when wrap=off, paste is
    // very slow. So make the area wide instead.
    if (webkit) input.style.width = "1000px";
    else input.setAttribute("wrap", "off");
    // If border: 0; -- iOS fails to open keyboard (issue #1287)
    if (ios) input.style.border = "1px solid black";
    input.setAttribute("autocorrect", "off"); input.setAttribute("autocapitalize", "off"); input.setAttribute("spellcheck", "false");

    // Wraps and hides input textarea
    d.inputDiv = elt("div", [input], null, "overflow: hidden; position: relative; width: 3px; height: 0px;");
    // The fake scrollbar elements.
    d.scrollbarH = elt("div", [elt("div", null, null, "height: 100%; min-height: 1px")], "CodeMirror-hscrollbar");
    d.scrollbarV = elt("div", [elt("div", null, null, "min-width: 1px")], "CodeMirror-vscrollbar");
    // Covers bottom-right square when both scrollbars are present.
    d.scrollbarFiller = elt("div", null, "CodeMirror-scrollbar-filler");
    // Covers bottom of gutter when coverGutterNextToScrollbar is on
    // and h scrollbar is present.
    d.gutterFiller = elt("div", null, "CodeMirror-gutter-filler");
    // Will contain the actual code, positioned to cover the viewport.
    d.lineDiv = elt("div", null, "CodeMirror-code");
    // Elements are added to these to represent selection and cursors.
    d.selectionDiv = elt("div", null, null, "position: relative; z-index: 1");
    d.cursorDiv = elt("div", null, "CodeMirror-cursors");
    // A visibility: hidden element used to find the size of things.
    d.measure = elt("div", null, "CodeMirror-measure");
    // When lines outside of the viewport are measured, they are drawn in this.
    d.lineMeasure = elt("div", null, "CodeMirror-measure");
    // Wraps everything that needs to exist inside the vertically-padded coordinate system
    d.lineSpace = elt("div", [d.measure, d.lineMeasure, d.selectionDiv, d.cursorDiv, d.lineDiv],
                      null, "position: relative; outline: none");
    // Moved around its parent to cover visible view.
    d.mover = elt("div", [elt("div", [d.lineSpace], "CodeMirror-lines")], null, "position: relative");
    // Set to the height of the document, allowing scrolling.
    d.sizer = elt("div", [d.mover], "CodeMirror-sizer");
    // Behavior of elts with overflow: auto and padding is
    // inconsistent across browsers. This is used to ensure the
    // scrollable area is big enough.
    d.heightForcer = elt("div", null, null, "position: absolute; height: " + scrollerCutOff + "px; width: 1px;");
    // Will contain the gutters, if any.
    d.gutters = elt("div", null, "CodeMirror-gutters");
    d.lineGutter = null;
    // Actual scrollable element.
    d.scroller = elt("div", [d.sizer, d.heightForcer, d.gutters], "CodeMirror-scroll");
    d.scroller.setAttribute("tabIndex", "-1");
    // The element in which the editor lives.
    d.wrapper = elt("div", [d.inputDiv, d.scrollbarH, d.scrollbarV,
                            d.scrollbarFiller, d.gutterFiller, d.scroller], "CodeMirror");

    // Work around IE7 z-index bug (not perfect, hence IE7 not really being supported)
    if (ie_upto7) { d.gutters.style.zIndex = -1; d.scroller.style.paddingRight = 0; }
    // Needed to hide big blue blinking cursor on Mobile Safari
    if (ios) input.style.width = "0px";
    if (!webkit) d.scroller.draggable = true;
    // Needed to handle Tab key in KHTML
    if (khtml) { d.inputDiv.style.height = "1px"; d.inputDiv.style.position = "absolute"; }
    // Need to set a minimum width to see the scrollbar on IE7 (but must not set it on IE8).
    if (ie_upto7) d.scrollbarH.style.minHeight = d.scrollbarV.style.minWidth = "18px";

    if (place.appendChild) place.appendChild(d.wrapper);
    else place(d.wrapper);

    // Current rendered range (may be bigger than the view window).
    d.viewFrom = d.viewTo = doc.first;
    // Information about the rendered lines.
    d.view = [];
    // Holds info about a single rendered line when it was rendered
    // for measurement, while not in view.
    d.externalMeasured = null;
    // Empty space (in pixels) above the view
    d.viewOffset = 0;
    d.lastSizeC = 0;
    d.updateLineNumbers = null;

    // Used to only resize the line number gutter when necessary (when
    // the amount of lines crosses a boundary that makes its width change)
    d.lineNumWidth = d.lineNumInnerWidth = d.lineNumChars = null;
    // See readInput and resetInput
    d.prevInput = "";
    // Set to true when a non-horizontal-scrolling line widget is
    // added. As an optimization, line widget aligning is skipped when
    // this is false.
    d.alignWidgets = false;
    // Flag that indicates whether we expect input to appear real soon
    // now (after some event like 'keypress' or 'input') and are
    // polling intensively.
    d.pollingFast = false;
    // Self-resetting timeout for the poller
    d.poll = new Delayed();

    d.cachedCharWidth = d.cachedTextHeight = d.cachedPaddingH = null;

    // Tracks when resetInput has punted to just putting a short
    // string into the textarea instead of the full selection.
    d.inaccurateSelection = false;

    // Tracks the maximum line length so that the horizontal scrollbar
    // can be kept static when scrolling.
    d.maxLine = null;
    d.maxLineLength = 0;
    d.maxLineChanged = false;

    // Used for measuring wheel scrolling granularity
    d.wheelDX = d.wheelDY = d.wheelStartX = d.wheelStartY = null;

    // True when shift is held down.
    d.shift = false;
  }

  // STATE UPDATES

  // Used to get the editor into a consistent state again when options change.

  function loadMode(cm) {
    cm.doc.mode = CodeMirror.getMode(cm.options, cm.doc.modeOption);
    resetModeState(cm);
  }

  function resetModeState(cm) {
    cm.doc.iter(function(line) {
      if (line.stateAfter) line.stateAfter = null;
      if (line.styles) line.styles = null;
    });
    cm.doc.frontier = cm.doc.first;
    startWorker(cm, 100);
    cm.state.modeGen++;
    if (cm.curOp) regChange(cm);
  }

  function wrappingChanged(cm) {
    if (cm.options.lineWrapping) {
      addClass(cm.display.wrapper, "CodeMirror-wrap");
      cm.display.sizer.style.minWidth = "";
    } else {
      rmClass(cm.display.wrapper, "CodeMirror-wrap");
      findMaxLine(cm);
    }
    estimateLineHeights(cm);
    regChange(cm);
    clearCaches(cm);
    setTimeout(function(){updateScrollbars(cm);}, 100);
  }

  // Returns a function that estimates the height of a line, to use as
  // first approximation until the line becomes visible (and is thus
  // properly measurable).
  function estimateHeight(cm) {
    var th = textHeight(cm.display), wrapping = cm.options.lineWrapping;
    var perLine = wrapping && Math.max(5, cm.display.scroller.clientWidth / charWidth(cm.display) - 3);
    return function(line) {
      if (lineIsHidden(cm.doc, line)) return 0;

      var widgetsHeight = 0;
      if (line.widgets) for (var i = 0; i < line.widgets.length; i++) {
        if (line.widgets[i].height) widgetsHeight += line.widgets[i].height;
      }

      if (wrapping)
        return widgetsHeight + (Math.ceil(line.text.length / perLine) || 1) * th;
      else
        return widgetsHeight + th;
    };
  }

  function estimateLineHeights(cm) {
    var doc = cm.doc, est = estimateHeight(cm);
    doc.iter(function(line) {
      var estHeight = est(line);
      if (estHeight != line.height) updateLineHeight(line, estHeight);
    });
  }

  function keyMapChanged(cm) {
    var map = keyMap[cm.options.keyMap], style = map.style;
    cm.display.wrapper.className = cm.display.wrapper.className.replace(/\s*cm-keymap-\S+/g, "") +
      (style ? " cm-keymap-" + style : "");
  }

  function themeChanged(cm) {
    cm.display.wrapper.className = cm.display.wrapper.className.replace(/\s*cm-s-\S+/g, "") +
      cm.options.theme.replace(/(^|\s)\s*/g, " cm-s-");
    clearCaches(cm);
  }

  function guttersChanged(cm) {
    updateGutters(cm);
    regChange(cm);
    setTimeout(function(){alignHorizontally(cm);}, 20);
  }

  // Rebuild the gutter elements, ensure the margin to the left of the
  // code matches their width.
  function updateGutters(cm) {
    var gutters = cm.display.gutters, specs = cm.options.gutters;
    removeChildren(gutters);
    for (var i = 0; i < specs.length; ++i) {
      var gutterClass = specs[i];
      var gElt = gutters.appendChild(elt("div", null, "CodeMirror-gutter " + gutterClass));
      if (gutterClass == "CodeMirror-linenumbers") {
        cm.display.lineGutter = gElt;
        gElt.style.width = (cm.display.lineNumWidth || 1) + "px";
      }
    }
    gutters.style.display = i ? "" : "none";
    updateGutterSpace(cm);
  }

  function updateGutterSpace(cm) {
    var width = cm.display.gutters.offsetWidth;
    cm.display.sizer.style.marginLeft = width + "px";
    cm.display.scrollbarH.style.left = cm.options.fixedGutter ? width + "px" : 0;
  }

  // Compute the character length of a line, taking into account
  // collapsed ranges (see markText) that might hide parts, and join
  // other lines onto it.
  function lineLength(line) {
    if (line.height == 0) return 0;
    var len = line.text.length, merged, cur = line;
    while (merged = collapsedSpanAtStart(cur)) {
      var found = merged.find(0, true);
      cur = found.from.line;
      len += found.from.ch - found.to.ch;
    }
    cur = line;
    while (merged = collapsedSpanAtEnd(cur)) {
      var found = merged.find(0, true);
      len -= cur.text.length - found.from.ch;
      cur = found.to.line;
      len += cur.text.length - found.to.ch;
    }
    return len;
  }

  // Find the longest line in the document.
  function findMaxLine(cm) {
    var d = cm.display, doc = cm.doc;
    d.maxLine = getLine(doc, doc.first);
    d.maxLineLength = lineLength(d.maxLine);
    d.maxLineChanged = true;
    doc.iter(function(line) {
      var len = lineLength(line);
      if (len > d.maxLineLength) {
        d.maxLineLength = len;
        d.maxLine = line;
      }
    });
  }

  // Make sure the gutters options contains the element
  // "CodeMirror-linenumbers" when the lineNumbers option is true.
  function setGuttersForLineNumbers(options) {
    var found = indexOf(options.gutters, "CodeMirror-linenumbers");
    if (found == -1 && options.lineNumbers) {
      options.gutters = options.gutters.concat(["CodeMirror-linenumbers"]);
    } else if (found > -1 && !options.lineNumbers) {
      options.gutters = options.gutters.slice(0);
      options.gutters.splice(found, 1);
    }
  }

  // SCROLLBARS

  // Prepare DOM reads needed to update the scrollbars. Done in one
  // shot to minimize update/measure roundtrips.
  function measureForScrollbars(cm) {
    var scroll = cm.display.scroller;
    return {
      clientHeight: scroll.clientHeight,
      barHeight: cm.display.scrollbarV.clientHeight,
      scrollWidth: scroll.scrollWidth, clientWidth: scroll.clientWidth,
      barWidth: cm.display.scrollbarH.clientWidth,
      docHeight: Math.round(cm.doc.height + paddingVert(cm.display))
    };
  }

  // Re-synchronize the fake scrollbars with the actual size of the
  // content.
  function updateScrollbars(cm, measure) {
    if (!measure) measure = measureForScrollbars(cm);
    var d = cm.display;
    var scrollHeight = measure.docHeight + scrollerCutOff;
    var needsH = measure.scrollWidth > measure.clientWidth;
    var needsV = scrollHeight > measure.clientHeight;
    if (needsV) {
      d.scrollbarV.style.display = "block";
      d.scrollbarV.style.bottom = needsH ? scrollbarWidth(d.measure) + "px" : "0";
      // A bug in IE8 can cause this value to be negative, so guard it.
      d.scrollbarV.firstChild.style.height =
        Math.max(0, scrollHeight - measure.clientHeight + (measure.barHeight || d.scrollbarV.clientHeight)) + "px";
    } else {
      d.scrollbarV.style.display = "";
      d.scrollbarV.firstChild.style.height = "0";
    }
    if (needsH) {
      d.scrollbarH.style.display = "block";
      d.scrollbarH.style.right = needsV ? scrollbarWidth(d.measure) + "px" : "0";
      d.scrollbarH.firstChild.style.width =
        (measure.scrollWidth - measure.clientWidth + (measure.barWidth || d.scrollbarH.clientWidth)) + "px";
    } else {
      d.scrollbarH.style.display = "";
      d.scrollbarH.firstChild.style.width = "0";
    }
    if (needsH && needsV) {
      d.scrollbarFiller.style.display = "block";
      d.scrollbarFiller.style.height = d.scrollbarFiller.style.width = scrollbarWidth(d.measure) + "px";
    } else d.scrollbarFiller.style.display = "";
    if (needsH && cm.options.coverGutterNextToScrollbar && cm.options.fixedGutter) {
      d.gutterFiller.style.display = "block";
      d.gutterFiller.style.height = scrollbarWidth(d.measure) + "px";
      d.gutterFiller.style.width = d.gutters.offsetWidth + "px";
    } else d.gutterFiller.style.display = "";

    if (mac_geLion && scrollbarWidth(d.measure) === 0) {
      d.scrollbarV.style.minWidth = d.scrollbarH.style.minHeight = mac_geMountainLion ? "18px" : "12px";
      var barMouseDown = function(e) {
        if (e_target(e) != d.scrollbarV && e_target(e) != d.scrollbarH)
          operation(cm, onMouseDown)(e);
      };
      on(d.scrollbarV, "mousedown", barMouseDown);
      on(d.scrollbarH, "mousedown", barMouseDown);
    }
  }

  // Compute the lines that are visible in a given viewport (defaults
  // the the current scroll position). viewPort may contain top,
  // height, and ensure (see op.scrollToPos) properties.
  function visibleLines(display, doc, viewPort) {
    var top = viewPort && viewPort.top != null ? viewPort.top : display.scroller.scrollTop;
    top = Math.floor(top - paddingTop(display));
    var bottom = viewPort && viewPort.bottom != null ? viewPort.bottom : top + display.wrapper.clientHeight;

    var from = lineAtHeight(doc, top), to = lineAtHeight(doc, bottom);
    // Ensure is a {from: {line, ch}, to: {line, ch}} object, and
    // forces those lines into the viewport (if possible).
    if (viewPort && viewPort.ensure) {
      var ensureFrom = viewPort.ensure.from.line, ensureTo = viewPort.ensure.to.line;
      if (ensureFrom < from)
        return {from: ensureFrom,
                to: lineAtHeight(doc, heightAtLine(getLine(doc, ensureFrom)) + display.wrapper.clientHeight)};
      if (Math.min(ensureTo, doc.lastLine()) >= to)
        return {from: lineAtHeight(doc, heightAtLine(getLine(doc, ensureTo)) - display.wrapper.clientHeight),
                to: ensureTo};
    }
    return {from: from, to: to};
  }

  // LINE NUMBERS

  // Re-align line numbers and gutter marks to compensate for
  // horizontal scrolling.
  function alignHorizontally(cm) {
    var display = cm.display, view = display.view;
    if (!display.alignWidgets && (!display.gutters.firstChild || !cm.options.fixedGutter)) return;
    var comp = compensateForHScroll(display) - display.scroller.scrollLeft + cm.doc.scrollLeft;
    var gutterW = display.gutters.offsetWidth, left = comp + "px";
    for (var i = 0; i < view.length; i++) if (!view[i].hidden) {
      if (cm.options.fixedGutter && view[i].gutter)
        view[i].gutter.style.left = left;
      var align = view[i].alignable;
      if (align) for (var j = 0; j < align.length; j++)
        align[j].style.left = left;
    }
    if (cm.options.fixedGutter)
      display.gutters.style.left = (comp + gutterW) + "px";
  }

  // Used to ensure that the line number gutter is still the right
  // size for the current document size. Returns true when an update
  // is needed.
  function maybeUpdateLineNumberWidth(cm) {
    if (!cm.options.lineNumbers) return false;
    var doc = cm.doc, last = lineNumberFor(cm.options, doc.first + doc.size - 1), display = cm.display;
    if (last.length != display.lineNumChars) {
      var test = display.measure.appendChild(elt("div", [elt("div", last)],
                                                 "CodeMirror-linenumber CodeMirror-gutter-elt"));
      var innerW = test.firstChild.offsetWidth, padding = test.offsetWidth - innerW;
      display.lineGutter.style.width = "";
      display.lineNumInnerWidth = Math.max(innerW, display.lineGutter.offsetWidth - padding);
      display.lineNumWidth = display.lineNumInnerWidth + padding;
      display.lineNumChars = display.lineNumInnerWidth ? last.length : -1;
      display.lineGutter.style.width = display.lineNumWidth + "px";
      updateGutterSpace(cm);
      return true;
    }
    return false;
  }

  function lineNumberFor(options, i) {
    return String(options.lineNumberFormatter(i + options.firstLineNumber));
  }

  // Computes display.scroller.scrollLeft + display.gutters.offsetWidth,
  // but using getBoundingClientRect to get a sub-pixel-accurate
  // result.
  function compensateForHScroll(display) {
    return display.scroller.getBoundingClientRect().left - display.sizer.getBoundingClientRect().left;
  }

  // DISPLAY DRAWING

  // Updates the display, selection, and scrollbars, using the
  // information in display.view to find out which nodes are no longer
  // up-to-date. Tries to bail out early when no changes are needed,
  // unless forced is true.
  // Returns true if an actual update happened, false otherwise.
  function updateDisplay(cm, viewPort, forced) {
    var oldFrom = cm.display.viewFrom, oldTo = cm.display.viewTo, updated;
    var visible = visibleLines(cm.display, cm.doc, viewPort);
    for (var first = true;; first = false) {
      var oldWidth = cm.display.scroller.clientWidth;
      if (!updateDisplayInner(cm, visible, forced)) break;
      updated = true;

      // If the max line changed since it was last measured, measure it,
      // and ensure the document's width matches it.
      if (cm.display.maxLineChanged && !cm.options.lineWrapping)
        adjustContentWidth(cm);

      var barMeasure = measureForScrollbars(cm);
      updateSelection(cm);
      setDocumentHeight(cm, barMeasure);
      updateScrollbars(cm, barMeasure);
      if (webkit && cm.options.lineWrapping)
        checkForWebkitWidthBug(cm, barMeasure); // (Issue #2420)
      if (first && cm.options.lineWrapping && oldWidth != cm.display.scroller.clientWidth) {
        forced = true;
        continue;
      }
      forced = false;

      // Clip forced viewport to actual scrollable area.
      if (viewPort && viewPort.top != null)
        viewPort = {top: Math.min(barMeasure.docHeight - scrollerCutOff - barMeasure.clientHeight, viewPort.top)};
      // Updated line heights might result in the drawn area not
      // actually covering the viewport. Keep looping until it does.
      visible = visibleLines(cm.display, cm.doc, viewPort);
      if (visible.from >= cm.display.viewFrom && visible.to <= cm.display.viewTo)
        break;
    }

    cm.display.updateLineNumbers = null;
    if (updated) {
      signalLater(cm, "update", cm);
      if (cm.display.viewFrom != oldFrom || cm.display.viewTo != oldTo)
        signalLater(cm, "viewportChange", cm, cm.display.viewFrom, cm.display.viewTo);
    }
    return updated;
  }

  // Does the actual updating of the line display. Bails out
  // (returning false) when there is nothing to be done and forced is
  // false.
  function updateDisplayInner(cm, visible, forced) {
    var display = cm.display, doc = cm.doc;
    if (!display.wrapper.offsetWidth) {
      resetView(cm);
      return;
    }

    // Bail out if the visible area is already rendered and nothing changed.
    if (!forced && visible.from >= display.viewFrom && visible.to <= display.viewTo &&
        countDirtyView(cm) == 0)
      return;

    if (maybeUpdateLineNumberWidth(cm))
      resetView(cm);
    var dims = getDimensions(cm);

    // Compute a suitable new viewport (from & to)
    var end = doc.first + doc.size;
    var from = Math.max(visible.from - cm.options.viewportMargin, doc.first);
    var to = Math.min(end, visible.to + cm.options.viewportMargin);
    if (display.viewFrom < from && from - display.viewFrom < 20) from = Math.max(doc.first, display.viewFrom);
    if (display.viewTo > to && display.viewTo - to < 20) to = Math.min(end, display.viewTo);
    if (sawCollapsedSpans) {
      from = visualLineNo(cm.doc, from);
      to = visualLineEndNo(cm.doc, to);
    }

    var different = from != display.viewFrom || to != display.viewTo ||
      display.lastSizeC != display.wrapper.clientHeight;
    adjustView(cm, from, to);

    display.viewOffset = heightAtLine(getLine(cm.doc, display.viewFrom));
    // Position the mover div to align with the current scroll position
    cm.display.mover.style.top = display.viewOffset + "px";

    var toUpdate = countDirtyView(cm);
    if (!different && toUpdate == 0 && !forced) return;

    // For big changes, we hide the enclosing element during the
    // update, since that speeds up the operations on most browsers.
    var focused = activeElt();
    if (toUpdate > 4) display.lineDiv.style.display = "none";
    patchDisplay(cm, display.updateLineNumbers, dims);
    if (toUpdate > 4) display.lineDiv.style.display = "";
    // There might have been a widget with a focused element that got
    // hidden or updated, if so re-focus it.
    if (focused && activeElt() != focused && focused.offsetHeight) focused.focus();

    // Prevent selection and cursors from interfering with the scroll
    // width.
    removeChildren(display.cursorDiv);
    removeChildren(display.selectionDiv);

    if (different) {
      display.lastSizeC = display.wrapper.clientHeight;
      startWorker(cm, 400);
    }

    updateHeightsInViewport(cm);

    return true;
  }

  function adjustContentWidth(cm) {
    var display = cm.display;
    var width = measureChar(cm, display.maxLine, display.maxLine.text.length).left;
    display.maxLineChanged = false;
    var minWidth = Math.max(0, width + 3);
    var maxScrollLeft = Math.max(0, display.sizer.offsetLeft + minWidth + scrollerCutOff - display.scroller.clientWidth);
    display.sizer.style.minWidth = minWidth + "px";
    if (maxScrollLeft < cm.doc.scrollLeft)
      setScrollLeft(cm, Math.min(display.scroller.scrollLeft, maxScrollLeft), true);
  }

  function setDocumentHeight(cm, measure) {
    cm.display.sizer.style.minHeight = cm.display.heightForcer.style.top = measure.docHeight + "px";
    cm.display.gutters.style.height = Math.max(measure.docHeight, measure.clientHeight - scrollerCutOff) + "px";
  }


  function checkForWebkitWidthBug(cm, measure) {
    // Work around Webkit bug where it sometimes reserves space for a
    // non-existing phantom scrollbar in the scroller (Issue #2420)
    if (cm.display.sizer.offsetWidth + cm.display.gutters.offsetWidth < cm.display.scroller.clientWidth - 1) {
      cm.display.sizer.style.minHeight = cm.display.heightForcer.style.top = "0px";
      cm.display.gutters.style.height = measure.docHeight + "px";
    }
  }

  // Read the actual heights of the rendered lines, and update their
  // stored heights to match.
  function updateHeightsInViewport(cm) {
    var display = cm.display;
    var prevBottom = display.lineDiv.offsetTop;
    for (var i = 0; i < display.view.length; i++) {
      var cur = display.view[i], height;
      if (cur.hidden) continue;
      if (ie_upto7) {
        var bot = cur.node.offsetTop + cur.node.offsetHeight;
        height = bot - prevBottom;
        prevBottom = bot;
      } else {
        var box = cur.node.getBoundingClientRect();
        height = box.bottom - box.top;
      }
      var diff = cur.line.height - height;
      if (height < 2) height = textHeight(display);
      if (diff > .001 || diff < -.001) {
        updateLineHeight(cur.line, height);
        updateWidgetHeight(cur.line);
        if (cur.rest) for (var j = 0; j < cur.rest.length; j++)
          updateWidgetHeight(cur.rest[j]);
      }
    }
  }

  // Read and store the height of line widgets associated with the
  // given line.
  function updateWidgetHeight(line) {
    if (line.widgets) for (var i = 0; i < line.widgets.length; ++i)
      line.widgets[i].height = line.widgets[i].node.offsetHeight;
  }

  // Do a bulk-read of the DOM positions and sizes needed to draw the
  // view, so that we don't interleave reading and writing to the DOM.
  function getDimensions(cm) {
    var d = cm.display, left = {}, width = {};
    for (var n = d.gutters.firstChild, i = 0; n; n = n.nextSibling, ++i) {
      left[cm.options.gutters[i]] = n.offsetLeft;
      width[cm.options.gutters[i]] = n.offsetWidth;
    }
    return {fixedPos: compensateForHScroll(d),
            gutterTotalWidth: d.gutters.offsetWidth,
            gutterLeft: left,
            gutterWidth: width,
            wrapperWidth: d.wrapper.clientWidth};
  }

  // Sync the actual display DOM structure with display.view, removing
  // nodes for lines that are no longer in view, and creating the ones
  // that are not there yet, and updating the ones that are out of
  // date.
  function patchDisplay(cm, updateNumbersFrom, dims) {
    var display = cm.display, lineNumbers = cm.options.lineNumbers;
    var container = display.lineDiv, cur = container.firstChild;

    function rm(node) {
      var next = node.nextSibling;
      // Works around a throw-scroll bug in OS X Webkit
      if (webkit && mac && cm.display.currentWheelTarget == node)
        node.style.display = "none";
      else
        node.parentNode.removeChild(node);
      return next;
    }

    var view = display.view, lineN = display.viewFrom;
    // Loop over the elements in the view, syncing cur (the DOM nodes
    // in display.lineDiv) with the view as we go.
    for (var i = 0; i < view.length; i++) {
      var lineView = view[i];
      if (lineView.hidden) {
      } else if (!lineView.node) { // Not drawn yet
        var node = buildLineElement(cm, lineView, lineN, dims);
        container.insertBefore(node, cur);
      } else { // Already drawn
        while (cur != lineView.node) cur = rm(cur);
        var updateNumber = lineNumbers && updateNumbersFrom != null &&
          updateNumbersFrom <= lineN && lineView.lineNumber;
        if (lineView.changes) {
          if (indexOf(lineView.changes, "gutter") > -1) updateNumber = false;
          updateLineForChanges(cm, lineView, lineN, dims);
        }
        if (updateNumber) {
          removeChildren(lineView.lineNumber);
          lineView.lineNumber.appendChild(document.createTextNode(lineNumberFor(cm.options, lineN)));
        }
        cur = lineView.node.nextSibling;
      }
      lineN += lineView.size;
    }
    while (cur) cur = rm(cur);
  }

  // When an aspect of a line changes, a string is added to
  // lineView.changes. This updates the relevant part of the line's
  // DOM structure.
  function updateLineForChanges(cm, lineView, lineN, dims) {
    for (var j = 0; j < lineView.changes.length; j++) {
      var type = lineView.changes[j];
      if (type == "text") updateLineText(cm, lineView);
      else if (type == "gutter") updateLineGutter(cm, lineView, lineN, dims);
      else if (type == "class") updateLineClasses(lineView);
      else if (type == "widget") updateLineWidgets(lineView, dims);
    }
    lineView.changes = null;
  }

  // Lines with gutter elements, widgets or a background class need to
  // be wrapped, and have the extra elements added to the wrapper div
  function ensureLineWrapped(lineView) {
    if (lineView.node == lineView.text) {
      lineView.node = elt("div", null, null, "position: relative");
      if (lineView.text.parentNode)
        lineView.text.parentNode.replaceChild(lineView.node, lineView.text);
      lineView.node.appendChild(lineView.text);
      if (ie_upto7) lineView.node.style.zIndex = 2;
    }
    return lineView.node;
  }

  function updateLineBackground(lineView) {
    var cls = lineView.bgClass ? lineView.bgClass + " " + (lineView.line.bgClass || "") : lineView.line.bgClass;
    if (cls) cls += " CodeMirror-linebackground";
    if (lineView.background) {
      if (cls) lineView.background.className = cls;
      else { lineView.background.parentNode.removeChild(lineView.background); lineView.background = null; }
    } else if (cls) {
      var wrap = ensureLineWrapped(lineView);
      lineView.background = wrap.insertBefore(elt("div", null, cls), wrap.firstChild);
    }
  }

  // Wrapper around buildLineContent which will reuse the structure
  // in display.externalMeasured when possible.
  function getLineContent(cm, lineView) {
    var ext = cm.display.externalMeasured;
    if (ext && ext.line == lineView.line) {
      cm.display.externalMeasured = null;
      lineView.measure = ext.measure;
      return ext.built;
    }
    return buildLineContent(cm, lineView);
  }

  // Redraw the line's text. Interacts with the background and text
  // classes because the mode may output tokens that influence these
  // classes.
  function updateLineText(cm, lineView) {
    var cls = lineView.text.className;
    var built = getLineContent(cm, lineView);
    if (lineView.text == lineView.node) lineView.node = built.pre;
    lineView.text.parentNode.replaceChild(built.pre, lineView.text);
    lineView.text = built.pre;
    if (built.bgClass != lineView.bgClass || built.textClass != lineView.textClass) {
      lineView.bgClass = built.bgClass;
      lineView.textClass = built.textClass;
      updateLineClasses(lineView);
    } else if (cls) {
      lineView.text.className = cls;
    }
  }

  function updateLineClasses(lineView) {
    updateLineBackground(lineView);
    if (lineView.line.wrapClass)
      ensureLineWrapped(lineView).className = lineView.line.wrapClass;
    else if (lineView.node != lineView.text)
      lineView.node.className = "";
    var textClass = lineView.textClass ? lineView.textClass + " " + (lineView.line.textClass || "") : lineView.line.textClass;
    lineView.text.className = textClass || "";
  }

  function updateLineGutter(cm, lineView, lineN, dims) {
    if (lineView.gutter) {
      lineView.node.removeChild(lineView.gutter);
      lineView.gutter = null;
    }
    var markers = lineView.line.gutterMarkers;
    if (cm.options.lineNumbers || markers) {
      var wrap = ensureLineWrapped(lineView);
      var gutterWrap = lineView.gutter =
        wrap.insertBefore(elt("div", null, "CodeMirror-gutter-wrapper", "position: absolute; left: " +
                              (cm.options.fixedGutter ? dims.fixedPos : -dims.gutterTotalWidth) + "px"),
                          lineView.text);
      if (cm.options.lineNumbers && (!markers || !markers["CodeMirror-linenumbers"]))
        lineView.lineNumber = gutterWrap.appendChild(
          elt("div", lineNumberFor(cm.options, lineN),
              "CodeMirror-linenumber CodeMirror-gutter-elt",
              "left: " + dims.gutterLeft["CodeMirror-linenumbers"] + "px; width: "
              + cm.display.lineNumInnerWidth + "px"));
      if (markers) for (var k = 0; k < cm.options.gutters.length; ++k) {
        var id = cm.options.gutters[k], found = markers.hasOwnProperty(id) && markers[id];
        if (found)
          gutterWrap.appendChild(elt("div", [found], "CodeMirror-gutter-elt", "left: " +
                                     dims.gutterLeft[id] + "px; width: " + dims.gutterWidth[id] + "px"));
      }
    }
  }

  function updateLineWidgets(lineView, dims) {
    if (lineView.alignable) lineView.alignable = null;
    for (var node = lineView.node.firstChild, next; node; node = next) {
      var next = node.nextSibling;
      if (node.className == "CodeMirror-linewidget")
        lineView.node.removeChild(node);
    }
    insertLineWidgets(lineView, dims);
  }

  // Build a line's DOM representation from scratch
  function buildLineElement(cm, lineView, lineN, dims) {
    var built = getLineContent(cm, lineView);
    lineView.text = lineView.node = built.pre;
    if (built.bgClass) lineView.bgClass = built.bgClass;
    if (built.textClass) lineView.textClass = built.textClass;

    updateLineClasses(lineView);
    updateLineGutter(cm, lineView, lineN, dims);
    insertLineWidgets(lineView, dims);
    return lineView.node;
  }

  // A lineView may contain multiple logical lines (when merged by
  // collapsed spans). The widgets for all of them need to be drawn.
  function insertLineWidgets(lineView, dims) {
    insertLineWidgetsFor(lineView.line, lineView, dims, true);
    if (lineView.rest) for (var i = 0; i < lineView.rest.length; i++)
      insertLineWidgetsFor(lineView.rest[i], lineView, dims, false);
  }

  function insertLineWidgetsFor(line, lineView, dims, allowAbove) {
    if (!line.widgets) return;
    var wrap = ensureLineWrapped(lineView);
    for (var i = 0, ws = line.widgets; i < ws.length; ++i) {
      var widget = ws[i], node = elt("div", [widget.node], "CodeMirror-linewidget");
      if (!widget.handleMouseEvents) node.ignoreEvents = true;
      positionLineWidget(widget, node, lineView, dims);
      if (allowAbove && widget.above)
        wrap.insertBefore(node, lineView.gutter || lineView.text);
      else
        wrap.appendChild(node);
      signalLater(widget, "redraw");
    }
  }

  function positionLineWidget(widget, node, lineView, dims) {
    if (widget.noHScroll) {
      (lineView.alignable || (lineView.alignable = [])).push(node);
      var width = dims.wrapperWidth;
      node.style.left = dims.fixedPos + "px";
      if (!widget.coverGutter) {
        width -= dims.gutterTotalWidth;
        node.style.paddingLeft = dims.gutterTotalWidth + "px";
      }
      node.style.width = width + "px";
    }
    if (widget.coverGutter) {
      node.style.zIndex = 5;
      node.style.position = "relative";
      if (!widget.noHScroll) node.style.marginLeft = -dims.gutterTotalWidth + "px";
    }
  }

  // POSITION OBJECT

  // A Pos instance represents a position within the text.
  var Pos = CodeMirror.Pos = function(line, ch) {
    if (!(this instanceof Pos)) return new Pos(line, ch);
    this.line = line; this.ch = ch;
  };

  // Compare two positions, return 0 if they are the same, a negative
  // number when a is less, and a positive number otherwise.
  var cmp = CodeMirror.cmpPos = function(a, b) { return a.line - b.line || a.ch - b.ch; };

  function copyPos(x) {return Pos(x.line, x.ch);}
  function maxPos(a, b) { return cmp(a, b) < 0 ? b : a; }
  function minPos(a, b) { return cmp(a, b) < 0 ? a : b; }

  // SELECTION / CURSOR

  // Selection objects are immutable. A new one is created every time
  // the selection changes. A selection is one or more non-overlapping
  // (and non-touching) ranges, sorted, and an integer that indicates
  // which one is the primary selection (the one that's scrolled into
  // view, that getCursor returns, etc).
  function Selection(ranges, primIndex) {
    this.ranges = ranges;
    this.primIndex = primIndex;
  }

  Selection.prototype = {
    primary: function() { return this.ranges[this.primIndex]; },
    equals: function(other) {
      if (other == this) return true;
      if (other.primIndex != this.primIndex || other.ranges.length != this.ranges.length) return false;
      for (var i = 0; i < this.ranges.length; i++) {
        var here = this.ranges[i], there = other.ranges[i];
        if (cmp(here.anchor, there.anchor) != 0 || cmp(here.head, there.head) != 0) return false;
      }
      return true;
    },
    deepCopy: function() {
      for (var out = [], i = 0; i < this.ranges.length; i++)
        out[i] = new Range(copyPos(this.ranges[i].anchor), copyPos(this.ranges[i].head));
      return new Selection(out, this.primIndex);
    },
    somethingSelected: function() {
      for (var i = 0; i < this.ranges.length; i++)
        if (!this.ranges[i].empty()) return true;
      return false;
    },
    contains: function(pos, end) {
      if (!end) end = pos;
      for (var i = 0; i < this.ranges.length; i++) {
        var range = this.ranges[i];
        if (cmp(end, range.from()) >= 0 && cmp(pos, range.to()) <= 0)
          return i;
      }
      return -1;
    }
  };

  function Range(anchor, head) {
    this.anchor = anchor; this.head = head;
  }

  Range.prototype = {
    from: function() { return minPos(this.anchor, this.head); },
    to: function() { return maxPos(this.anchor, this.head); },
    empty: function() {
      return this.head.line == this.anchor.line && this.head.ch == this.anchor.ch;
    }
  };

  // Take an unsorted, potentially overlapping set of ranges, and
  // build a selection out of it. 'Consumes' ranges array (modifying
  // it).
  function normalizeSelection(ranges, primIndex) {
    var prim = ranges[primIndex];
    ranges.sort(function(a, b) { return cmp(a.from(), b.from()); });
    primIndex = indexOf(ranges, prim);
    for (var i = 1; i < ranges.length; i++) {
      var cur = ranges[i], prev = ranges[i - 1];
      if (cmp(prev.to(), cur.from()) >= 0) {
        var from = minPos(prev.from(), cur.from()), to = maxPos(prev.to(), cur.to());
        var inv = prev.empty() ? cur.from() == cur.head : prev.from() == prev.head;
        if (i <= primIndex) --primIndex;
        ranges.splice(--i, 2, new Range(inv ? to : from, inv ? from : to));
      }
    }
    return new Selection(ranges, primIndex);
  }

  function simpleSelection(anchor, head) {
    return new Selection([new Range(anchor, head || anchor)], 0);
  }

  // Most of the external API clips given positions to make sure they
  // actually exist within the document.
  function clipLine(doc, n) {return Math.max(doc.first, Math.min(n, doc.first + doc.size - 1));}
  function clipPos(doc, pos) {
    if (pos.line < doc.first) return Pos(doc.first, 0);
    var last = doc.first + doc.size - 1;
    if (pos.line > last) return Pos(last, getLine(doc, last).text.length);
    return clipToLen(pos, getLine(doc, pos.line).text.length);
  }
  function clipToLen(pos, linelen) {
    var ch = pos.ch;
    if (ch == null || ch > linelen) return Pos(pos.line, linelen);
    else if (ch < 0) return Pos(pos.line, 0);
    else return pos;
  }
  function isLine(doc, l) {return l >= doc.first && l < doc.first + doc.size;}
  function clipPosArray(doc, array) {
    for (var out = [], i = 0; i < array.length; i++) out[i] = clipPos(doc, array[i]);
    return out;
  }

  // SELECTION UPDATES

  // The 'scroll' parameter given to many of these indicated whether
  // the new cursor position should be scrolled into view after
  // modifying the selection.

  // If shift is held or the extend flag is set, extends a range to
  // include a given position (and optionally a second position).
  // Otherwise, simply returns the range between the given positions.
  // Used for cursor motion and such.
  function extendRange(doc, range, head, other) {
    if (doc.cm && doc.cm.display.shift || doc.extend) {
      var anchor = range.anchor;
      if (other) {
        var posBefore = cmp(head, anchor) < 0;
        if (posBefore != (cmp(other, anchor) < 0)) {
          anchor = head;
          head = other;
        } else if (posBefore != (cmp(head, other) < 0)) {
          head = other;
        }
      }
      return new Range(anchor, head);
    } else {
      return new Range(other || head, head);
    }
  }

  // Extend the primary selection range, discard the rest.
  function extendSelection(doc, head, other, options) {
    setSelection(doc, new Selection([extendRange(doc, doc.sel.primary(), head, other)], 0), options);
  }

  // Extend all selections (pos is an array of selections with length
  // equal the number of selections)
  function extendSelections(doc, heads, options) {
    for (var out = [], i = 0; i < doc.sel.ranges.length; i++)
      out[i] = extendRange(doc, doc.sel.ranges[i], heads[i], null);
    var newSel = normalizeSelection(out, doc.sel.primIndex);
    setSelection(doc, newSel, options);
  }

  // Updates a single range in the selection.
  function replaceOneSelection(doc, i, range, options) {
    var ranges = doc.sel.ranges.slice(0);
    ranges[i] = range;
    setSelection(doc, normalizeSelection(ranges, doc.sel.primIndex), options);
  }

  // Reset the selection to a single range.
  function setSimpleSelection(doc, anchor, head, options) {
    setSelection(doc, simpleSelection(anchor, head), options);
  }

  // Give beforeSelectionChange handlers a change to influence a
  // selection update.
  function filterSelectionChange(doc, sel) {
    var obj = {
      ranges: sel.ranges,
      update: function(ranges) {
        this.ranges = [];
        for (var i = 0; i < ranges.length; i++)
          this.ranges[i] = new Range(clipPos(doc, ranges[i].anchor),
                                     clipPos(doc, ranges[i].head));
      }
    };
    signal(doc, "beforeSelectionChange", doc, obj);
    if (doc.cm) signal(doc.cm, "beforeSelectionChange", doc.cm, obj);
    if (obj.ranges != sel.ranges) return normalizeSelection(obj.ranges, obj.ranges.length - 1);
    else return sel;
  }

  function setSelectionReplaceHistory(doc, sel, options) {
    var done = doc.history.done, last = lst(done);
    if (last && last.ranges) {
      done[done.length - 1] = sel;
      setSelectionNoUndo(doc, sel, options);
    } else {
      setSelection(doc, sel, options);
    }
  }

  // Set a new selection.
  function setSelection(doc, sel, options) {
    if (options && options.origin && doc.cm) doc.cm.curOp.origin = options.origin;
    setSelectionNoUndo(doc, sel, options);
    addSelectionToHistory(doc, doc.sel, doc.cm ? doc.cm.curOp.id : NaN, options);
  }

  function setSelectionNoUndo(doc, sel, options) {
    if (hasHandler(doc, "beforeSelectionChange") || doc.cm && hasHandler(doc.cm, "beforeSelectionChange"))
      sel = filterSelectionChange(doc, sel);

    var bias = cmp(sel.primary().head, doc.sel.primary().head) < 0 ? -1 : 1;
    setSelectionInner(doc, skipAtomicInSelection(doc, sel, bias, true));

    if (!(options && options.scroll === false) && doc.cm)
      ensureCursorVisible(doc.cm);
  }

  function setSelectionInner(doc, sel) {
    if (sel.equals(doc.sel)) return;

    doc.sel = sel;

    if (doc.cm)
      doc.cm.curOp.updateInput = doc.cm.curOp.selectionChanged =
        doc.cm.curOp.cursorActivity = true;
    signalLater(doc, "cursorActivity", doc);
  }

  // Verify that the selection does not partially select any atomic
  // marked ranges.
  function reCheckSelection(doc) {
    setSelectionInner(doc, skipAtomicInSelection(doc, doc.sel, null, false), sel_dontScroll);
  }

  // Return a selection that does not partially select any atomic
  // ranges.
  function skipAtomicInSelection(doc, sel, bias, mayClear) {
    var out;
    for (var i = 0; i < sel.ranges.length; i++) {
      var range = sel.ranges[i];
      var newAnchor = skipAtomic(doc, range.anchor, bias, mayClear);
      var newHead = skipAtomic(doc, range.head, bias, mayClear);
      if (out || newAnchor != range.anchor || newHead != range.head) {
        if (!out) out = sel.ranges.slice(0, i);
        out[i] = new Range(newAnchor, newHead);
      }
    }
    return out ? normalizeSelection(out, sel.primIndex) : sel;
  }

  // Ensure a given position is not inside an atomic range.
  function skipAtomic(doc, pos, bias, mayClear) {
    var flipped = false, curPos = pos;
    var dir = bias || 1;
    doc.cantEdit = false;
    search: for (;;) {
      var line = getLine(doc, curPos.line);
      if (line.markedSpans) {
        for (var i = 0; i < line.markedSpans.length; ++i) {
          var sp = line.markedSpans[i], m = sp.marker;
          if ((sp.from == null || (m.inclusiveLeft ? sp.from <= curPos.ch : sp.from < curPos.ch)) &&
              (sp.to == null || (m.inclusiveRight ? sp.to >= curPos.ch : sp.to > curPos.ch))) {
            if (mayClear) {
              signal(m, "beforeCursorEnter");
              if (m.explicitlyCleared) {
                if (!line.markedSpans) break;
                else {--i; continue;}
              }
            }
            if (!m.atomic) continue;
            var newPos = m.find(dir < 0 ? -1 : 1);
            if (cmp(newPos, curPos) == 0) {
              newPos.ch += dir;
              if (newPos.ch < 0) {
                if (newPos.line > doc.first) newPos = clipPos(doc, Pos(newPos.line - 1));
                else newPos = null;
              } else if (newPos.ch > line.text.length) {
                if (newPos.line < doc.first + doc.size - 1) newPos = Pos(newPos.line + 1, 0);
                else newPos = null;
              }
              if (!newPos) {
                if (flipped) {
                  // Driven in a corner -- no valid cursor position found at all
                  // -- try again *with* clearing, if we didn't already
                  if (!mayClear) return skipAtomic(doc, pos, bias, true);
                  // Otherwise, turn off editing until further notice, and return the start of the doc
                  doc.cantEdit = true;
                  return Pos(doc.first, 0);
                }
                flipped = true; newPos = pos; dir = -dir;
              }
            }
            curPos = newPos;
            continue search;
          }
        }
      }
      return curPos;
    }
  }

  // SELECTION DRAWING

  // Redraw the selection and/or cursor
  function updateSelection(cm) {
    var display = cm.display, doc = cm.doc;
    var curFragment = document.createDocumentFragment();
    var selFragment = document.createDocumentFragment();

    for (var i = 0; i < doc.sel.ranges.length; i++) {
      var range = doc.sel.ranges[i];
      var collapsed = range.empty();
      if (collapsed || cm.options.showCursorWhenSelecting)
        drawSelectionCursor(cm, range, curFragment);
      if (!collapsed)
        drawSelectionRange(cm, range, selFragment);
    }

    // Move the hidden textarea near the cursor to prevent scrolling artifacts
    if (cm.options.moveInputWithCursor) {
      var headPos = cursorCoords(cm, doc.sel.primary().head, "div");
      var wrapOff = display.wrapper.getBoundingClientRect(), lineOff = display.lineDiv.getBoundingClientRect();
      var top = Math.max(0, Math.min(display.wrapper.clientHeight - 10,
                                     headPos.top + lineOff.top - wrapOff.top));
      var left = Math.max(0, Math.min(display.wrapper.clientWidth - 10,
                                      headPos.left + lineOff.left - wrapOff.left));
      display.inputDiv.style.top = top + "px";
      display.inputDiv.style.left = left + "px";
    }

    removeChildrenAndAdd(display.cursorDiv, curFragment);
    removeChildrenAndAdd(display.selectionDiv, selFragment);
  }

  // Draws a cursor for the given range
  function drawSelectionCursor(cm, range, output) {
    var pos = cursorCoords(cm, range.head, "div");

    var cursor = output.appendChild(elt("div", "\u00a0", "CodeMirror-cursor"));
    cursor.style.left = pos.left + "px";
    cursor.style.top = pos.top + "px";
    cursor.style.height = Math.max(0, pos.bottom - pos.top) * cm.options.cursorHeight + "px";

    if (pos.other) {
      // Secondary cursor, shown when on a 'jump' in bi-directional text
      var otherCursor = output.appendChild(elt("div", "\u00a0", "CodeMirror-cursor CodeMirror-secondarycursor"));
      otherCursor.style.display = "";
      otherCursor.style.left = pos.other.left + "px";
      otherCursor.style.top = pos.other.top + "px";
      otherCursor.style.height = (pos.other.bottom - pos.other.top) * .85 + "px";
    }
  }

  // Draws the given range as a highlighted selection
  function drawSelectionRange(cm, range, output) {
    var display = cm.display, doc = cm.doc;
    var fragment = document.createDocumentFragment();
    var padding = paddingH(cm.display), leftSide = padding.left, rightSide = display.lineSpace.offsetWidth - padding.right;

    function add(left, top, width, bottom) {
      if (top < 0) top = 0;
      top = Math.round(top);
      bottom = Math.round(bottom);
      fragment.appendChild(elt("div", null, "CodeMirror-selected", "position: absolute; left: " + left +
                               "px; top: " + top + "px; width: " + (width == null ? rightSide - left : width) +
                               "px; height: " + (bottom - top) + "px"));
    }

    function drawForLine(line, fromArg, toArg) {
      var lineObj = getLine(doc, line);
      var lineLen = lineObj.text.length;
      var start, end;
      function coords(ch, bias) {
        return charCoords(cm, Pos(line, ch), "div", lineObj, bias);
      }

      iterateBidiSections(getOrder(lineObj), fromArg || 0, toArg == null ? lineLen : toArg, function(from, to, dir) {
        var leftPos = coords(from, "left"), rightPos, left, right;
        if (from == to) {
          rightPos = leftPos;
          left = right = leftPos.left;
        } else {
          rightPos = coords(to - 1, "right");
          if (dir == "rtl") { var tmp = leftPos; leftPos = rightPos; rightPos = tmp; }
          left = leftPos.left;
          right = rightPos.right;
        }
        if (fromArg == null && from == 0) left = leftSide;
        if (rightPos.top - leftPos.top > 3) { // Different lines, draw top part
          add(left, leftPos.top, null, leftPos.bottom);
          left = leftSide;
          if (leftPos.bottom < rightPos.top) add(left, leftPos.bottom, null, rightPos.top);
        }
        if (toArg == null && to == lineLen) right = rightSide;
        if (!start || leftPos.top < start.top || leftPos.top == start.top && leftPos.left < start.left)
          start = leftPos;
        if (!end || rightPos.bottom > end.bottom || rightPos.bottom == end.bottom && rightPos.right > end.right)
          end = rightPos;
        if (left < leftSide + 1) left = leftSide;
        add(left, rightPos.top, right - left, rightPos.bottom);
      });
      return {start: start, end: end};
    }

    var sFrom = range.from(), sTo = range.to();
    if (sFrom.line == sTo.line) {
      drawForLine(sFrom.line, sFrom.ch, sTo.ch);
    } else {
      var fromLine = getLine(doc, sFrom.line), toLine = getLine(doc, sTo.line);
      var singleVLine = visualLine(fromLine) == visualLine(toLine);
      var leftEnd = drawForLine(sFrom.line, sFrom.ch, singleVLine ? fromLine.text.length + 1 : null).end;
      var rightStart = drawForLine(sTo.line, singleVLine ? 0 : null, sTo.ch).start;
      if (singleVLine) {
        if (leftEnd.top < rightStart.top - 2) {
          add(leftEnd.right, leftEnd.top, null, leftEnd.bottom);
          add(leftSide, rightStart.top, rightStart.left, rightStart.bottom);
        } else {
          add(leftEnd.right, leftEnd.top, rightStart.left - leftEnd.right, leftEnd.bottom);
        }
      }
      if (leftEnd.bottom < rightStart.top)
        add(leftSide, leftEnd.bottom, null, rightStart.top);
    }

    output.appendChild(fragment);
  }

  // Cursor-blinking
  function restartBlink(cm) {
    if (!cm.state.focused) return;
    var display = cm.display;
    clearInterval(display.blinker);
    var on = true;
    display.cursorDiv.style.visibility = "";
    if (cm.options.cursorBlinkRate > 0)
      display.blinker = setInterval(function() {
        display.cursorDiv.style.visibility = (on = !on) ? "" : "hidden";
      }, cm.options.cursorBlinkRate);
  }

  // HIGHLIGHT WORKER

  function startWorker(cm, time) {
    if (cm.doc.mode.startState && cm.doc.frontier < cm.display.viewTo)
      cm.state.highlight.set(time, bind(highlightWorker, cm));
  }

  function highlightWorker(cm) {
    var doc = cm.doc;
    if (doc.frontier < doc.first) doc.frontier = doc.first;
    if (doc.frontier >= cm.display.viewTo) return;
    var end = +new Date + cm.options.workTime;
    var state = copyState(doc.mode, getStateBefore(cm, doc.frontier));

    runInOp(cm, function() {
    doc.iter(doc.frontier, Math.min(doc.first + doc.size, cm.display.viewTo + 500), function(line) {
      if (doc.frontier >= cm.display.viewFrom) { // Visible
        var oldStyles = line.styles;
        var highlighted = highlightLine(cm, line, state, true);
        line.styles = highlighted.styles;
        if (highlighted.classes) line.styleClasses = highlighted.classes;
        else if (line.styleClasses) line.styleClasses = null;
        var ischange = !oldStyles || oldStyles.length != line.styles.length;
        for (var i = 0; !ischange && i < oldStyles.length; ++i) ischange = oldStyles[i] != line.styles[i];
        if (ischange) regLineChange(cm, doc.frontier, "text");
        line.stateAfter = copyState(doc.mode, state);
      } else {
        processLine(cm, line.text, state);
        line.stateAfter = doc.frontier % 5 == 0 ? copyState(doc.mode, state) : null;
      }
      ++doc.frontier;
      if (+new Date > end) {
        startWorker(cm, cm.options.workDelay);
        return true;
      }
    });
    });
  }

  // Finds the line to start with when starting a parse. Tries to
  // find a line with a stateAfter, so that it can start with a
  // valid state. If that fails, it returns the line with the
  // smallest indentation, which tends to need the least context to
  // parse correctly.
  function findStartLine(cm, n, precise) {
    var minindent, minline, doc = cm.doc;
    var lim = precise ? -1 : n - (cm.doc.mode.innerMode ? 1000 : 100);
    for (var search = n; search > lim; --search) {
      if (search <= doc.first) return doc.first;
      var line = getLine(doc, search - 1);
      if (line.stateAfter && (!precise || search <= doc.frontier)) return search;
      var indented = countColumn(line.text, null, cm.options.tabSize);
      if (minline == null || minindent > indented) {
        minline = search - 1;
        minindent = indented;
      }
    }
    return minline;
  }

  function getStateBefore(cm, n, precise) {
    var doc = cm.doc, display = cm.display;
    if (!doc.mode.startState) return true;
    var pos = findStartLine(cm, n, precise), state = pos > doc.first && getLine(doc, pos-1).stateAfter;
    if (!state) state = startState(doc.mode);
    else state = copyState(doc.mode, state);
    doc.iter(pos, n, function(line) {
      processLine(cm, line.text, state);
      var save = pos == n - 1 || pos % 5 == 0 || pos >= display.viewFrom && pos < display.viewTo;
      line.stateAfter = save ? copyState(doc.mode, state) : null;
      ++pos;
    });
    if (precise) doc.frontier = pos;
    return state;
  }

  // POSITION MEASUREMENT

  function paddingTop(display) {return display.lineSpace.offsetTop;}
  function paddingVert(display) {return display.mover.offsetHeight - display.lineSpace.offsetHeight;}
  function paddingH(display) {
    if (display.cachedPaddingH) return display.cachedPaddingH;
    var e = removeChildrenAndAdd(display.measure, elt("pre", "x"));
    var style = window.getComputedStyle ? window.getComputedStyle(e) : e.currentStyle;
    return display.cachedPaddingH = {left: parseInt(style.paddingLeft),
                                     right: parseInt(style.paddingRight)};
  }

  // Ensure the lineView.wrapping.heights array is populated. This is
  // an array of bottom offsets for the lines that make up a drawn
  // line. When lineWrapping is on, there might be more than one
  // height.
  function ensureLineHeights(cm, lineView, rect) {
    var wrapping = cm.options.lineWrapping;
    var curWidth = wrapping && cm.display.scroller.clientWidth;
    if (!lineView.measure.heights || wrapping && lineView.measure.width != curWidth) {
      var heights = lineView.measure.heights = [];
      if (wrapping) {
        lineView.measure.width = curWidth;
        var rects = lineView.text.firstChild.getClientRects();
        for (var i = 0; i < rects.length - 1; i++) {
          var cur = rects[i], next = rects[i + 1];
          if (Math.abs(cur.bottom - next.bottom) > 2)
            heights.push((cur.bottom + next.top) / 2 - rect.top);
        }
      }
      heights.push(rect.bottom - rect.top);
    }
  }

  // Find a line map (mapping character offsets to text nodes) and a
  // measurement cache for the given line number. (A line view might
  // contain multiple lines when collapsed ranges are present.)
  function mapFromLineView(lineView, line, lineN) {
    if (lineView.line == line)
      return {map: lineView.measure.map, cache: lineView.measure.cache};
    for (var i = 0; i < lineView.rest.length; i++)
      if (lineView.rest[i] == line)
        return {map: lineView.measure.maps[i], cache: lineView.measure.caches[i]};
    for (var i = 0; i < lineView.rest.length; i++)
      if (lineNo(lineView.rest[i]) > lineN)
        return {map: lineView.measure.maps[i], cache: lineView.measure.caches[i], before: true};
  }

  // Render a line into the hidden node display.externalMeasured. Used
  // when measurement is needed for a line that's not in the viewport.
  function updateExternalMeasurement(cm, line) {
    line = visualLine(line);
    var lineN = lineNo(line);
    var view = cm.display.externalMeasured = new LineView(cm.doc, line, lineN);
    view.lineN = lineN;
    var built = view.built = buildLineContent(cm, view);
    view.text = built.pre;
    removeChildrenAndAdd(cm.display.lineMeasure, built.pre);
    return view;
  }

  // Get a {top, bottom, left, right} box (in line-local coordinates)
  // for a given character.
  function measureChar(cm, line, ch, bias) {
    return measureCharPrepared(cm, prepareMeasureForLine(cm, line), ch, bias);
  }

  // Find a line view that corresponds to the given line number.
  function findViewForLine(cm, lineN) {
    if (lineN >= cm.display.viewFrom && lineN < cm.display.viewTo)
      return cm.display.view[findViewIndex(cm, lineN)];
    var ext = cm.display.externalMeasured;
    if (ext && lineN >= ext.lineN && lineN < ext.lineN + ext.size)
      return ext;
  }

  // Measurement can be split in two steps, the set-up work that
  // applies to the whole line, and the measurement of the actual
  // character. Functions like coordsChar, that need to do a lot of
  // measurements in a row, can thus ensure that the set-up work is
  // only done once.
  function prepareMeasureForLine(cm, line) {
    var lineN = lineNo(line);
    var view = findViewForLine(cm, lineN);
    if (view && !view.text)
      view = null;
    else if (view && view.changes)
      updateLineForChanges(cm, view, lineN, getDimensions(cm));
    if (!view)
      view = updateExternalMeasurement(cm, line);

    var info = mapFromLineView(view, line, lineN);
    return {
      line: line, view: view, rect: null,
      map: info.map, cache: info.cache, before: info.before,
      hasHeights: false
    };
  }

  // Given a prepared measurement object, measures the position of an
  // actual character (or fetches it from the cache).
  function measureCharPrepared(cm, prepared, ch, bias) {
    if (prepared.before) ch = -1;
    var key = ch + (bias || ""), found;
    if (prepared.cache.hasOwnProperty(key)) {
      found = prepared.cache[key];
    } else {
      if (!prepared.rect)
        prepared.rect = prepared.view.text.getBoundingClientRect();
      if (!prepared.hasHeights) {
        ensureLineHeights(cm, prepared.view, prepared.rect);
        prepared.hasHeights = true;
      }
      found = measureCharInner(cm, prepared, ch, bias);
      if (!found.bogus) prepared.cache[key] = found;
    }
    return {left: found.left, right: found.right, top: found.top, bottom: found.bottom};
  }

  var nullRect = {left: 0, right: 0, top: 0, bottom: 0};

  function measureCharInner(cm, prepared, ch, bias) {
    var map = prepared.map;

    var node, start, end, collapse;
    // First, search the line map for the text node corresponding to,
    // or closest to, the target character.
    for (var i = 0; i < map.length; i += 3) {
      var mStart = map[i], mEnd = map[i + 1];
      if (ch < mStart) {
        start = 0; end = 1;
        collapse = "left";
      } else if (ch < mEnd) {
        start = ch - mStart;
        end = start + 1;
      } else if (i == map.length - 3 || ch == mEnd && map[i + 3] > ch) {
        end = mEnd - mStart;
        start = end - 1;
        if (ch >= mEnd) collapse = "right";
      }
      if (start != null) {
        node = map[i + 2];
        if (mStart == mEnd && bias == (node.insertLeft ? "left" : "right"))
          collapse = bias;
        if (bias == "left" && start == 0)
          while (i && map[i - 2] == map[i - 3] && map[i - 1].insertLeft) {
            node = map[(i -= 3) + 2];
            collapse = "left";
          }
        if (bias == "right" && start == mEnd - mStart)
          while (i < map.length - 3 && map[i + 3] == map[i + 4] && !map[i + 5].insertLeft) {
            node = map[(i += 3) + 2];
            collapse = "right";
          }
        break;
      }
    }

    var rect;
    if (node.nodeType == 3) { // If it is a text node, use a range to retrieve the coordinates.
      while (start && isExtendingChar(prepared.line.text.charAt(mStart + start))) --start;
      while (mStart + end < mEnd && isExtendingChar(prepared.line.text.charAt(mStart + end))) ++end;
      if (ie_upto8 && start == 0 && end == mEnd - mStart) {
        rect = node.parentNode.getBoundingClientRect();
      } else if (ie && cm.options.lineWrapping) {
        var rects = range(node, start, end).getClientRects();
        if (rects.length)
          rect = rects[bias == "right" ? rects.length - 1 : 0];
        else
          rect = nullRect;
      } else {
        rect = range(node, start, end).getBoundingClientRect();
      }
    } else { // If it is a widget, simply get the box for the whole widget.
      if (start > 0) collapse = bias = "right";
      var rects;
      if (cm.options.lineWrapping && (rects = node.getClientRects()).length > 1)
        rect = rects[bias == "right" ? rects.length - 1 : 0];
      else
        rect = node.getBoundingClientRect();
    }
    if (ie_upto8 && !start && (!rect || !rect.left && !rect.right)) {
      var rSpan = node.parentNode.getClientRects()[0];
      if (rSpan)
        rect = {left: rSpan.left, right: rSpan.left + charWidth(cm.display), top: rSpan.top, bottom: rSpan.bottom};
      else
        rect = nullRect;
    }

    var top, bot = (rect.bottom + rect.top) / 2 - prepared.rect.top;
    var heights = prepared.view.measure.heights;
    for (var i = 0; i < heights.length - 1; i++)
      if (bot < heights[i]) break;
    top = i ? heights[i - 1] : 0; bot = heights[i];
    var result = {left: (collapse == "right" ? rect.right : rect.left) - prepared.rect.left,
                  right: (collapse == "left" ? rect.left : rect.right) - prepared.rect.left,
                  top: top, bottom: bot};
    if (!rect.left && !rect.right) result.bogus = true;
    return result;
  }

  function clearLineMeasurementCacheFor(lineView) {
    if (lineView.measure) {
      lineView.measure.cache = {};
      lineView.measure.heights = null;
      if (lineView.rest) for (var i = 0; i < lineView.rest.length; i++)
        lineView.measure.caches[i] = {};
    }
  }

  function clearLineMeasurementCache(cm) {
    cm.display.externalMeasure = null;
    removeChildren(cm.display.lineMeasure);
    for (var i = 0; i < cm.display.view.length; i++)
      clearLineMeasurementCacheFor(cm.display.view[i]);
  }

  function clearCaches(cm) {
    clearLineMeasurementCache(cm);
    cm.display.cachedCharWidth = cm.display.cachedTextHeight = cm.display.cachedPaddingH = null;
    if (!cm.options.lineWrapping) cm.display.maxLineChanged = true;
    cm.display.lineNumChars = null;
  }

  function pageScrollX() { return window.pageXOffset || (document.documentElement || document.body).scrollLeft; }
  function pageScrollY() { return window.pageYOffset || (document.documentElement || document.body).scrollTop; }

  // Converts a {top, bottom, left, right} box from line-local
  // coordinates into another coordinate system. Context may be one of
  // "line", "div" (display.lineDiv), "local"/null (editor), or "page".
  function intoCoordSystem(cm, lineObj, rect, context) {
    if (lineObj.widgets) for (var i = 0; i < lineObj.widgets.length; ++i) if (lineObj.widgets[i].above) {
      var size = widgetHeight(lineObj.widgets[i]);
      rect.top += size; rect.bottom += size;
    }
    if (context == "line") return rect;
    if (!context) context = "local";
    var yOff = heightAtLine(lineObj);
    if (context == "local") yOff += paddingTop(cm.display);
    else yOff -= cm.display.viewOffset;
    if (context == "page" || context == "window") {
      var lOff = cm.display.lineSpace.getBoundingClientRect();
      yOff += lOff.top + (context == "window" ? 0 : pageScrollY());
      var xOff = lOff.left + (context == "window" ? 0 : pageScrollX());
      rect.left += xOff; rect.right += xOff;
    }
    rect.top += yOff; rect.bottom += yOff;
    return rect;
  }

  // Coverts a box from "div" coords to another coordinate system.
  // Context may be "window", "page", "div", or "local"/null.
  function fromCoordSystem(cm, coords, context) {
    if (context == "div") return coords;
    var left = coords.left, top = coords.top;
    // First move into "page" coordinate system
    if (context == "page") {
      left -= pageScrollX();
      top -= pageScrollY();
    } else if (context == "local" || !context) {
      var localBox = cm.display.sizer.getBoundingClientRect();
      left += localBox.left;
      top += localBox.top;
    }

    var lineSpaceBox = cm.display.lineSpace.getBoundingClientRect();
    return {left: left - lineSpaceBox.left, top: top - lineSpaceBox.top};
  }

  function charCoords(cm, pos, context, lineObj, bias) {
    if (!lineObj) lineObj = getLine(cm.doc, pos.line);
    return intoCoordSystem(cm, lineObj, measureChar(cm, lineObj, pos.ch, bias), context);
  }

  // Returns a box for a given cursor position, which may have an
  // 'other' property containing the position of the secondary cursor
  // on a bidi boundary.
  function cursorCoords(cm, pos, context, lineObj, preparedMeasure) {
    lineObj = lineObj || getLine(cm.doc, pos.line);
    if (!preparedMeasure) preparedMeasure = prepareMeasureForLine(cm, lineObj);
    function get(ch, right) {
      var m = measureCharPrepared(cm, preparedMeasure, ch, right ? "right" : "left");
      if (right) m.left = m.right; else m.right = m.left;
      return intoCoordSystem(cm, lineObj, m, context);
    }
    function getBidi(ch, partPos) {
      var part = order[partPos], right = part.level % 2;
      if (ch == bidiLeft(part) && partPos && part.level < order[partPos - 1].level) {
        part = order[--partPos];
        ch = bidiRight(part) - (part.level % 2 ? 0 : 1);
        right = true;
      } else if (ch == bidiRight(part) && partPos < order.length - 1 && part.level < order[partPos + 1].level) {
        part = order[++partPos];
        ch = bidiLeft(part) - part.level % 2;
        right = false;
      }
      if (right && ch == part.to && ch > part.from) return get(ch - 1);
      return get(ch, right);
    }
    var order = getOrder(lineObj), ch = pos.ch;
    if (!order) return get(ch);
    var partPos = getBidiPartAt(order, ch);
    var val = getBidi(ch, partPos);
    if (bidiOther != null) val.other = getBidi(ch, bidiOther);
    return val;
  }

  // Used to cheaply estimate the coordinates for a position. Used for
  // intermediate scroll updates.
  function estimateCoords(cm, pos) {
    var left = 0, pos = clipPos(cm.doc, pos);
    if (!cm.options.lineWrapping) left = charWidth(cm.display) * pos.ch;
    var lineObj = getLine(cm.doc, pos.line);
    var top = heightAtLine(lineObj) + paddingTop(cm.display);
    return {left: left, right: left, top: top, bottom: top + lineObj.height};
  }

  // Positions returned by coordsChar contain some extra information.
  // xRel is the relative x position of the input coordinates compared
  // to the found position (so xRel > 0 means the coordinates are to
  // the right of the character position, for example). When outside
  // is true, that means the coordinates lie outside the line's
  // vertical range.
  function PosWithInfo(line, ch, outside, xRel) {
    var pos = Pos(line, ch);
    pos.xRel = xRel;
    if (outside) pos.outside = true;
    return pos;
  }

  // Compute the character position closest to the given coordinates.
  // Input must be lineSpace-local ("div" coordinate system).
  function coordsChar(cm, x, y) {
    var doc = cm.doc;
    y += cm.display.viewOffset;
    if (y < 0) return PosWithInfo(doc.first, 0, true, -1);
    var lineN = lineAtHeight(doc, y), last = doc.first + doc.size - 1;
    if (lineN > last)
      return PosWithInfo(doc.first + doc.size - 1, getLine(doc, last).text.length, true, 1);
    if (x < 0) x = 0;

    var lineObj = getLine(doc, lineN);
    for (;;) {
      var found = coordsCharInner(cm, lineObj, lineN, x, y);
      var merged = collapsedSpanAtEnd(lineObj);
      var mergedPos = merged && merged.find(0, true);
      if (merged && (found.ch > mergedPos.from.ch || found.ch == mergedPos.from.ch && found.xRel > 0))
        lineN = lineNo(lineObj = mergedPos.to.line);
      else
        return found;
    }
  }

  function coordsCharInner(cm, lineObj, lineNo, x, y) {
    var innerOff = y - heightAtLine(lineObj);
    var wrongLine = false, adjust = 2 * cm.display.wrapper.clientWidth;
    var preparedMeasure = prepareMeasureForLine(cm, lineObj);

    function getX(ch) {
      var sp = cursorCoords(cm, Pos(lineNo, ch), "line", lineObj, preparedMeasure);
      wrongLine = true;
      if (innerOff > sp.bottom) return sp.left - adjust;
      else if (innerOff < sp.top) return sp.left + adjust;
      else wrongLine = false;
      return sp.left;
    }

    var bidi = getOrder(lineObj), dist = lineObj.text.length;
    var from = lineLeft(lineObj), to = lineRight(lineObj);
    var fromX = getX(from), fromOutside = wrongLine, toX = getX(to), toOutside = wrongLine;

    if (x > toX) return PosWithInfo(lineNo, to, toOutside, 1);
    // Do a binary search between these bounds.
    for (;;) {
      if (bidi ? to == from || to == moveVisually(lineObj, from, 1) : to - from <= 1) {
        var ch = x < fromX || x - fromX <= toX - x ? from : to;
        var xDiff = x - (ch == from ? fromX : toX);
        while (isExtendingChar(lineObj.text.charAt(ch))) ++ch;
        var pos = PosWithInfo(lineNo, ch, ch == from ? fromOutside : toOutside,
                              xDiff < -1 ? -1 : xDiff > 1 ? 1 : 0);
        return pos;
      }
      var step = Math.ceil(dist / 2), middle = from + step;
      if (bidi) {
        middle = from;
        for (var i = 0; i < step; ++i) middle = moveVisually(lineObj, middle, 1);
      }
      var middleX = getX(middle);
      if (middleX > x) {to = middle; toX = middleX; if (toOutside = wrongLine) toX += 1000; dist = step;}
      else {from = middle; fromX = middleX; fromOutside = wrongLine; dist -= step;}
    }
  }

  var measureText;
  // Compute the default text height.
  function textHeight(display) {
    if (display.cachedTextHeight != null) return display.cachedTextHeight;
    if (measureText == null) {
      measureText = elt("pre");
      // Measure a bunch of lines, for browsers that compute
      // fractional heights.
      for (var i = 0; i < 49; ++i) {
        measureText.appendChild(document.createTextNode("x"));
        measureText.appendChild(elt("br"));
      }
      measureText.appendChild(document.createTextNode("x"));
    }
    removeChildrenAndAdd(display.measure, measureText);
    var height = measureText.offsetHeight / 50;
    if (height > 3) display.cachedTextHeight = height;
    removeChildren(display.measure);
    return height || 1;
  }

  // Compute the default character width.
  function charWidth(display) {
    if (display.cachedCharWidth != null) return display.cachedCharWidth;
    var anchor = elt("span", "xxxxxxxxxx");
    var pre = elt("pre", [anchor]);
    removeChildrenAndAdd(display.measure, pre);
    var rect = anchor.getBoundingClientRect(), width = (rect.right - rect.left) / 10;
    if (width > 2) display.cachedCharWidth = width;
    return width || 10;
  }

  // OPERATIONS

  // Operations are used to wrap a series of changes to the editor
  // state in such a way that each change won't have to update the
  // cursor and display (which would be awkward, slow, and
  // error-prone). Instead, display updates are batched and then all
  // combined and executed at once.

  var nextOpId = 0;
  // Start a new operation.
  function startOperation(cm) {
    cm.curOp = {
      viewChanged: false,      // Flag that indicates that lines might need to be redrawn
      startHeight: cm.doc.height, // Used to detect need to update scrollbar
      forceUpdate: false,      // Used to force a redraw
      updateInput: null,       // Whether to reset the input textarea
      typing: false,           // Whether this reset should be careful to leave existing text (for compositing)
      changeObjs: null,        // Accumulated changes, for firing change events
      origin: null,            // Selection's origin
      cursorActivity: false,   // Whether to fire a cursorActivity event
      selectionChanged: false, // Whether the selection needs to be redrawn
      updateMaxLine: false,    // Set when the widest line needs to be determined anew
      scrollLeft: null, scrollTop: null, // Intermediate scroll position, not pushed to DOM yet
      scrollToPos: null,       // Used to scroll to a specific position
      id: ++nextOpId           // Unique ID
    };
    if (!delayedCallbackDepth++) delayedCallbacks = [];
  }

  // Finish an operation, updating the display and signalling delayed events
  function endOperation(cm) {
    var op = cm.curOp, doc = cm.doc, display = cm.display;
    cm.curOp = null;

    if (op.updateMaxLine) findMaxLine(cm);

    // If it looks like an update might be needed, call updateDisplay
    if (op.viewChanged || op.forceUpdate || op.scrollTop != null ||
        op.scrollToPos && (op.scrollToPos.from.line < display.viewFrom ||
                           op.scrollToPos.to.line >= display.viewTo) ||
        display.maxLineChanged && cm.options.lineWrapping) {
      var updated = updateDisplay(cm, {top: op.scrollTop, ensure: op.scrollToPos}, op.forceUpdate);
      if (cm.display.scroller.offsetHeight) cm.doc.scrollTop = cm.display.scroller.scrollTop;
    }
    // If no update was run, but the selection changed, redraw that.
    if (!updated && op.selectionChanged) updateSelection(cm);
    if (!updated && op.startHeight != cm.doc.height) updateScrollbars(cm);

    // Propagate the scroll position to the actual DOM scroller
    if (op.scrollTop != null && display.scroller.scrollTop != op.scrollTop) {
      var top = Math.max(0, Math.min(display.scroller.scrollHeight - display.scroller.clientHeight, op.scrollTop));
      display.scroller.scrollTop = display.scrollbarV.scrollTop = doc.scrollTop = top;
    }
    if (op.scrollLeft != null && display.scroller.scrollLeft != op.scrollLeft) {
      var left = Math.max(0, Math.min(display.scroller.scrollWidth - display.scroller.clientWidth, op.scrollLeft));
      display.scroller.scrollLeft = display.scrollbarH.scrollLeft = doc.scrollLeft = left;
      alignHorizontally(cm);
    }
    // If we need to scroll a specific position into view, do so.
    if (op.scrollToPos) {
      var coords = scrollPosIntoView(cm, clipPos(cm.doc, op.scrollToPos.from),
                                     clipPos(cm.doc, op.scrollToPos.to), op.scrollToPos.margin);
      if (op.scrollToPos.isCursor && cm.state.focused) maybeScrollWindow(cm, coords);
    }

    if (op.selectionChanged) restartBlink(cm);

    if (cm.state.focused && op.updateInput)
      resetInput(cm, op.typing);

    // Fire events for markers that are hidden/unidden by editing or
    // undoing
    var hidden = op.maybeHiddenMarkers, unhidden = op.maybeUnhiddenMarkers;
    if (hidden) for (var i = 0; i < hidden.length; ++i)
      if (!hidden[i].lines.length) signal(hidden[i], "hide");
    if (unhidden) for (var i = 0; i < unhidden.length; ++i)
      if (unhidden[i].lines.length) signal(unhidden[i], "unhide");

    var delayed;
    if (!--delayedCallbackDepth) {
      delayed = delayedCallbacks;
      delayedCallbacks = null;
    }
    // Fire change events, and delayed event handlers
    if (op.changeObjs) {
      for (var i = 0; i < op.changeObjs.length; i++)
        signal(cm, "change", cm, op.changeObjs[i]);
      signal(cm, "changes", cm, op.changeObjs);
    }
    if (op.cursorActivity) signal(cm, "cursorActivity", cm, op.origin);
    if (delayed) for (var i = 0; i < delayed.length; ++i) delayed[i]();
  }

  // Run the given function in an operation
  function runInOp(cm, f) {
    if (cm.curOp) return f();
    startOperation(cm);
    try { return f(); }
    finally { endOperation(cm); }
  }
  // Wraps a function in an operation. Returns the wrapped function.
  function operation(cm, f) {
    return function() {
      if (cm.curOp) return f.apply(cm, arguments);
      startOperation(cm);
      try { return f.apply(cm, arguments); }
      finally { endOperation(cm); }
    };
  }
  // Used to add methods to editor and doc instances, wrapping them in
  // operations.
  function methodOp(f) {
    return function() {
      if (this.curOp) return f.apply(this, arguments);
      startOperation(this);
      try { return f.apply(this, arguments); }
      finally { endOperation(this); }
    };
  }
  function docMethodOp(f) {
    return function() {
      var cm = this.cm;
      if (!cm || cm.curOp) return f.apply(this, arguments);
      startOperation(cm);
      try { return f.apply(this, arguments); }
      finally { endOperation(cm); }
    };
  }

  // VIEW TRACKING

  // These objects are used to represent the visible (currently drawn)
  // part of the document. A LineView may correspond to multiple
  // logical lines, if those are connected by collapsed ranges.
  function LineView(doc, line, lineN) {
    // The starting line
    this.line = line;
    // Continuing lines, if any
    this.rest = visualLineContinued(line);
    // Number of logical lines in this visual line
    this.size = this.rest ? lineNo(lst(this.rest)) - lineN + 1 : 1;
    this.node = this.text = null;
    this.hidden = lineIsHidden(doc, line);
  }

  // Create a range of LineView objects for the given lines.
  function buildViewArray(cm, from, to) {
    var array = [], nextPos;
    for (var pos = from; pos < to; pos = nextPos) {
      var view = new LineView(cm.doc, getLine(cm.doc, pos), pos);
      nextPos = pos + view.size;
      array.push(view);
    }
    return array;
  }

  // Updates the display.view data structure for a given change to the
  // document. From and to are in pre-change coordinates. Lendiff is
  // the amount of lines added or subtracted by the change. This is
  // used for changes that span multiple lines, or change the way
  // lines are divided into visual lines. regLineChange (below)
  // registers single-line changes.
  function regChange(cm, from, to, lendiff) {
    if (from == null) from = cm.doc.first;
    if (to == null) to = cm.doc.first + cm.doc.size;
    if (!lendiff) lendiff = 0;

    var display = cm.display;
    if (lendiff && to < display.viewTo &&
        (display.updateLineNumbers == null || display.updateLineNumbers > from))
      display.updateLineNumbers = from;

    cm.curOp.viewChanged = true;

    if (from >= display.viewTo) { // Change after
      if (sawCollapsedSpans && visualLineNo(cm.doc, from) < display.viewTo)
        resetView(cm);
    } else if (to <= display.viewFrom) { // Change before
      if (sawCollapsedSpans && visualLineEndNo(cm.doc, to + lendiff) > display.viewFrom) {
        resetView(cm);
      } else {
        display.viewFrom += lendiff;
        display.viewTo += lendiff;
      }
    } else if (from <= display.viewFrom && to >= display.viewTo) { // Full overlap
      resetView(cm);
    } else if (from <= display.viewFrom) { // Top overlap
      var cut = viewCuttingPoint(cm, to, to + lendiff, 1);
      if (cut) {
        display.view = display.view.slice(cut.index);
        display.viewFrom = cut.lineN;
        display.viewTo += lendiff;
      } else {
        resetView(cm);
      }
    } else if (to >= display.viewTo) { // Bottom overlap
      var cut = viewCuttingPoint(cm, from, from, -1);
      if (cut) {
        display.view = display.view.slice(0, cut.index);
        display.viewTo = cut.lineN;
      } else {
        resetView(cm);
      }
    } else { // Gap in the middle
      var cutTop = viewCuttingPoint(cm, from, from, -1);
      var cutBot = viewCuttingPoint(cm, to, to + lendiff, 1);
      if (cutTop && cutBot) {
        display.view = display.view.slice(0, cutTop.index)
          .concat(buildViewArray(cm, cutTop.lineN, cutBot.lineN))
          .concat(display.view.slice(cutBot.index));
        display.viewTo += lendiff;
      } else {
        resetView(cm);
      }
    }

    var ext = display.externalMeasured;
    if (ext) {
      if (to < ext.lineN)
        ext.lineN += lendiff;
      else if (from < ext.lineN + ext.size)
        display.externalMeasured = null;
    }
  }

  // Register a change to a single line. Type must be one of "text",
  // "gutter", "class", "widget"
  function regLineChange(cm, line, type) {
    cm.curOp.viewChanged = true;
    var display = cm.display, ext = cm.display.externalMeasured;
    if (ext && line >= ext.lineN && line < ext.lineN + ext.size)
      display.externalMeasured = null;

    if (line < display.viewFrom || line >= display.viewTo) return;
    var lineView = display.view[findViewIndex(cm, line)];
    if (lineView.node == null) return;
    var arr = lineView.changes || (lineView.changes = []);
    if (indexOf(arr, type) == -1) arr.push(type);
  }

  // Clear the view.
  function resetView(cm) {
    cm.display.viewFrom = cm.display.viewTo = cm.doc.first;
    cm.display.view = [];
    cm.display.viewOffset = 0;
  }

  // Find the view element corresponding to a given line. Return null
  // when the line isn't visible.
  function findViewIndex(cm, n) {
    if (n >= cm.display.viewTo) return null;
    n -= cm.display.viewFrom;
    if (n < 0) return null;
    var view = cm.display.view;
    for (var i = 0; i < view.length; i++) {
      n -= view[i].size;
      if (n < 0) return i;
    }
  }

  function viewCuttingPoint(cm, oldN, newN, dir) {
    var index = findViewIndex(cm, oldN), diff, view = cm.display.view;
    if (!sawCollapsedSpans) return {index: index, lineN: newN};
    for (var i = 0, n = cm.display.viewFrom; i < index; i++)
      n += view[i].size;
    if (n != oldN) {
      if (dir > 0) {
        if (index == view.length - 1) return null;
        diff = (n + view[index].size) - oldN;
        index++;
      } else {
        diff = n - oldN;
      }
      oldN += diff; newN += diff;
    }
    while (visualLineNo(cm.doc, newN) != newN) {
      if (index == (dir < 0 ? 0 : view.length - 1)) return null;
      newN += dir * view[index - (dir < 0 ? 1 : 0)].size;
      index += dir;
    }
    return {index: index, lineN: newN};
  }

  // Force the view to cover a given range, adding empty view element
  // or clipping off existing ones as needed.
  function adjustView(cm, from, to) {
    var display = cm.display, view = display.view;
    if (view.length == 0 || from >= display.viewTo || to <= display.viewFrom) {
      display.view = buildViewArray(cm, from, to);
      display.viewFrom = from;
    } else {
      if (display.viewFrom > from)
        display.view = buildViewArray(cm, from, display.viewFrom).concat(display.view);
      else if (display.viewFrom < from)
        display.view = display.view.slice(findViewIndex(cm, from));
      display.viewFrom = from;
      if (display.viewTo < to)
        display.view = display.view.concat(buildViewArray(cm, display.viewTo, to));
      else if (display.viewTo > to)
        display.view = display.view.slice(0, findViewIndex(cm, to));
    }
    display.viewTo = to;
  }

  // Count the number of lines in the view whose DOM representation is
  // out of date (or nonexistent).
  function countDirtyView(cm) {
    var view = cm.display.view, dirty = 0;
    for (var i = 0; i < view.length; i++) {
      var lineView = view[i];
      if (!lineView.hidden && (!lineView.node || lineView.changes)) ++dirty;
    }
    return dirty;
  }

  // INPUT HANDLING

  // Poll for input changes, using the normal rate of polling. This
  // runs as long as the editor is focused.
  function slowPoll(cm) {
    if (cm.display.pollingFast) return;
    cm.display.poll.set(cm.options.pollInterval, function() {
      readInput(cm);
      if (cm.state.focused) slowPoll(cm);
    });
  }

  // When an event has just come in that is likely to add or change
  // something in the input textarea, we poll faster, to ensure that
  // the change appears on the screen quickly.
  function fastPoll(cm) {
    var missed = false;
    cm.display.pollingFast = true;
    function p() {
      var changed = readInput(cm);
      if (!changed && !missed) {missed = true; cm.display.poll.set(60, p);}
      else {cm.display.pollingFast = false; slowPoll(cm);}
    }
    cm.display.poll.set(20, p);
  }

  // Read input from the textarea, and update the document to match.
  // When something is selected, it is present in the textarea, and
  // selected (unless it is huge, in which case a placeholder is
  // used). When nothing is selected, the cursor sits after previously
  // seen text (can be empty), which is stored in prevInput (we must
  // not reset the textarea when typing, because that breaks IME).
  function readInput(cm) {
    var input = cm.display.input, prevInput = cm.display.prevInput, doc = cm.doc;
    // Since this is called a *lot*, try to bail out as cheaply as
    // possible when it is clear that nothing happened. hasSelection
    // will be the case when there is a lot of text in the textarea,
    // in which case reading its value would be expensive.
<<<<<<< HEAD
    if (!cm.state.focused || isReadOnly(cm) || cm.options.disableInput) return false;
    if (hasSelection(input) && prevInput.length === 0) return false;
=======
    if (!cm.state.focused || hasSelection(input) || isReadOnly(cm) || cm.options.disableInput) return false;
    // See paste handler for more on the fakedLastChar kludge
    if (cm.state.pasteIncoming && cm.state.fakedLastChar) {
      input.value = input.value.substring(0, input.value.length - 1);
      cm.state.fakedLastChar = false;
    }
>>>>>>> 8a6778ba
    var text = input.value;
    // If nothing changed, bail.
    if (text == prevInput && !cm.somethingSelected()) return false;
    // Work around nonsensical selection resetting in IE9/10
    if (ie && !ie_upto8 && cm.display.inputHasSelection === text) {
      resetInput(cm);
      return false;
    }

    var withOp = !cm.curOp;
    if (withOp) startOperation(cm);
    cm.display.shift = false;

    // Find the part of the input that is actually new
    var same = 0, l = Math.min(prevInput.length, text.length);
    while (same < l && prevInput.charCodeAt(same) == text.charCodeAt(same)) ++same;
    var inserted = text.slice(same), textLines = splitLines(inserted);

    // When pasing N lines into N selections, insert one line per selection
    var multiPaste = cm.state.pasteIncoming && textLines.length > 1 && doc.sel.ranges.length == textLines.length;

    // Normal behavior is to insert the new text into every selection
    for (var i = doc.sel.ranges.length - 1; i >= 0; i--) {
      var range = doc.sel.ranges[i];
      var from = range.from(), to = range.to();
      // Handle deletion
      if (same < prevInput.length)
        from = Pos(from.line, from.ch - (prevInput.length - same));
      // Handle overwrite
      else if (cm.state.overwrite && range.empty() && !cm.state.pasteIncoming)
        to = Pos(to.line, Math.min(getLine(doc, to.line).text.length, to.ch + lst(textLines).length));
      var updateInput = cm.curOp.updateInput;
      var changeEvent = {from: from, to: to, text: multiPaste ? [textLines[i]] : textLines,
                         origin: cm.state.pasteIncoming ? "paste" : cm.state.cutIncoming ? "cut" : "+input"};
      makeChange(cm.doc, changeEvent);
      signalLater(cm, "inputRead", cm, changeEvent);
      // When an 'electric' character is inserted, immediately trigger a reindent
      if (inserted && !cm.state.pasteIncoming && cm.options.electricChars &&
          cm.options.smartIndent && range.head.ch < 100 &&
          (!i || doc.sel.ranges[i - 1].head.line != range.head.line)) {
        var mode = cm.getModeAt(range.head);
        if (mode.electricChars) {
          for (var j = 0; j < mode.electricChars.length; j++)
            if (inserted.indexOf(mode.electricChars.charAt(j)) > -1) {
              indentLine(cm, range.head.line, "smart");
              break;
            }
        } else if (mode.electricInput) {
          var end = changeEnd(changeEvent);
          if (mode.electricInput.test(getLine(doc, end.line).text.slice(0, end.ch)))
            indentLine(cm, range.head.line, "smart");
        }
      }
    }
    ensureCursorVisible(cm);
    cm.curOp.updateInput = updateInput;
    cm.curOp.typing = true;

    // Don't leave long text in the textarea, since it makes further polling slow
    if (text.length > 1000 || text.indexOf("\n") > -1) input.value = cm.display.prevInput = "";
    else cm.display.prevInput = text;
    if (withOp) endOperation(cm);
    cm.state.pasteIncoming = cm.state.cutIncoming = false;
    return true;
  }

  // Reset the input to correspond to the selection (or to be empty,
  // when not typing and nothing is selected)
  function resetInput(cm, typing) {
    var minimal, selected, doc = cm.doc;
    if (cm.somethingSelected()) {
      cm.display.prevInput = "";
      var range = doc.sel.primary();
      minimal = hasCopyEvent &&
        (range.to().line - range.from().line > 100 || (selected = cm.getSelection()).length > 1000);
      var content = minimal ? "-" : selected || cm.getSelection();
      cm.display.input.value = content;
      if (cm.state.focused) selectInput(cm.display.input);
      if (ie && !ie_upto8) cm.display.inputHasSelection = content;
    } else if (!typing) {
      cm.display.prevInput = cm.display.input.value = "";
      if (ie && !ie_upto8) cm.display.inputHasSelection = null;
    }
    cm.display.inaccurateSelection = minimal;
  }

  function focusInput(cm) {
    if (cm.options.readOnly != "nocursor" && (!mobile || activeElt() != cm.display.input))
      cm.display.input.focus();
  }

  function ensureFocus(cm) {
    if (!cm.state.focused) { focusInput(cm); onFocus(cm); }
  }

  function isReadOnly(cm) {
    return cm.options.readOnly || cm.doc.cantEdit;
  }

  // EVENT HANDLERS

  // Attach the necessary event handlers when initializing the editor
  function registerEventHandlers(cm) {
    var d = cm.display;
    on(d.scroller, "mousedown", operation(cm, onMouseDown));
    // Older IE's will not fire a second mousedown for a double click
    if (ie_upto10)
      on(d.scroller, "dblclick", operation(cm, function(e) {
        if (signalDOMEvent(cm, e)) return;
        var pos = posFromMouse(cm, e);
        if (!pos || clickInGutter(cm, e) || eventInWidget(cm.display, e)) return;
        e_preventDefault(e);
        var word = findWordAt(cm.doc, pos);
        extendSelection(cm.doc, word.anchor, word.head);
      }));
    else
      on(d.scroller, "dblclick", function(e) { signalDOMEvent(cm, e) || e_preventDefault(e); });
    // Prevent normal selection in the editor (we handle our own)
    on(d.lineSpace, "selectstart", function(e) {
      if (!eventInWidget(d, e)) e_preventDefault(e);
    });
    // Some browsers fire contextmenu *after* opening the menu, at
    // which point we can't mess with it anymore. Context menu is
    // handled in onMouseDown for these browsers.
    if (!captureRightClick) on(d.scroller, "contextmenu", function(e) {onContextMenu(cm, e);});

    // Sync scrolling between fake scrollbars and real scrollable
    // area, ensure viewport is updated when scrolling.
    on(d.scroller, "scroll", function() {
      if (d.scroller.clientHeight) {
        setScrollTop(cm, d.scroller.scrollTop);
        setScrollLeft(cm, d.scroller.scrollLeft, true);
        signal(cm, "scroll", cm);
      }
    });
    on(d.scrollbarV, "scroll", function() {
      if (d.scroller.clientHeight) setScrollTop(cm, d.scrollbarV.scrollTop);
    });
    on(d.scrollbarH, "scroll", function() {
      if (d.scroller.clientHeight) setScrollLeft(cm, d.scrollbarH.scrollLeft);
    });

    // Listen to wheel events in order to try and update the viewport on time.
    on(d.scroller, "mousewheel", function(e){onScrollWheel(cm, e);});
    on(d.scroller, "DOMMouseScroll", function(e){onScrollWheel(cm, e);});

    // Prevent clicks in the scrollbars from killing focus
    function reFocus() { if (cm.state.focused) setTimeout(bind(focusInput, cm), 0); }
    on(d.scrollbarH, "mousedown", reFocus);
    on(d.scrollbarV, "mousedown", reFocus);
    // Prevent wrapper from ever scrolling
    on(d.wrapper, "scroll", function() { d.wrapper.scrollTop = d.wrapper.scrollLeft = 0; });

    // When the window resizes, we need to refresh active editors.
    var resizeTimer;
    function onResize() {
      if (resizeTimer == null) resizeTimer = setTimeout(function() {
        resizeTimer = null;
        // Might be a text scaling operation, clear size caches.
        d.cachedCharWidth = d.cachedTextHeight = d.cachedPaddingH = knownScrollbarWidth = null;
        cm.setSize();
      }, 100);
    }
    on(window, "resize", onResize);
    // The above handler holds on to the editor and its data
    // structures. Here we poll to unregister it when the editor is no
    // longer in the document, so that it can be garbage-collected.
    function unregister() {
      if (contains(document.body, d.wrapper)) setTimeout(unregister, 5000);
      else off(window, "resize", onResize);
    }
    setTimeout(unregister, 5000);

    on(d.input, "keyup", operation(cm, onKeyUp));
    on(d.input, "input", function() {
      if (ie && !ie_upto8 && cm.display.inputHasSelection) cm.display.inputHasSelection = null;
      fastPoll(cm);
    });
    on(d.input, "keydown", operation(cm, onKeyDown));
    on(d.input, "keypress", operation(cm, onKeyPress));
    on(d.input, "focus", bind(onFocus, cm));
    on(d.input, "blur", bind(onBlur, cm));

    function drag_(e) {
      if (!signalDOMEvent(cm, e)) e_stop(e);
    }
    if (cm.options.dragDrop) {
      on(d.scroller, "dragstart", function(e){onDragStart(cm, e);});
      on(d.scroller, "dragenter", drag_);
      on(d.scroller, "dragover", drag_);
      on(d.scroller, "drop", operation(cm, onDrop));
    }
    on(d.scroller, "paste", function(e) {
      if (eventInWidget(d, e)) return;
      cm.state.pasteIncoming = true;
      focusInput(cm);
      fastPoll(cm);
    });
    on(d.input, "paste", function() {
      // Workaround for webkit bug https://bugs.webkit.org/show_bug.cgi?id=90206
      // Add a char to the end of textarea before paste occur so that
      // selection doesn't span to the end of textarea.
      if (webkit && !cm.state.fakedLastChar && !(new Date - cm.state.lastMiddleDown < 200)) {
        var start = d.input.selectionStart, end = d.input.selectionEnd;
        d.input.value += "$";
        d.input.selectionStart = start;
        d.input.selectionEnd = end;
        cm.state.fakedLastChar = true;
      }
      cm.state.pasteIncoming = true;
      fastPoll(cm);
    });

    function prepareCopyCut(e) {
      if (cm.somethingSelected()) {
        if (d.inaccurateSelection) {
          d.prevInput = "";
          d.inaccurateSelection = false;
          d.input.value = cm.getSelection();
          selectInput(d.input);
        }
      } else {
        var text = "", ranges = [];
        for (var i = 0; i < cm.doc.sel.ranges.length; i++) {
          var line = cm.doc.sel.ranges[i].head.line;
          var lineRange = {anchor: Pos(line, 0), head: Pos(line + 1, 0)};
          ranges.push(lineRange);
          text += cm.getRange(lineRange.anchor, lineRange.head);
        }
        if (e.type == "cut") {
          cm.setSelections(ranges, null, sel_dontScroll);
        } else {
          d.prevInput = "";
          d.input.value = text;
          selectInput(d.input);
        }
      }
      if (e.type == "cut") cm.state.cutIncoming = true;
    }
    on(d.input, "cut", prepareCopyCut);
    on(d.input, "copy", prepareCopyCut);

    // Needed to handle Tab key in KHTML
    if (khtml) on(d.sizer, "mouseup", function() {
      if (activeElt() == d.input) d.input.blur();
      focusInput(cm);
    });
  }

  // MOUSE EVENTS

  // Return true when the given mouse event happened in a widget
  function eventInWidget(display, e) {
    for (var n = e_target(e); n != display.wrapper; n = n.parentNode) {
      if (!n || n.ignoreEvents || n.parentNode == display.sizer && n != display.mover) return true;
    }
  }

  // Given a mouse event, find the corresponding position. If liberal
  // is false, it checks whether a gutter or scrollbar was clicked,
  // and returns null if it was. forRect is used by rectangular
  // selections, and tries to estimate a character position even for
  // coordinates beyond the right of the text.
  function posFromMouse(cm, e, liberal, forRect) {
    var display = cm.display;
    if (!liberal) {
      var target = e_target(e);
      if (target == display.scrollbarH || target == display.scrollbarV ||
          target == display.scrollbarFiller || target == display.gutterFiller) return null;
    }
    var x, y, space = display.lineSpace.getBoundingClientRect();
    // Fails unpredictably on IE[67] when mouse is dragged around quickly.
    try { x = e.clientX - space.left; y = e.clientY - space.top; }
    catch (e) { return null; }
    var coords = coordsChar(cm, x, y), line;
    if (forRect && coords.xRel == 1 && (line = getLine(cm.doc, coords.line).text).length == coords.ch) {
      var colDiff = countColumn(line, line.length, cm.options.tabSize) - line.length;
      coords = Pos(coords.line, Math.round((x - paddingH(cm.display).left) / charWidth(cm.display)) - colDiff);
    }
    return coords;
  }

  // A mouse down can be a single click, double click, triple click,
  // start of selection drag, start of text drag, new cursor
  // (ctrl-click), rectangle drag (alt-drag), or xwin
  // middle-click-paste. Or it might be a click on something we should
  // not interfere with, such as a scrollbar or widget.
  function onMouseDown(e) {
    if (signalDOMEvent(this, e)) return;
    var cm = this, display = cm.display;
    display.shift = e.shiftKey;

    if (eventInWidget(display, e)) {
      if (!webkit) {
        // Briefly turn off draggability, to allow widgets to do
        // normal dragging things.
        display.scroller.draggable = false;
        setTimeout(function(){display.scroller.draggable = true;}, 100);
      }
      return;
    }
    if (clickInGutter(cm, e)) return;
    var start = posFromMouse(cm, e);
    window.focus();

    switch (e_button(e)) {
    case 1:
      if (start)
        leftButtonDown(cm, e, start);
      else if (e_target(e) == display.scroller)
        e_preventDefault(e);
      break;
    case 2:
      if (webkit) cm.state.lastMiddleDown = +new Date;
      if (start) extendSelection(cm.doc, start);
      setTimeout(bind(focusInput, cm), 20);
      e_preventDefault(e);
      break;
    case 3:
      if (captureRightClick) onContextMenu(cm, e);
      break;
    }
  }

  var lastClick, lastDoubleClick;
  function leftButtonDown(cm, e, start) {
    setTimeout(bind(ensureFocus, cm), 0);

    var now = +new Date, type;
    if (lastDoubleClick && lastDoubleClick.time > now - 400 && cmp(lastDoubleClick.pos, start) == 0) {
      type = "triple";
    } else if (lastClick && lastClick.time > now - 400 && cmp(lastClick.pos, start) == 0) {
      type = "double";
      lastDoubleClick = {time: now, pos: start};
    } else {
      type = "single";
      lastClick = {time: now, pos: start};
    }

    var sel = cm.doc.sel, addNew = mac ? e.metaKey : e.ctrlKey;
    if (cm.options.dragDrop && dragAndDrop && !addNew && !isReadOnly(cm) &&
        type == "single" && sel.contains(start) > -1 && sel.somethingSelected())
      leftButtonStartDrag(cm, e, start);
    else
      leftButtonSelect(cm, e, start, type, addNew);
  }

  // Start a text drag. When it ends, see if any dragging actually
  // happen, and treat as a click if it didn't.
  function leftButtonStartDrag(cm, e, start) {
    var display = cm.display;
    var dragEnd = operation(cm, function(e2) {
      if (webkit) display.scroller.draggable = false;
      cm.state.draggingText = false;
      off(document, "mouseup", dragEnd);
      off(display.scroller, "drop", dragEnd);
      if (Math.abs(e.clientX - e2.clientX) + Math.abs(e.clientY - e2.clientY) < 10) {
        e_preventDefault(e2);
        extendSelection(cm.doc, start);
        focusInput(cm);
        // Work around unexplainable focus problem in IE9 (#2127)
        if (ie_upto10 && !ie_upto8)
          setTimeout(function() {document.body.focus(); focusInput(cm);}, 20);
      }
    });
    // Let the drag handler handle this.
    if (webkit) display.scroller.draggable = true;
    cm.state.draggingText = dragEnd;
    // IE's approach to draggable
    if (display.scroller.dragDrop) display.scroller.dragDrop();
    on(document, "mouseup", dragEnd);
    on(display.scroller, "drop", dragEnd);
  }

  // Normal selection, as opposed to text dragging.
  function leftButtonSelect(cm, e, start, type, addNew) {
    var display = cm.display, doc = cm.doc;
    e_preventDefault(e);

    var ourRange, ourIndex, startSel = doc.sel;
    if (addNew) {
      ourIndex = doc.sel.contains(start);
      if (ourIndex > -1)
        ourRange = doc.sel.ranges[ourIndex];
      else
        ourRange = new Range(start, start);
    } else {
      ourRange = doc.sel.primary();
    }

    if (e.altKey) {
      type = "rect";
      if (!addNew) ourRange = new Range(start, start);
      start = posFromMouse(cm, e, true, true);
      ourIndex = -1;
    } else if (type == "double") {
      var word = findWordAt(doc, start);
      if (cm.display.shift || doc.extend)
        ourRange = extendRange(doc, ourRange, word.anchor, word.head);
      else
        ourRange = word;
    } else if (type == "triple") {
      var line = new Range(Pos(start.line, 0), clipPos(doc, Pos(start.line + 1, 0)));
      if (cm.display.shift || doc.extend)
        ourRange = extendRange(doc, ourRange, line.anchor, line.head);
      else
        ourRange = line;
    } else {
      ourRange = extendRange(doc, ourRange, start);
    }

    if (!addNew) {
      ourIndex = 0;
      setSelection(doc, new Selection([ourRange], 0), sel_mouse);
    } else if (ourIndex > -1) {
      replaceOneSelection(doc, ourIndex, ourRange, sel_mouse);
    } else {
      ourIndex = doc.sel.ranges.length;
      setSelection(doc, normalizeSelection(doc.sel.ranges.concat([ourRange]), ourIndex),
                   {scroll: false, origin: "*mouse"});
    }

    var lastPos = start;
    function extendTo(pos) {
      if (cmp(lastPos, pos) == 0) return;
      lastPos = pos;

      if (type == "rect") {
        var ranges = [], tabSize = cm.options.tabSize;
        var startCol = countColumn(getLine(doc, start.line).text, start.ch, tabSize);
        var posCol = countColumn(getLine(doc, pos.line).text, pos.ch, tabSize);
        var left = Math.min(startCol, posCol), right = Math.max(startCol, posCol);
        for (var line = Math.min(start.line, pos.line), end = Math.min(cm.lastLine(), Math.max(start.line, pos.line));
             line <= end; line++) {
          var text = getLine(doc, line).text, leftPos = findColumn(text, left, tabSize);
          if (left == right)
            ranges.push(new Range(Pos(line, leftPos), Pos(line, leftPos)));
          else if (text.length > leftPos)
            ranges.push(new Range(Pos(line, leftPos), Pos(line, findColumn(text, right, tabSize))));
        }
        if (!ranges.length) ranges.push(new Range(start, start));
        setSelection(doc, normalizeSelection(startSel.ranges.slice(0, ourIndex).concat(ranges), ourIndex), sel_mouse);
      } else {
        var oldRange = ourRange;
        var anchor = oldRange.anchor, head = pos;
        if (type != "single") {
          if (type == "double")
            var range = findWordAt(doc, pos);
          else
            var range = new Range(Pos(pos.line, 0), clipPos(doc, Pos(pos.line + 1, 0)));
          if (cmp(range.anchor, anchor) > 0) {
            head = range.head;
            anchor = minPos(oldRange.from(), range.anchor);
          } else {
            head = range.anchor;
            anchor = maxPos(oldRange.to(), range.head);
          }
        }
        var ranges = startSel.ranges.slice(0);
        ranges[ourIndex] = new Range(clipPos(doc, anchor), head);
        setSelection(doc, normalizeSelection(ranges, ourIndex), sel_mouse);
      }
    }

    var editorSize = display.wrapper.getBoundingClientRect();
    // Used to ensure timeout re-tries don't fire when another extend
    // happened in the meantime (clearTimeout isn't reliable -- at
    // least on Chrome, the timeouts still happen even when cleared,
    // if the clear happens after their scheduled firing time).
    var counter = 0;

    function extend(e) {
      var curCount = ++counter;
      var cur = posFromMouse(cm, e, true, type == "rect");
      if (!cur) return;
      if (cmp(cur, lastPos) != 0) {
        ensureFocus(cm);
        extendTo(cur);
        var visible = visibleLines(display, doc);
        if (cur.line >= visible.to || cur.line < visible.from)
          setTimeout(operation(cm, function(){if (counter == curCount) extend(e);}), 150);
      } else {
        var outside = e.clientY < editorSize.top ? -20 : e.clientY > editorSize.bottom ? 20 : 0;
        if (outside) setTimeout(operation(cm, function() {
          if (counter != curCount) return;
          display.scroller.scrollTop += outside;
          extend(e);
        }), 50);
      }
    }

    function done(e) {
      counter = Infinity;
      e_preventDefault(e);
      focusInput(cm);
      off(document, "mousemove", move);
      off(document, "mouseup", up);
      doc.history.lastSelOrigin = null;
    }

    var move = operation(cm, function(e) {
      if ((ie && !ie_upto9) ?  !e.buttons : !e_button(e)) done(e);
      else extend(e);
    });
    var up = operation(cm, done);
    on(document, "mousemove", move);
    on(document, "mouseup", up);
  }

  // Determines whether an event happened in the gutter, and fires the
  // handlers for the corresponding event.
  function gutterEvent(cm, e, type, prevent, signalfn) {
    try { var mX = e.clientX, mY = e.clientY; }
    catch(e) { return false; }
    if (mX >= Math.floor(cm.display.gutters.getBoundingClientRect().right)) return false;
    if (prevent) e_preventDefault(e);

    var display = cm.display;
    var lineBox = display.lineDiv.getBoundingClientRect();

    if (mY > lineBox.bottom || !hasHandler(cm, type)) return e_defaultPrevented(e);
    mY -= lineBox.top - display.viewOffset;

    for (var i = 0; i < cm.options.gutters.length; ++i) {
      var g = display.gutters.childNodes[i];
      if (g && g.getBoundingClientRect().right >= mX) {
        var line = lineAtHeight(cm.doc, mY);
        var gutter = cm.options.gutters[i];
        signalfn(cm, type, cm, line, gutter, e);
        return e_defaultPrevented(e);
      }
    }
  }

  function clickInGutter(cm, e) {
    return gutterEvent(cm, e, "gutterClick", true, signalLater);
  }

  // Kludge to work around strange IE behavior where it'll sometimes
  // re-fire a series of drag-related events right after the drop (#1551)
  var lastDrop = 0;

  function onDrop(e) {
    var cm = this;
    if (signalDOMEvent(cm, e) || eventInWidget(cm.display, e))
      return;
    e_preventDefault(e);
    if (ie_upto10) lastDrop = +new Date;
    var pos = posFromMouse(cm, e, true), files = e.dataTransfer.files;
    if (!pos || isReadOnly(cm)) return;
    // Might be a file drop, in which case we simply extract the text
    // and insert it.
    if (files && files.length && window.FileReader && window.File) {
      var n = files.length, text = Array(n), read = 0;
      var loadFile = function(file, i) {
        var reader = new FileReader;
        reader.onload = operation(cm, function() {
          text[i] = reader.result;
          if (++read == n) {
            pos = clipPos(cm.doc, pos);
            var change = {from: pos, to: pos, text: splitLines(text.join("\n")), origin: "paste"};
            makeChange(cm.doc, change);
            setSelectionReplaceHistory(cm.doc, simpleSelection(pos, changeEnd(change)));
          }
        });
        reader.readAsText(file);
      };
      for (var i = 0; i < n; ++i) loadFile(files[i], i);
    } else { // Normal drop
      // Don't do a replace if the drop happened inside of the selected text.
      if (cm.state.draggingText && cm.doc.sel.contains(pos) > -1) {
        cm.state.draggingText(e);
        // Ensure the editor is re-focused
        setTimeout(bind(focusInput, cm), 20);
        return;
      }
      try {
        var text = e.dataTransfer.getData("Text");
        if (text) {
          var selected = cm.state.draggingText && cm.listSelections();
          setSelectionNoUndo(cm.doc, simpleSelection(pos, pos));
          if (selected) for (var i = 0; i < selected.length; ++i)
            replaceRange(cm.doc, "", selected[i].anchor, selected[i].head, "drag");
          cm.replaceSelection(text, "around", "paste");
          focusInput(cm);
        }
      }
      catch(e){}
    }
  }

  function onDragStart(cm, e) {
    if (ie_upto10 && (!cm.state.draggingText || +new Date - lastDrop < 100)) { e_stop(e); return; }
    if (signalDOMEvent(cm, e) || eventInWidget(cm.display, e)) return;

    e.dataTransfer.setData("Text", cm.getSelection());

    // Use dummy image instead of default browsers image.
    // Recent Safari (~6.0.2) have a tendency to segfault when this happens, so we don't do it there.
    if (e.dataTransfer.setDragImage && !safari) {
      var img = elt("img", null, null, "position: fixed; left: 0; top: 0;");
      img.src = "data:image/gif;base64,R0lGODlhAQABAAAAACH5BAEKAAEALAAAAAABAAEAAAICTAEAOw==";
      if (presto) {
        img.width = img.height = 1;
        cm.display.wrapper.appendChild(img);
        // Force a relayout, or Opera won't use our image for some obscure reason
        img._top = img.offsetTop;
      }
      e.dataTransfer.setDragImage(img, 0, 0);
      if (presto) img.parentNode.removeChild(img);
    }
  }

  // SCROLL EVENTS

  // Sync the scrollable area and scrollbars, ensure the viewport
  // covers the visible area.
  function setScrollTop(cm, val) {
    if (Math.abs(cm.doc.scrollTop - val) < 2) return;
    cm.doc.scrollTop = val;
    if (!gecko) updateDisplay(cm, {top: val});
    if (cm.display.scroller.scrollTop != val) cm.display.scroller.scrollTop = val;
    if (cm.display.scrollbarV.scrollTop != val) cm.display.scrollbarV.scrollTop = val;
    if (gecko) updateDisplay(cm);
    startWorker(cm, 100);
  }
  // Sync scroller and scrollbar, ensure the gutter elements are
  // aligned.
  function setScrollLeft(cm, val, isScroller) {
    if (isScroller ? val == cm.doc.scrollLeft : Math.abs(cm.doc.scrollLeft - val) < 2) return;
    val = Math.min(val, cm.display.scroller.scrollWidth - cm.display.scroller.clientWidth);
    cm.doc.scrollLeft = val;
    alignHorizontally(cm);
    if (cm.display.scroller.scrollLeft != val) cm.display.scroller.scrollLeft = val;
    if (cm.display.scrollbarH.scrollLeft != val) cm.display.scrollbarH.scrollLeft = val;
  }

  // Since the delta values reported on mouse wheel events are
  // unstandardized between browsers and even browser versions, and
  // generally horribly unpredictable, this code starts by measuring
  // the scroll effect that the first few mouse wheel events have,
  // and, from that, detects the way it can convert deltas to pixel
  // offsets afterwards.
  //
  // The reason we want to know the amount a wheel event will scroll
  // is that it gives us a chance to update the display before the
  // actual scrolling happens, reducing flickering.

  var wheelSamples = 0, wheelPixelsPerUnit = null;
  // Fill in a browser-detected starting value on browsers where we
  // know one. These don't have to be accurate -- the result of them
  // being wrong would just be a slight flicker on the first wheel
  // scroll (if it is large enough).
  if (ie) wheelPixelsPerUnit = -.53;
  else if (gecko) wheelPixelsPerUnit = 15;
  else if (chrome) wheelPixelsPerUnit = -.7;
  else if (safari) wheelPixelsPerUnit = -1/3;

  function onScrollWheel(cm, e) {
    var dx = e.wheelDeltaX, dy = e.wheelDeltaY;
    if (dx == null && e.detail && e.axis == e.HORIZONTAL_AXIS) dx = e.detail;
    if (dy == null && e.detail && e.axis == e.VERTICAL_AXIS) dy = e.detail;
    else if (dy == null) dy = e.wheelDelta;

    var display = cm.display, scroll = display.scroller;
    // Quit if there's nothing to scroll here
    if (!(dx && scroll.scrollWidth > scroll.clientWidth ||
          dy && scroll.scrollHeight > scroll.clientHeight)) return;

    // Webkit browsers on OS X abort momentum scrolls when the target
    // of the scroll event is removed from the scrollable element.
    // This hack (see related code in patchDisplay) makes sure the
    // element is kept around.
    if (dy && mac && webkit) {
      outer: for (var cur = e.target, view = display.view; cur != scroll; cur = cur.parentNode) {
        for (var i = 0; i < view.length; i++) {
          if (view[i].node == cur) {
            cm.display.currentWheelTarget = cur;
            break outer;
          }
        }
      }
    }

    // On some browsers, horizontal scrolling will cause redraws to
    // happen before the gutter has been realigned, causing it to
    // wriggle around in a most unseemly way. When we have an
    // estimated pixels/delta value, we just handle horizontal
    // scrolling entirely here. It'll be slightly off from native, but
    // better than glitching out.
    if (dx && !gecko && !presto && wheelPixelsPerUnit != null) {
      if (dy)
        setScrollTop(cm, Math.max(0, Math.min(scroll.scrollTop + dy * wheelPixelsPerUnit, scroll.scrollHeight - scroll.clientHeight)));
      setScrollLeft(cm, Math.max(0, Math.min(scroll.scrollLeft + dx * wheelPixelsPerUnit, scroll.scrollWidth - scroll.clientWidth)));
      e_preventDefault(e);
      display.wheelStartX = null; // Abort measurement, if in progress
      return;
    }

    // 'Project' the visible viewport to cover the area that is being
    // scrolled into view (if we know enough to estimate it).
    if (dy && wheelPixelsPerUnit != null) {
      var pixels = dy * wheelPixelsPerUnit;
      var top = cm.doc.scrollTop, bot = top + display.wrapper.clientHeight;
      if (pixels < 0) top = Math.max(0, top + pixels - 50);
      else bot = Math.min(cm.doc.height, bot + pixels + 50);
      updateDisplay(cm, {top: top, bottom: bot});
    }

    if (wheelSamples < 20) {
      if (display.wheelStartX == null) {
        display.wheelStartX = scroll.scrollLeft; display.wheelStartY = scroll.scrollTop;
        display.wheelDX = dx; display.wheelDY = dy;
        setTimeout(function() {
          if (display.wheelStartX == null) return;
          var movedX = scroll.scrollLeft - display.wheelStartX;
          var movedY = scroll.scrollTop - display.wheelStartY;
          var sample = (movedY && display.wheelDY && movedY / display.wheelDY) ||
            (movedX && display.wheelDX && movedX / display.wheelDX);
          display.wheelStartX = display.wheelStartY = null;
          if (!sample) return;
          wheelPixelsPerUnit = (wheelPixelsPerUnit * wheelSamples + sample) / (wheelSamples + 1);
          ++wheelSamples;
        }, 200);
      } else {
        display.wheelDX += dx; display.wheelDY += dy;
      }
    }
  }

  // KEY EVENTS

  // Run a handler that was bound to a key.
  function doHandleBinding(cm, bound, dropShift) {
    if (typeof bound == "string") {
      bound = commands[bound];
      if (!bound) return false;
    }
    // Ensure previous input has been read, so that the handler sees a
    // consistent view of the document
    if (cm.display.pollingFast && readInput(cm)) cm.display.pollingFast = false;
    var prevShift = cm.display.shift, done = false;
    try {
      if (isReadOnly(cm)) cm.state.suppressEdits = true;
      if (dropShift) cm.display.shift = false;
      done = bound(cm) != Pass;
    } finally {
      cm.display.shift = prevShift;
      cm.state.suppressEdits = false;
    }
    return done;
  }

  // Collect the currently active keymaps.
  function allKeyMaps(cm) {
    var maps = cm.state.keyMaps.slice(0);
    if (cm.options.extraKeys) maps.push(cm.options.extraKeys);
    maps.push(cm.options.keyMap);
    return maps;
  }

  var maybeTransition;
  // Handle a key from the keydown event.
  function handleKeyBinding(cm, e) {
    // Handle automatic keymap transitions
    var startMap = getKeyMap(cm.options.keyMap), next = startMap.auto;
    clearTimeout(maybeTransition);
    if (next && !isModifierKey(e)) maybeTransition = setTimeout(function() {
      if (getKeyMap(cm.options.keyMap) == startMap) {
        cm.options.keyMap = (next.call ? next.call(null, cm) : next);
        keyMapChanged(cm);
      }
    }, 50);

    var name = keyName(e, true), handled = false;
    if (!name) return false;
    var keymaps = allKeyMaps(cm);

    if (e.shiftKey) {
      // First try to resolve full name (including 'Shift-'). Failing
      // that, see if there is a cursor-motion command (starting with
      // 'go') bound to the keyname without 'Shift-'.
      handled = lookupKey("Shift-" + name, keymaps, function(b) {return doHandleBinding(cm, b, true);})
             || lookupKey(name, keymaps, function(b) {
                  if (typeof b == "string" ? /^go[A-Z]/.test(b) : b.motion)
                    return doHandleBinding(cm, b);
                });
    } else {
      handled = lookupKey(name, keymaps, function(b) { return doHandleBinding(cm, b); });
    }

    if (handled) {
      e_preventDefault(e);
      restartBlink(cm);
      signalLater(cm, "keyHandled", cm, name, e);
    }
    return handled;
  }

  // Handle a key from the keypress event
  function handleCharBinding(cm, e, ch) {
    var handled = lookupKey("'" + ch + "'", allKeyMaps(cm),
                            function(b) { return doHandleBinding(cm, b, true); });
    if (handled) {
      e_preventDefault(e);
      restartBlink(cm);
      signalLater(cm, "keyHandled", cm, "'" + ch + "'", e);
    }
    return handled;
  }

  var lastStoppedKey = null;
  function onKeyDown(e) {
    var cm = this;
    ensureFocus(cm);
    if (signalDOMEvent(cm, e)) return;
    // IE does strange things with escape.
    if (ie_upto10 && e.keyCode == 27) e.returnValue = false;
    var code = e.keyCode;
    cm.display.shift = code == 16 || e.shiftKey;
    var handled = handleKeyBinding(cm, e);
    if (presto) {
      lastStoppedKey = handled ? code : null;
      // Opera has no cut event... we try to at least catch the key combo
      if (!handled && code == 88 && !hasCopyEvent && (mac ? e.metaKey : e.ctrlKey))
        cm.replaceSelection("", null, "cut");
    }

    // Turn mouse into crosshair when Alt is held on Mac.
    if (code == 18 && !/\bCodeMirror-crosshair\b/.test(cm.display.lineDiv.className))
      showCrossHair(cm);
  }

  function showCrossHair(cm) {
    var lineDiv = cm.display.lineDiv;
    addClass(lineDiv, "CodeMirror-crosshair");

    function up(e) {
      if (e.keyCode == 18 || !e.altKey) {
        rmClass(lineDiv, "CodeMirror-crosshair");
        off(document, "keyup", up);
        off(document, "mouseover", up);
      }
    }
    on(document, "keyup", up);
    on(document, "mouseover", up);
  }

  function onKeyUp(e) {
    if (signalDOMEvent(this, e)) return;
    if (e.keyCode == 16) this.doc.sel.shift = false;
  }

  function onKeyPress(e) {
    var cm = this;
    if (signalDOMEvent(cm, e)) return;
    var keyCode = e.keyCode, charCode = e.charCode;
    if (presto && keyCode == lastStoppedKey) {lastStoppedKey = null; e_preventDefault(e); return;}
    if (((presto && (!e.which || e.which < 10)) || khtml) && handleKeyBinding(cm, e)) return;
    var ch = String.fromCharCode(charCode == null ? keyCode : charCode);
    if (handleCharBinding(cm, e, ch)) return;
    if (ie && !ie_upto8) cm.display.inputHasSelection = null;
    fastPoll(cm);
  }

  // FOCUS/BLUR EVENTS

  function onFocus(cm) {
    if (cm.options.readOnly == "nocursor") return;
    if (!cm.state.focused) {
      signal(cm, "focus", cm);
      cm.state.focused = true;
      addClass(cm.display.wrapper, "CodeMirror-focused");
      if (!cm.curOp) {
        resetInput(cm);
        if (webkit) setTimeout(bind(resetInput, cm, true), 0); // Issue #1730
      }
    }
    slowPoll(cm);
    restartBlink(cm);
  }
  function onBlur(cm) {
    if (cm.state.focused) {
      signal(cm, "blur", cm);
      cm.state.focused = false;
      rmClass(cm.display.wrapper, "CodeMirror-focused");
    }
    clearInterval(cm.display.blinker);
    setTimeout(function() {if (!cm.state.focused) cm.display.shift = false;}, 150);
  }

  // CONTEXT MENU HANDLING

  var detectingSelectAll;
  // To make the context menu work, we need to briefly unhide the
  // textarea (making it as unobtrusive as possible) to let the
  // right-click take effect on it.
  function onContextMenu(cm, e) {
    if (signalDOMEvent(cm, e, "contextmenu")) return;
    var display = cm.display;
    if (eventInWidget(display, e) || contextMenuInGutter(cm, e)) return;

    var pos = posFromMouse(cm, e), scrollPos = display.scroller.scrollTop;
    if (!pos || presto) return; // Opera is difficult.

    // Reset the current text selection only if the click is done outside of the selection
    // and 'resetSelectionOnContextMenu' option is true.
    var reset = cm.options.resetSelectionOnContextMenu;
    if (reset && cm.doc.sel.contains(pos) == -1)
      operation(cm, setSelection)(cm.doc, simpleSelection(pos), sel_dontScroll);

    var oldCSS = display.input.style.cssText;
    display.inputDiv.style.position = "absolute";
    display.input.style.cssText = "position: fixed; width: 30px; height: 30px; top: " + (e.clientY - 5) +
      "px; left: " + (e.clientX - 5) + "px; z-index: 1000; background: " +
      (ie ? "rgba(255, 255, 255, .05)" : "transparent") +
      "; outline: none; border-width: 0; outline: none; overflow: hidden; opacity: .05; filter: alpha(opacity=5);";
    focusInput(cm);
    resetInput(cm);
    // Adds "Select all" to context menu in FF
    if (!cm.somethingSelected()) display.input.value = display.prevInput = " ";

    // Select-all will be greyed out if there's nothing to select, so
    // this adds a zero-width space so that we can later check whether
    // it got selected.
    function prepareSelectAllHack() {
      if (display.input.selectionStart != null) {
        var extval = display.input.value = "\u200b" + (cm.somethingSelected() ? display.input.value : "");
        display.prevInput = "\u200b";
        display.input.selectionStart = 1; display.input.selectionEnd = extval.length;
      }
    }
    function rehide() {
      display.inputDiv.style.position = "relative";
      display.input.style.cssText = oldCSS;
      if (ie_upto8) display.scrollbarV.scrollTop = display.scroller.scrollTop = scrollPos;
      slowPoll(cm);

      // Try to detect the user choosing select-all
      if (display.input.selectionStart != null) {
        if (!ie || ie_upto8) prepareSelectAllHack();
        clearTimeout(detectingSelectAll);
        var i = 0, poll = function(){
          if (display.prevInput == "\u200b" && display.input.selectionStart == 0)
            operation(cm, commands.selectAll)(cm);
          else if (i++ < 10) detectingSelectAll = setTimeout(poll, 500);
          else resetInput(cm);
        };
        detectingSelectAll = setTimeout(poll, 200);
      }
    }

    if (ie && !ie_upto8) prepareSelectAllHack();
    if (captureRightClick) {
      e_stop(e);
      var mouseup = function() {
        off(window, "mouseup", mouseup);
        setTimeout(rehide, 20);
      };
      on(window, "mouseup", mouseup);
    } else {
      setTimeout(rehide, 50);
    }
  }

  function contextMenuInGutter(cm, e) {
    if (!hasHandler(cm, "gutterContextMenu")) return false;
    return gutterEvent(cm, e, "gutterContextMenu", false, signal);
  }

  // UPDATING

  // Compute the position of the end of a change (its 'to' property
  // refers to the pre-change end).
  var changeEnd = CodeMirror.changeEnd = function(change) {
    if (!change.text) return change.to;
    return Pos(change.from.line + change.text.length - 1,
               lst(change.text).length + (change.text.length == 1 ? change.from.ch : 0));
  };

  // Adjust a position to refer to the post-change position of the
  // same text, or the end of the change if the change covers it.
  function adjustForChange(pos, change) {
    if (cmp(pos, change.from) < 0) return pos;
    if (cmp(pos, change.to) <= 0) return changeEnd(change);

    var line = pos.line + change.text.length - (change.to.line - change.from.line) - 1, ch = pos.ch;
    if (pos.line == change.to.line) ch += changeEnd(change).ch - change.to.ch;
    return Pos(line, ch);
  }

  function computeSelAfterChange(doc, change) {
    var out = [];
    for (var i = 0; i < doc.sel.ranges.length; i++) {
      var range = doc.sel.ranges[i];
      out.push(new Range(adjustForChange(range.anchor, change),
                         adjustForChange(range.head, change)));
    }
    return normalizeSelection(out, doc.sel.primIndex);
  }

  function offsetPos(pos, old, nw) {
    if (pos.line == old.line)
      return Pos(nw.line, pos.ch - old.ch + nw.ch);
    else
      return Pos(nw.line + (pos.line - old.line), pos.ch);
  }

  // Used by replaceSelections to allow moving the selection to the
  // start or around the replaced test. Hint may be "start" or "around".
  function computeReplacedSel(doc, changes, hint) {
    var out = [];
    var oldPrev = Pos(doc.first, 0), newPrev = oldPrev;
    for (var i = 0; i < changes.length; i++) {
      var change = changes[i];
      var from = offsetPos(change.from, oldPrev, newPrev);
      var to = offsetPos(changeEnd(change), oldPrev, newPrev);
      oldPrev = change.to;
      newPrev = to;
      if (hint == "around") {
        var range = doc.sel.ranges[i], inv = cmp(range.head, range.anchor) < 0;
        out[i] = new Range(inv ? to : from, inv ? from : to);
      } else {
        out[i] = new Range(from, from);
      }
    }
    return new Selection(out, doc.sel.primIndex);
  }

  // Allow "beforeChange" event handlers to influence a change
  function filterChange(doc, change, update) {
    var obj = {
      canceled: false,
      from: change.from,
      to: change.to,
      text: change.text,
      origin: change.origin,
      cancel: function() { this.canceled = true; }
    };
    if (update) obj.update = function(from, to, text, origin) {
      if (from) this.from = clipPos(doc, from);
      if (to) this.to = clipPos(doc, to);
      if (text) this.text = text;
      if (origin !== undefined) this.origin = origin;
    };
    signal(doc, "beforeChange", doc, obj);
    if (doc.cm) signal(doc.cm, "beforeChange", doc.cm, obj);

    if (obj.canceled) return null;
    return {from: obj.from, to: obj.to, text: obj.text, origin: obj.origin};
  }

  // Apply a change to a document, and add it to the document's
  // history, and propagating it to all linked documents.
  function makeChange(doc, change, ignoreReadOnly) {
    if (doc.cm) {
      if (!doc.cm.curOp) return operation(doc.cm, makeChange)(doc, change, ignoreReadOnly);
      if (doc.cm.state.suppressEdits) return;
    }

    if (hasHandler(doc, "beforeChange") || doc.cm && hasHandler(doc.cm, "beforeChange")) {
      change = filterChange(doc, change, true);
      if (!change) return;
    }

    // Possibly split or suppress the update based on the presence
    // of read-only spans in its range.
    var split = sawReadOnlySpans && !ignoreReadOnly && removeReadOnlyRanges(doc, change.from, change.to);
    if (split) {
      for (var i = split.length - 1; i >= 0; --i)
        makeChangeInner(doc, {from: split[i].from, to: split[i].to, text: i ? [""] : change.text});
    } else {
      makeChangeInner(doc, change);
    }
  }

  function makeChangeInner(doc, change) {
    if (change.text.length == 1 && change.text[0] == "" && cmp(change.from, change.to) == 0) return;
    var selAfter = computeSelAfterChange(doc, change);
    addChangeToHistory(doc, change, selAfter, doc.cm ? doc.cm.curOp.id : NaN);

    makeChangeSingleDoc(doc, change, selAfter, stretchSpansOverChange(doc, change));
    var rebased = [];

    linkedDocs(doc, function(doc, sharedHist) {
      if (!sharedHist && indexOf(rebased, doc.history) == -1) {
        rebaseHist(doc.history, change);
        rebased.push(doc.history);
      }
      makeChangeSingleDoc(doc, change, null, stretchSpansOverChange(doc, change));
    });
  }

  // Revert a change stored in a document's history.
  function makeChangeFromHistory(doc, type, allowSelectionOnly) {
    if (doc.cm && doc.cm.state.suppressEdits) return;

    var hist = doc.history, event, selAfter = doc.sel;
    var source = type == "undo" ? hist.done : hist.undone, dest = type == "undo" ? hist.undone : hist.done;

    // Verify that there is a useable event (so that ctrl-z won't
    // needlessly clear selection events)
    for (var i = 0; i < source.length; i++) {
      event = source[i];
      if (allowSelectionOnly ? event.ranges && !event.equals(doc.sel) : !event.ranges)
        break;
    }
    if (i == source.length) return;
    hist.lastOrigin = hist.lastSelOrigin = null;

    for (;;) {
      event = source.pop();
      if (event.ranges) {
        pushSelectionToHistory(event, dest);
        if (allowSelectionOnly && !event.equals(doc.sel)) {
          setSelection(doc, event, {clearRedo: false});
          return;
        }
        selAfter = event;
      }
      else break;
    }

    // Build up a reverse change object to add to the opposite history
    // stack (redo when undoing, and vice versa).
    var antiChanges = [];
    pushSelectionToHistory(selAfter, dest);
    dest.push({changes: antiChanges, generation: hist.generation});
    hist.generation = event.generation || ++hist.maxGeneration;

    var filter = hasHandler(doc, "beforeChange") || doc.cm && hasHandler(doc.cm, "beforeChange");

    for (var i = event.changes.length - 1; i >= 0; --i) {
      var change = event.changes[i];
      change.origin = type;
      if (filter && !filterChange(doc, change, false)) {
        source.length = 0;
        return;
      }

      antiChanges.push(historyChangeFromChange(doc, change));

      var after = i ? computeSelAfterChange(doc, change, null) : lst(source);
      makeChangeSingleDoc(doc, change, after, mergeOldSpans(doc, change));
      if (doc.cm) ensureCursorVisible(doc.cm);
      var rebased = [];

      // Propagate to the linked documents
      linkedDocs(doc, function(doc, sharedHist) {
        if (!sharedHist && indexOf(rebased, doc.history) == -1) {
          rebaseHist(doc.history, change);
          rebased.push(doc.history);
        }
        makeChangeSingleDoc(doc, change, null, mergeOldSpans(doc, change));
      });
    }
  }

  // Sub-views need their line numbers shifted when text is added
  // above or below them in the parent document.
  function shiftDoc(doc, distance) {
    doc.first += distance;
    doc.sel = new Selection(map(doc.sel.ranges, function(range) {
      return new Range(Pos(range.anchor.line + distance, range.anchor.ch),
                       Pos(range.head.line + distance, range.head.ch));
    }), doc.sel.primIndex);
    if (doc.cm) regChange(doc.cm, doc.first, doc.first - distance, distance);
  }

  // More lower-level change function, handling only a single document
  // (not linked ones).
  function makeChangeSingleDoc(doc, change, selAfter, spans) {
    if (doc.cm && !doc.cm.curOp)
      return operation(doc.cm, makeChangeSingleDoc)(doc, change, selAfter, spans);

    if (change.to.line < doc.first) {
      shiftDoc(doc, change.text.length - 1 - (change.to.line - change.from.line));
      return;
    }
    if (change.from.line > doc.lastLine()) return;

    // Clip the change to the size of this doc
    if (change.from.line < doc.first) {
      var shift = change.text.length - 1 - (doc.first - change.from.line);
      shiftDoc(doc, shift);
      change = {from: Pos(doc.first, 0), to: Pos(change.to.line + shift, change.to.ch),
                text: [lst(change.text)], origin: change.origin};
    }
    var last = doc.lastLine();
    if (change.to.line > last) {
      change = {from: change.from, to: Pos(last, getLine(doc, last).text.length),
                text: [change.text[0]], origin: change.origin};
    }

    change.removed = getBetween(doc, change.from, change.to);

    if (!selAfter) selAfter = computeSelAfterChange(doc, change, null);
    if (doc.cm) makeChangeSingleDocInEditor(doc.cm, change, spans);
    else updateDoc(doc, change, spans);
    setSelectionNoUndo(doc, selAfter, sel_dontScroll);
  }

  // Handle the interaction of a change to a document with the editor
  // that this document is part of.
  function makeChangeSingleDocInEditor(cm, change, spans) {
    var doc = cm.doc, display = cm.display, from = change.from, to = change.to;

    var recomputeMaxLength = false, checkWidthStart = from.line;
    if (!cm.options.lineWrapping) {
      checkWidthStart = lineNo(visualLine(getLine(doc, from.line)));
      doc.iter(checkWidthStart, to.line + 1, function(line) {
        if (line == display.maxLine) {
          recomputeMaxLength = true;
          return true;
        }
      });
    }

    if (doc.sel.contains(change.from, change.to) > -1)
      cm.curOp.cursorActivity = true;

    updateDoc(doc, change, spans, estimateHeight(cm));

    if (!cm.options.lineWrapping) {
      doc.iter(checkWidthStart, from.line + change.text.length, function(line) {
        var len = lineLength(line);
        if (len > display.maxLineLength) {
          display.maxLine = line;
          display.maxLineLength = len;
          display.maxLineChanged = true;
          recomputeMaxLength = false;
        }
      });
      if (recomputeMaxLength) cm.curOp.updateMaxLine = true;
    }

    // Adjust frontier, schedule worker
    doc.frontier = Math.min(doc.frontier, from.line);
    startWorker(cm, 400);

    var lendiff = change.text.length - (to.line - from.line) - 1;
    // Remember that these lines changed, for updating the display
    if (from.line == to.line && change.text.length == 1 && !isWholeLineUpdate(cm.doc, change))
      regLineChange(cm, from.line, "text");
    else
      regChange(cm, from.line, to.line + 1, lendiff);

    if (hasHandler(cm, "change") || hasHandler(cm, "changes"))
      (cm.curOp.changeObjs || (cm.curOp.changeObjs = [])).push({
        from: from, to: to,
        text: change.text,
        removed: change.removed,
        origin: change.origin
      });
  }

  function replaceRange(doc, code, from, to, origin) {
    if (!to) to = from;
    if (cmp(to, from) < 0) { var tmp = to; to = from; from = tmp; }
    if (typeof code == "string") code = splitLines(code);
    makeChange(doc, {from: from, to: to, text: code, origin: origin});
  }

  // SCROLLING THINGS INTO VIEW

  // If an editor sits on the top or bottom of the window, partially
  // scrolled out of view, this ensures that the cursor is visible.
  function maybeScrollWindow(cm, coords) {
    var display = cm.display, box = display.sizer.getBoundingClientRect(), doScroll = null;
    if (coords.top + box.top < 0) doScroll = true;
    else if (coords.bottom + box.top > (window.innerHeight || document.documentElement.clientHeight)) doScroll = false;
    if (doScroll != null && !phantom) {
      var scrollNode = elt("div", "\u200b", null, "position: absolute; top: " +
                           (coords.top - display.viewOffset - paddingTop(cm.display)) + "px; height: " +
                           (coords.bottom - coords.top + scrollerCutOff) + "px; left: " +
                           coords.left + "px; width: 2px;");
      cm.display.lineSpace.appendChild(scrollNode);
      scrollNode.scrollIntoView(doScroll);
      cm.display.lineSpace.removeChild(scrollNode);
    }
  }

  // Scroll a given position into view (immediately), verifying that
  // it actually became visible (as line heights are accurately
  // measured, the position of something may 'drift' during drawing).
  function scrollPosIntoView(cm, pos, end, margin) {
    if (margin == null) margin = 0;
    for (;;) {
      var changed = false, coords = cursorCoords(cm, pos);
      var endCoords = !end || end == pos ? coords : cursorCoords(cm, end);
      var scrollPos = calculateScrollPos(cm, Math.min(coords.left, endCoords.left),
                                         Math.min(coords.top, endCoords.top) - margin,
                                         Math.max(coords.left, endCoords.left),
                                         Math.max(coords.bottom, endCoords.bottom) + margin);
      var startTop = cm.doc.scrollTop, startLeft = cm.doc.scrollLeft;
      if (scrollPos.scrollTop != null) {
        setScrollTop(cm, scrollPos.scrollTop);
        if (Math.abs(cm.doc.scrollTop - startTop) > 1) changed = true;
      }
      if (scrollPos.scrollLeft != null) {
        setScrollLeft(cm, scrollPos.scrollLeft);
        if (Math.abs(cm.doc.scrollLeft - startLeft) > 1) changed = true;
      }
      if (!changed) return coords;
    }
  }

  // Scroll a given set of coordinates into view (immediately).
  function scrollIntoView(cm, x1, y1, x2, y2) {
    var scrollPos = calculateScrollPos(cm, x1, y1, x2, y2);
    if (scrollPos.scrollTop != null) setScrollTop(cm, scrollPos.scrollTop);
    if (scrollPos.scrollLeft != null) setScrollLeft(cm, scrollPos.scrollLeft);
  }

  // Calculate a new scroll position needed to scroll the given
  // rectangle into view. Returns an object with scrollTop and
  // scrollLeft properties. When these are undefined, the
  // vertical/horizontal position does not need to be adjusted.
  function calculateScrollPos(cm, x1, y1, x2, y2) {
    var display = cm.display, snapMargin = textHeight(cm.display);
    if (y1 < 0) y1 = 0;
    var screentop = cm.curOp && cm.curOp.scrollTop != null ? cm.curOp.scrollTop : display.scroller.scrollTop;
    var screen = display.scroller.clientHeight - scrollerCutOff, result = {};
    var docBottom = cm.doc.height + paddingVert(display);
    var atTop = y1 < snapMargin, atBottom = y2 > docBottom - snapMargin;
    if (y1 < screentop) {
      result.scrollTop = atTop ? 0 : y1;
    } else if (y2 > screentop + screen) {
      var newTop = Math.min(y1, (atBottom ? docBottom : y2) - screen);
      if (newTop != screentop) result.scrollTop = newTop;
    }

    var screenleft = cm.curOp && cm.curOp.scrollLeft != null ? cm.curOp.scrollLeft : display.scroller.scrollLeft;
    var screenw = display.scroller.clientWidth - scrollerCutOff;
    x1 += display.gutters.offsetWidth; x2 += display.gutters.offsetWidth;
    var gutterw = display.gutters.offsetWidth;
    var atLeft = x1 < gutterw + 10;
    if (x1 < screenleft + gutterw || atLeft) {
      if (atLeft) x1 = 0;
      result.scrollLeft = Math.max(0, x1 - 10 - gutterw);
    } else if (x2 > screenw + screenleft - 3) {
      result.scrollLeft = x2 + 10 - screenw;
    }
    return result;
  }

  // Store a relative adjustment to the scroll position in the current
  // operation (to be applied when the operation finishes).
  function addToScrollPos(cm, left, top) {
    if (left != null || top != null) resolveScrollToPos(cm);
    if (left != null)
      cm.curOp.scrollLeft = (cm.curOp.scrollLeft == null ? cm.doc.scrollLeft : cm.curOp.scrollLeft) + left;
    if (top != null)
      cm.curOp.scrollTop = (cm.curOp.scrollTop == null ? cm.doc.scrollTop : cm.curOp.scrollTop) + top;
  }

  // Make sure that at the end of the operation the current cursor is
  // shown.
  function ensureCursorVisible(cm) {
    resolveScrollToPos(cm);
    var cur = cm.getCursor(), from = cur, to = cur;
    if (!cm.options.lineWrapping) {
      from = cur.ch ? Pos(cur.line, cur.ch - 1) : cur;
      to = Pos(cur.line, cur.ch + 1);
    }
    cm.curOp.scrollToPos = {from: from, to: to, margin: cm.options.cursorScrollMargin, isCursor: true};
  }

  // When an operation has its scrollToPos property set, and another
  // scroll action is applied before the end of the operation, this
  // 'simulates' scrolling that position into view in a cheap way, so
  // that the effect of intermediate scroll commands is not ignored.
  function resolveScrollToPos(cm) {
    var range = cm.curOp.scrollToPos;
    if (range) {
      cm.curOp.scrollToPos = null;
      var from = estimateCoords(cm, range.from), to = estimateCoords(cm, range.to);
      var sPos = calculateScrollPos(cm, Math.min(from.left, to.left),
                                    Math.min(from.top, to.top) - range.margin,
                                    Math.max(from.right, to.right),
                                    Math.max(from.bottom, to.bottom) + range.margin);
      cm.scrollTo(sPos.scrollLeft, sPos.scrollTop);
    }
  }

  // API UTILITIES

  // Indent the given line. The how parameter can be "smart",
  // "add"/null, "subtract", or "prev". When aggressive is false
  // (typically set to true for forced single-line indents), empty
  // lines are not indented, and places where the mode returns Pass
  // are left alone.
  function indentLine(cm, n, how, aggressive) {
    var doc = cm.doc, state;
    if (how == null) how = "add";
    if (how == "smart") {
      // Fall back to "prev" when the mode doesn't have an indentation
      // method.
      if (!cm.doc.mode.indent) how = "prev";
      else state = getStateBefore(cm, n);
    }

    var tabSize = cm.options.tabSize;
    var line = getLine(doc, n), curSpace = countColumn(line.text, null, tabSize);
    if (line.stateAfter) line.stateAfter = null;
    var curSpaceString = line.text.match(/^\s*/)[0], indentation;
    if (!aggressive && !/\S/.test(line.text)) {
      indentation = 0;
      how = "not";
    } else if (how == "smart") {
      indentation = cm.doc.mode.indent(state, line.text.slice(curSpaceString.length), line.text);
      if (indentation == Pass) {
        if (!aggressive) return;
        how = "prev";
      }
    }
    if (how == "prev") {
      if (n > doc.first) indentation = countColumn(getLine(doc, n-1).text, null, tabSize);
      else indentation = 0;
    } else if (how == "add") {
      indentation = curSpace + cm.options.indentUnit;
    } else if (how == "subtract") {
      indentation = curSpace - cm.options.indentUnit;
    } else if (typeof how == "number") {
      indentation = curSpace + how;
    }
    indentation = Math.max(0, indentation);

    var indentString = "", pos = 0;
    if (cm.options.indentWithTabs)
      for (var i = Math.floor(indentation / tabSize); i; --i) {pos += tabSize; indentString += "\t";}
    if (pos < indentation) indentString += spaceStr(indentation - pos);

    if (indentString != curSpaceString) {
      replaceRange(cm.doc, indentString, Pos(n, 0), Pos(n, curSpaceString.length), "+input");
    } else {
      // Ensure that, if the cursor was in the whitespace at the start
      // of the line, it is moved to the end of that space.
      for (var i = 0; i < doc.sel.ranges.length; i++) {
        var range = doc.sel.ranges[i];
        if (range.head.line == n && range.head.ch < curSpaceString.length) {
          var pos = Pos(n, curSpaceString.length);
          replaceOneSelection(doc, i, new Range(pos, pos));
          break;
        }
      }
    }
    line.stateAfter = null;
  }

  // Utility for applying a change to a line by handle or number,
  // returning the number and optionally registering the line as
  // changed.
  function changeLine(cm, handle, changeType, op) {
    var no = handle, line = handle, doc = cm.doc;
    if (typeof handle == "number") line = getLine(doc, clipLine(doc, handle));
    else no = lineNo(handle);
    if (no == null) return null;
    if (op(line, no)) regLineChange(cm, no, changeType);
    return line;
  }

  // Helper for deleting text near the selection(s), used to implement
  // backspace, delete, and similar functionality.
  function deleteNearSelection(cm, compute) {
    var ranges = cm.doc.sel.ranges, kill = [];
    // Build up a set of ranges to kill first, merging overlapping
    // ranges.
    for (var i = 0; i < ranges.length; i++) {
      var toKill = compute(ranges[i]);
      while (kill.length && cmp(toKill.from, lst(kill).to) <= 0) {
        var replaced = kill.pop();
        if (cmp(replaced.from, toKill.from) < 0) {
          toKill.from = replaced.from;
          break;
        }
      }
      kill.push(toKill);
    }
    // Next, remove those actual ranges.
    runInOp(cm, function() {
      for (var i = kill.length - 1; i >= 0; i--)
        replaceRange(cm.doc, "", kill[i].from, kill[i].to, "+delete");
      ensureCursorVisible(cm);
    });
  }

  // Used for horizontal relative motion. Dir is -1 or 1 (left or
  // right), unit can be "char", "column" (like char, but doesn't
  // cross line boundaries), "word" (across next word), or "group" (to
  // the start of next group of word or non-word-non-whitespace
  // chars). The visually param controls whether, in right-to-left
  // text, direction 1 means to move towards the next index in the
  // string, or towards the character to the right of the current
  // position. The resulting position will have a hitSide=true
  // property if it reached the end of the document.
  function findPosH(doc, pos, dir, unit, visually) {
    var line = pos.line, ch = pos.ch, origDir = dir;
    var lineObj = getLine(doc, line);
    var possible = true;
    function findNextLine() {
      var l = line + dir;
      if (l < doc.first || l >= doc.first + doc.size) return (possible = false);
      line = l;
      return lineObj = getLine(doc, l);
    }
    function moveOnce(boundToLine) {
      var next = (visually ? moveVisually : moveLogically)(lineObj, ch, dir, true);
      if (next == null) {
        if (!boundToLine && findNextLine()) {
          if (visually) ch = (dir < 0 ? lineRight : lineLeft)(lineObj);
          else ch = dir < 0 ? lineObj.text.length : 0;
        } else return (possible = false);
      } else ch = next;
      return true;
    }

    if (unit == "char") moveOnce();
    else if (unit == "column") moveOnce(true);
    else if (unit == "word" || unit == "group") {
      var sawType = null, group = unit == "group";
      for (var first = true;; first = false) {
        if (dir < 0 && !moveOnce(!first)) break;
        var cur = lineObj.text.charAt(ch) || "\n";
        var type = isWordChar(cur) ? "w"
          : group && cur == "\n" ? "n"
          : !group || /\s/.test(cur) ? null
          : "p";
        if (group && !first && !type) type = "s";
        if (sawType && sawType != type) {
          if (dir < 0) {dir = 1; moveOnce();}
          break;
        }

        if (type) sawType = type;
        if (dir > 0 && !moveOnce(!first)) break;
      }
    }
    var result = skipAtomic(doc, Pos(line, ch), origDir, true);
    if (!possible) result.hitSide = true;
    return result;
  }

  // For relative vertical movement. Dir may be -1 or 1. Unit can be
  // "page" or "line". The resulting position will have a hitSide=true
  // property if it reached the end of the document.
  function findPosV(cm, pos, dir, unit) {
    var doc = cm.doc, x = pos.left, y;
    if (unit == "page") {
      var pageSize = Math.min(cm.display.wrapper.clientHeight, window.innerHeight || document.documentElement.clientHeight);
      y = pos.top + dir * (pageSize - (dir < 0 ? 1.5 : .5) * textHeight(cm.display));
    } else if (unit == "line") {
      y = dir > 0 ? pos.bottom + 3 : pos.top - 3;
    }
    for (;;) {
      var target = coordsChar(cm, x, y);
      if (!target.outside) break;
      if (dir < 0 ? y <= 0 : y >= doc.height) { target.hitSide = true; break; }
      y += dir * 5;
    }
    return target;
  }

  // Find the word at the given position (as returned by coordsChar).
  function findWordAt(doc, pos) {
    var line = getLine(doc, pos.line).text;
    var start = pos.ch, end = pos.ch;
    if (line) {
      if ((pos.xRel < 0 || end == line.length) && start) --start; else ++end;
      var startChar = line.charAt(start);
      var check = isWordChar(startChar) ? isWordChar
        : /\s/.test(startChar) ? function(ch) {return /\s/.test(ch);}
        : function(ch) {return !/\s/.test(ch) && !isWordChar(ch);};
      while (start > 0 && check(line.charAt(start - 1))) --start;
      while (end < line.length && check(line.charAt(end))) ++end;
    }
    return new Range(Pos(pos.line, start), Pos(pos.line, end));
  }

  // EDITOR METHODS

  // The publicly visible API. Note that methodOp(f) means
  // 'wrap f in an operation, performed on its `this` parameter'.

  // This is not the complete set of editor methods. Most of the
  // methods defined on the Doc type are also injected into
  // CodeMirror.prototype, for backwards compatibility and
  // convenience.

  CodeMirror.prototype = {
    constructor: CodeMirror,
    focus: function(){window.focus(); focusInput(this); fastPoll(this);},

    setOption: function(option, value) {
      var options = this.options, old = options[option];
      if (options[option] == value && option != "mode") return;
      options[option] = value;
      if (optionHandlers.hasOwnProperty(option))
        operation(this, optionHandlers[option])(this, value, old);
    },

    getOption: function(option) {return this.options[option];},
    getDoc: function() {return this.doc;},

    addKeyMap: function(map, bottom) {
      this.state.keyMaps[bottom ? "push" : "unshift"](map);
    },
    removeKeyMap: function(map) {
      var maps = this.state.keyMaps;
      for (var i = 0; i < maps.length; ++i)
        if (maps[i] == map || (typeof maps[i] != "string" && maps[i].name == map)) {
          maps.splice(i, 1);
          return true;
        }
    },

    addOverlay: methodOp(function(spec, options) {
      var mode = spec.token ? spec : CodeMirror.getMode(this.options, spec);
      if (mode.startState) throw new Error("Overlays may not be stateful.");
      this.state.overlays.push({mode: mode, modeSpec: spec, opaque: options && options.opaque});
      this.state.modeGen++;
      regChange(this);
    }),
    removeOverlay: methodOp(function(spec) {
      var overlays = this.state.overlays;
      for (var i = 0; i < overlays.length; ++i) {
        var cur = overlays[i].modeSpec;
        if (cur == spec || typeof spec == "string" && cur.name == spec) {
          overlays.splice(i, 1);
          this.state.modeGen++;
          regChange(this);
          return;
        }
      }
    }),

    indentLine: methodOp(function(n, dir, aggressive) {
      if (typeof dir != "string" && typeof dir != "number") {
        if (dir == null) dir = this.options.smartIndent ? "smart" : "prev";
        else dir = dir ? "add" : "subtract";
      }
      if (isLine(this.doc, n)) indentLine(this, n, dir, aggressive);
    }),
    indentSelection: methodOp(function(how) {
      var ranges = this.doc.sel.ranges, end = -1;
      for (var i = 0; i < ranges.length; i++) {
        var range = ranges[i];
        if (!range.empty()) {
          var start = Math.max(end, range.from().line);
          var to = range.to();
          end = Math.min(this.lastLine(), to.line - (to.ch ? 0 : 1)) + 1;
          for (var j = start; j < end; ++j)
            indentLine(this, j, how);
        } else if (range.head.line > end) {
          indentLine(this, range.head.line, how, true);
          end = range.head.line;
          if (i == this.doc.sel.primIndex) ensureCursorVisible(this);
        }
      }
    }),

    // Fetch the parser token for a given character. Useful for hacks
    // that want to inspect the mode state (say, for completion).
    getTokenAt: function(pos, precise) {
      var doc = this.doc;
      pos = clipPos(doc, pos);
      var state = getStateBefore(this, pos.line, precise), mode = this.doc.mode;
      var line = getLine(doc, pos.line);
      var stream = new StringStream(line.text, this.options.tabSize);
      while (stream.pos < pos.ch && !stream.eol()) {
        stream.start = stream.pos;
        var style = readToken(mode, stream, state);
      }
      return {start: stream.start,
              end: stream.pos,
              string: stream.current(),
              type: style || null,
              state: state};
    },

    getTokenTypeAt: function(pos) {
      pos = clipPos(this.doc, pos);
      var styles = getLineStyles(this, getLine(this.doc, pos.line));
      var before = 0, after = (styles.length - 1) / 2, ch = pos.ch;
      if (ch == 0) return styles[2];
      for (;;) {
        var mid = (before + after) >> 1;
        if ((mid ? styles[mid * 2 - 1] : 0) >= ch) after = mid;
        else if (styles[mid * 2 + 1] < ch) before = mid + 1;
        else return styles[mid * 2 + 2];
      }
    },

    getModeAt: function(pos) {
      var mode = this.doc.mode;
      if (!mode.innerMode) return mode;
      return CodeMirror.innerMode(mode, this.getTokenAt(pos).state).mode;
    },

    getHelper: function(pos, type) {
      return this.getHelpers(pos, type)[0];
    },

    getHelpers: function(pos, type) {
      var found = [];
      if (!helpers.hasOwnProperty(type)) return helpers;
      var help = helpers[type], mode = this.getModeAt(pos);
      if (typeof mode[type] == "string") {
        if (help[mode[type]]) found.push(help[mode[type]]);
      } else if (mode[type]) {
        for (var i = 0; i < mode[type].length; i++) {
          var val = help[mode[type][i]];
          if (val) found.push(val);
        }
      } else if (mode.helperType && help[mode.helperType]) {
        found.push(help[mode.helperType]);
      } else if (help[mode.name]) {
        found.push(help[mode.name]);
      }
      for (var i = 0; i < help._global.length; i++) {
        var cur = help._global[i];
        if (cur.pred(mode, this) && indexOf(found, cur.val) == -1)
          found.push(cur.val);
      }
      return found;
    },

    getStateAfter: function(line, precise) {
      var doc = this.doc;
      line = clipLine(doc, line == null ? doc.first + doc.size - 1: line);
      return getStateBefore(this, line + 1, precise);
    },

    cursorCoords: function(start, mode) {
      var pos, range = this.doc.sel.primary();
      if (start == null) pos = range.head;
      else if (typeof start == "object") pos = clipPos(this.doc, start);
      else pos = start ? range.from() : range.to();
      return cursorCoords(this, pos, mode || "page");
    },

    charCoords: function(pos, mode) {
      return charCoords(this, clipPos(this.doc, pos), mode || "page");
    },

    coordsChar: function(coords, mode) {
      coords = fromCoordSystem(this, coords, mode || "page");
      return coordsChar(this, coords.left, coords.top);
    },

    lineAtHeight: function(height, mode) {
      height = fromCoordSystem(this, {top: height, left: 0}, mode || "page").top;
      return lineAtHeight(this.doc, height + this.display.viewOffset);
    },
    heightAtLine: function(line, mode) {
      var end = false, last = this.doc.first + this.doc.size - 1;
      if (line < this.doc.first) line = this.doc.first;
      else if (line > last) { line = last; end = true; }
      var lineObj = getLine(this.doc, line);
      return intoCoordSystem(this, lineObj, {top: 0, left: 0}, mode || "page").top +
        (end ? this.doc.height - heightAtLine(lineObj) : 0);
    },

    defaultTextHeight: function() { return textHeight(this.display); },
    defaultCharWidth: function() { return charWidth(this.display); },

    setGutterMarker: methodOp(function(line, gutterID, value) {
      return changeLine(this, line, "gutter", function(line) {
        var markers = line.gutterMarkers || (line.gutterMarkers = {});
        markers[gutterID] = value;
        if (!value && isEmpty(markers)) line.gutterMarkers = null;
        return true;
      });
    }),

    clearGutter: methodOp(function(gutterID) {
      var cm = this, doc = cm.doc, i = doc.first;
      doc.iter(function(line) {
        if (line.gutterMarkers && line.gutterMarkers[gutterID]) {
          line.gutterMarkers[gutterID] = null;
          regLineChange(cm, i, "gutter");
          if (isEmpty(line.gutterMarkers)) line.gutterMarkers = null;
        }
        ++i;
      });
    }),

    addLineClass: methodOp(function(handle, where, cls) {
      return changeLine(this, handle, "class", function(line) {
        var prop = where == "text" ? "textClass" : where == "background" ? "bgClass" : "wrapClass";
        if (!line[prop]) line[prop] = cls;
        else if (new RegExp("(?:^|\\s)" + cls + "(?:$|\\s)").test(line[prop])) return false;
        else line[prop] += " " + cls;
        return true;
      });
    }),

    removeLineClass: methodOp(function(handle, where, cls) {
      return changeLine(this, handle, "class", function(line) {
        var prop = where == "text" ? "textClass" : where == "background" ? "bgClass" : "wrapClass";
        var cur = line[prop];
        if (!cur) return false;
        else if (cls == null) line[prop] = null;
        else {
          var found = cur.match(new RegExp("(?:^|\\s+)" + cls + "(?:$|\\s+)"));
          if (!found) return false;
          var end = found.index + found[0].length;
          line[prop] = cur.slice(0, found.index) + (!found.index || end == cur.length ? "" : " ") + cur.slice(end) || null;
        }
        return true;
      });
    }),

    addLineWidget: methodOp(function(handle, node, options) {
      return addLineWidget(this, handle, node, options);
    }),

    removeLineWidget: function(widget) { widget.clear(); },

    lineInfo: function(line) {
      if (typeof line == "number") {
        if (!isLine(this.doc, line)) return null;
        var n = line;
        line = getLine(this.doc, line);
        if (!line) return null;
      } else {
        var n = lineNo(line);
        if (n == null) return null;
      }
      return {line: n, handle: line, text: line.text, gutterMarkers: line.gutterMarkers,
              textClass: line.textClass, bgClass: line.bgClass, wrapClass: line.wrapClass,
              widgets: line.widgets};
    },

    getViewport: function() { return {from: this.display.viewFrom, to: this.display.viewTo};},

    addWidget: function(pos, node, scroll, vert, horiz) {
      var display = this.display;
      pos = cursorCoords(this, clipPos(this.doc, pos));
      var top = pos.bottom, left = pos.left;
      node.style.position = "absolute";
      display.sizer.appendChild(node);
      if (vert == "over") {
        top = pos.top;
      } else if (vert == "above" || vert == "near") {
        var vspace = Math.max(display.wrapper.clientHeight, this.doc.height),
        hspace = Math.max(display.sizer.clientWidth, display.lineSpace.clientWidth);
        // Default to positioning above (if specified and possible); otherwise default to positioning below
        if ((vert == 'above' || pos.bottom + node.offsetHeight > vspace) && pos.top > node.offsetHeight)
          top = pos.top - node.offsetHeight;
        else if (pos.bottom + node.offsetHeight <= vspace)
          top = pos.bottom;
        if (left + node.offsetWidth > hspace)
          left = hspace - node.offsetWidth;
      }
      node.style.top = top + "px";
      node.style.left = node.style.right = "";
      if (horiz == "right") {
        left = display.sizer.clientWidth - node.offsetWidth;
        node.style.right = "0px";
      } else {
        if (horiz == "left") left = 0;
        else if (horiz == "middle") left = (display.sizer.clientWidth - node.offsetWidth) / 2;
        node.style.left = left + "px";
      }
      if (scroll)
        scrollIntoView(this, left, top, left + node.offsetWidth, top + node.offsetHeight);
    },

    triggerOnKeyDown: methodOp(onKeyDown),
    triggerOnKeyPress: methodOp(onKeyPress),
    triggerOnKeyUp: methodOp(onKeyUp),

    execCommand: function(cmd) {
      if (commands.hasOwnProperty(cmd))
        return commands[cmd](this);
    },

    findPosH: function(from, amount, unit, visually) {
      var dir = 1;
      if (amount < 0) { dir = -1; amount = -amount; }
      for (var i = 0, cur = clipPos(this.doc, from); i < amount; ++i) {
        cur = findPosH(this.doc, cur, dir, unit, visually);
        if (cur.hitSide) break;
      }
      return cur;
    },

    moveH: methodOp(function(dir, unit) {
      var cm = this;
      cm.extendSelectionsBy(function(range) {
        if (cm.display.shift || cm.doc.extend || range.empty())
          return findPosH(cm.doc, range.head, dir, unit, cm.options.rtlMoveVisually);
        else
          return dir < 0 ? range.from() : range.to();
      }, sel_move);
    }),

    deleteH: methodOp(function(dir, unit) {
      var sel = this.doc.sel, doc = this.doc;
      if (sel.somethingSelected())
        doc.replaceSelection("", null, "+delete");
      else
        deleteNearSelection(this, function(range) {
          var other = findPosH(doc, range.head, dir, unit, false);
          return dir < 0 ? {from: other, to: range.head} : {from: range.head, to: other};
        });
    }),

    findPosV: function(from, amount, unit, goalColumn) {
      var dir = 1, x = goalColumn;
      if (amount < 0) { dir = -1; amount = -amount; }
      for (var i = 0, cur = clipPos(this.doc, from); i < amount; ++i) {
        var coords = cursorCoords(this, cur, "div");
        if (x == null) x = coords.left;
        else coords.left = x;
        cur = findPosV(this, coords, dir, unit);
        if (cur.hitSide) break;
      }
      return cur;
    },

    moveV: methodOp(function(dir, unit) {
      var cm = this, doc = this.doc, goals = [];
      var collapse = !cm.display.shift && !doc.extend && doc.sel.somethingSelected();
      doc.extendSelectionsBy(function(range) {
        if (collapse)
          return dir < 0 ? range.from() : range.to();
        var headPos = cursorCoords(cm, range.head, "div");
        if (range.goalColumn != null) headPos.left = range.goalColumn;
        goals.push(headPos.left);
        var pos = findPosV(cm, headPos, dir, unit);
        if (unit == "page" && range == doc.sel.primary())
          addToScrollPos(cm, null, charCoords(cm, pos, "div").top - headPos.top);
        return pos;
      }, sel_move);
      if (goals.length) for (var i = 0; i < doc.sel.ranges.length; i++)
        doc.sel.ranges[i].goalColumn = goals[i];
    }),

    toggleOverwrite: function(value) {
      if (value != null && value == this.state.overwrite) return;
      if (this.state.overwrite = !this.state.overwrite)
        addClass(this.display.cursorDiv, "CodeMirror-overwrite");
      else
        rmClass(this.display.cursorDiv, "CodeMirror-overwrite");

      signal(this, "overwriteToggle", this, this.state.overwrite);
    },
    hasFocus: function() { return activeElt() == this.display.input; },

    scrollTo: methodOp(function(x, y) {
      if (x != null || y != null) resolveScrollToPos(this);
      if (x != null) this.curOp.scrollLeft = x;
      if (y != null) this.curOp.scrollTop = y;
    }),
    getScrollInfo: function() {
      var scroller = this.display.scroller, co = scrollerCutOff;
      return {left: scroller.scrollLeft, top: scroller.scrollTop,
              height: scroller.scrollHeight - co, width: scroller.scrollWidth - co,
              clientHeight: scroller.clientHeight - co, clientWidth: scroller.clientWidth - co};
    },

    scrollIntoView: methodOp(function(range, margin) {
      if (range == null) {
        range = {from: this.doc.sel.primary().head, to: null};
        if (margin == null) margin = this.options.cursorScrollMargin;
      } else if (typeof range == "number") {
        range = {from: Pos(range, 0), to: null};
      } else if (range.from == null) {
        range = {from: range, to: null};
      }
      if (!range.to) range.to = range.from;
      range.margin = margin || 0;

      if (range.from.line != null) {
        resolveScrollToPos(this);
        this.curOp.scrollToPos = range;
      } else {
        var sPos = calculateScrollPos(this, Math.min(range.from.left, range.to.left),
                                      Math.min(range.from.top, range.to.top) - range.margin,
                                      Math.max(range.from.right, range.to.right),
                                      Math.max(range.from.bottom, range.to.bottom) + range.margin);
        this.scrollTo(sPos.scrollLeft, sPos.scrollTop);
      }
    }),

    setSize: methodOp(function(width, height) {
      function interpret(val) {
        return typeof val == "number" || /^\d+$/.test(String(val)) ? val + "px" : val;
      }
      if (width != null) this.display.wrapper.style.width = interpret(width);
      if (height != null) this.display.wrapper.style.height = interpret(height);
      if (this.options.lineWrapping) clearLineMeasurementCache(this);
      this.curOp.forceUpdate = true;
      signal(this, "refresh", this);
    }),

    operation: function(f){return runInOp(this, f);},

    refresh: methodOp(function() {
      var oldHeight = this.display.cachedTextHeight;
      regChange(this);
      this.curOp.forceUpdate = true;
      clearCaches(this);
      this.scrollTo(this.doc.scrollLeft, this.doc.scrollTop);
      updateGutterSpace(this);
      if (oldHeight == null || Math.abs(oldHeight - textHeight(this.display)) > .5)
        estimateLineHeights(this);
      signal(this, "refresh", this);
    }),

    swapDoc: methodOp(function(doc) {
      var old = this.doc;
      old.cm = null;
      attachDoc(this, doc);
      clearCaches(this);
      resetInput(this);
      this.scrollTo(doc.scrollLeft, doc.scrollTop);
      signalLater(this, "swapDoc", this, old);
      return old;
    }),

    getInputField: function(){return this.display.input;},
    getWrapperElement: function(){return this.display.wrapper;},
    getScrollerElement: function(){return this.display.scroller;},
    getGutterElement: function(){return this.display.gutters;}
  };
  eventMixin(CodeMirror);

  // OPTION DEFAULTS

  // The default configuration options.
  var defaults = CodeMirror.defaults = {};
  // Functions to run when options are changed.
  var optionHandlers = CodeMirror.optionHandlers = {};

  function option(name, deflt, handle, notOnInit) {
    CodeMirror.defaults[name] = deflt;
    if (handle) optionHandlers[name] =
      notOnInit ? function(cm, val, old) {if (old != Init) handle(cm, val, old);} : handle;
  }

  // Passed to option handlers when there is no old value.
  var Init = CodeMirror.Init = {toString: function(){return "CodeMirror.Init";}};

  // These two are, on init, called from the constructor because they
  // have to be initialized before the editor can start at all.
  option("value", "", function(cm, val) {
    cm.setValue(val);
  }, true);
  option("mode", null, function(cm, val) {
    cm.doc.modeOption = val;
    loadMode(cm);
  }, true);

  option("indentUnit", 2, loadMode, true);
  option("indentWithTabs", false);
  option("smartIndent", true);
  option("tabSize", 4, function(cm) {
    resetModeState(cm);
    clearCaches(cm);
    regChange(cm);
  }, true);
  option("specialChars", /[\t\u0000-\u0019\u00ad\u200b\u2028\u2029\ufeff]/g, function(cm, val) {
    cm.options.specialChars = new RegExp(val.source + (val.test("\t") ? "" : "|\t"), "g");
    cm.refresh();
  }, true);
  option("specialCharPlaceholder", defaultSpecialCharPlaceholder, function(cm) {cm.refresh();}, true);
  option("electricChars", true);
  option("rtlMoveVisually", !windows);
  option("wholeLineUpdateBefore", true);

  option("theme", "default", function(cm) {
    themeChanged(cm);
    guttersChanged(cm);
  }, true);
  option("keyMap", "default", keyMapChanged);
  option("extraKeys", null);

  option("lineWrapping", false, wrappingChanged, true);
  option("gutters", [], function(cm) {
    setGuttersForLineNumbers(cm.options);
    guttersChanged(cm);
  }, true);
  option("fixedGutter", true, function(cm, val) {
    cm.display.gutters.style.left = val ? compensateForHScroll(cm.display) + "px" : "0";
    cm.refresh();
  }, true);
  option("coverGutterNextToScrollbar", false, updateScrollbars, true);
  option("lineNumbers", false, function(cm) {
    setGuttersForLineNumbers(cm.options);
    guttersChanged(cm);
  }, true);
  option("firstLineNumber", 1, guttersChanged, true);
  option("lineNumberFormatter", function(integer) {return integer;}, guttersChanged, true);
  option("showCursorWhenSelecting", false, updateSelection, true);

  option("resetSelectionOnContextMenu", true);

  option("readOnly", false, function(cm, val) {
    if (val == "nocursor") {
      onBlur(cm);
      cm.display.input.blur();
      cm.display.disabled = true;
    } else {
      cm.display.disabled = false;
      if (!val) resetInput(cm);
    }
  });
  option("disableInput", false, function(cm, val) {if (!val) resetInput(cm);}, true);
  option("dragDrop", true);

  option("cursorBlinkRate", 530);
  option("cursorScrollMargin", 0);
  option("cursorHeight", 1);
  option("workTime", 100);
  option("workDelay", 100);
  option("flattenSpans", true, resetModeState, true);
  option("addModeClass", false, resetModeState, true);
  option("pollInterval", 100);
  option("undoDepth", 200, function(cm, val){cm.doc.history.undoDepth = val;});
  option("historyEventDelay", 1250);
  option("viewportMargin", 10, function(cm){cm.refresh();}, true);
  option("maxHighlightLength", 10000, resetModeState, true);
  option("moveInputWithCursor", true, function(cm, val) {
    if (!val) cm.display.inputDiv.style.top = cm.display.inputDiv.style.left = 0;
  });

  option("tabindex", null, function(cm, val) {
    cm.display.input.tabIndex = val || "";
  });
  option("autofocus", null);

  // MODE DEFINITION AND QUERYING

  // Known modes, by name and by MIME
  var modes = CodeMirror.modes = {}, mimeModes = CodeMirror.mimeModes = {};

  // Extra arguments are stored as the mode's dependencies, which is
  // used by (legacy) mechanisms like loadmode.js to automatically
  // load a mode. (Preferred mechanism is the require/define calls.)
  CodeMirror.defineMode = function(name, mode) {
    if (!CodeMirror.defaults.mode && name != "null") CodeMirror.defaults.mode = name;
    if (arguments.length > 2) {
      mode.dependencies = [];
      for (var i = 2; i < arguments.length; ++i) mode.dependencies.push(arguments[i]);
    }
    modes[name] = mode;
  };

  CodeMirror.defineMIME = function(mime, spec) {
    mimeModes[mime] = spec;
  };

  // Given a MIME type, a {name, ...options} config object, or a name
  // string, return a mode config object.
  CodeMirror.resolveMode = function(spec) {
    if (typeof spec == "string" && mimeModes.hasOwnProperty(spec)) {
      spec = mimeModes[spec];
    } else if (spec && typeof spec.name == "string" && mimeModes.hasOwnProperty(spec.name)) {
      var found = mimeModes[spec.name];
      if (typeof found == "string") found = {name: found};
      spec = createObj(found, spec);
      spec.name = found.name;
    } else if (typeof spec == "string" && /^[\w\-]+\/[\w\-]+\+xml$/.test(spec)) {
      return CodeMirror.resolveMode("application/xml");
    }
    if (typeof spec == "string") return {name: spec};
    else return spec || {name: "null"};
  };

  // Given a mode spec (anything that resolveMode accepts), find and
  // initialize an actual mode object.
  CodeMirror.getMode = function(options, spec) {
    var spec = CodeMirror.resolveMode(spec);
    var mfactory = modes[spec.name];
    if (!mfactory) return CodeMirror.getMode(options, "text/plain");
    var modeObj = mfactory(options, spec);
    if (modeExtensions.hasOwnProperty(spec.name)) {
      var exts = modeExtensions[spec.name];
      for (var prop in exts) {
        if (!exts.hasOwnProperty(prop)) continue;
        if (modeObj.hasOwnProperty(prop)) modeObj["_" + prop] = modeObj[prop];
        modeObj[prop] = exts[prop];
      }
    }
    modeObj.name = spec.name;
    if (spec.helperType) modeObj.helperType = spec.helperType;
    if (spec.modeProps) for (var prop in spec.modeProps)
      modeObj[prop] = spec.modeProps[prop];

    return modeObj;
  };

  // Minimal default mode.
  CodeMirror.defineMode("null", function() {
    return {token: function(stream) {stream.skipToEnd();}};
  });
  CodeMirror.defineMIME("text/plain", "null");

  // This can be used to attach properties to mode objects from
  // outside the actual mode definition.
  var modeExtensions = CodeMirror.modeExtensions = {};
  CodeMirror.extendMode = function(mode, properties) {
    var exts = modeExtensions.hasOwnProperty(mode) ? modeExtensions[mode] : (modeExtensions[mode] = {});
    copyObj(properties, exts);
  };

  // EXTENSIONS

  CodeMirror.defineExtension = function(name, func) {
    CodeMirror.prototype[name] = func;
  };
  CodeMirror.defineDocExtension = function(name, func) {
    Doc.prototype[name] = func;
  };
  CodeMirror.defineOption = option;

  var initHooks = [];
  CodeMirror.defineInitHook = function(f) {initHooks.push(f);};

  var helpers = CodeMirror.helpers = {};
  CodeMirror.registerHelper = function(type, name, value) {
    if (!helpers.hasOwnProperty(type)) helpers[type] = CodeMirror[type] = {_global: []};
    helpers[type][name] = value;
  };
  CodeMirror.registerGlobalHelper = function(type, name, predicate, value) {
    CodeMirror.registerHelper(type, name, value);
    helpers[type]._global.push({pred: predicate, val: value});
  };

  // MODE STATE HANDLING

  // Utility functions for working with state. Exported because nested
  // modes need to do this for their inner modes.

  var copyState = CodeMirror.copyState = function(mode, state) {
    if (state === true) return state;
    if (mode.copyState) return mode.copyState(state);
    var nstate = {};
    for (var n in state) {
      var val = state[n];
      if (val instanceof Array) val = val.concat([]);
      nstate[n] = val;
    }
    return nstate;
  };

  var startState = CodeMirror.startState = function(mode, a1, a2) {
    return mode.startState ? mode.startState(a1, a2) : true;
  };

  // Given a mode and a state (for that mode), find the inner mode and
  // state at the position that the state refers to.
  CodeMirror.innerMode = function(mode, state) {
    while (mode.innerMode) {
      var info = mode.innerMode(state);
      if (!info || info.mode == mode) break;
      state = info.state;
      mode = info.mode;
    }
    return info || {mode: mode, state: state};
  };

  // STANDARD COMMANDS

  // Commands are parameter-less actions that can be performed on an
  // editor, mostly used for keybindings.
  var commands = CodeMirror.commands = {
    selectAll: function(cm) {cm.setSelection(Pos(cm.firstLine(), 0), Pos(cm.lastLine()), sel_dontScroll);},
    singleSelection: function(cm) {
      cm.setSelection(cm.getCursor("anchor"), cm.getCursor("head"), sel_dontScroll);
    },
    killLine: function(cm) {
      deleteNearSelection(cm, function(range) {
        if (range.empty()) {
          var len = getLine(cm.doc, range.head.line).text.length;
          if (range.head.ch == len && range.head.line < cm.lastLine())
            return {from: range.head, to: Pos(range.head.line + 1, 0)};
          else
            return {from: range.head, to: Pos(range.head.line, len)};
        } else {
          return {from: range.from(), to: range.to()};
        }
      });
    },
    deleteLine: function(cm) {
      deleteNearSelection(cm, function(range) {
        return {from: Pos(range.from().line, 0),
                to: clipPos(cm.doc, Pos(range.to().line + 1, 0))};
      });
    },
    delLineLeft: function(cm) {
      deleteNearSelection(cm, function(range) {
        return {from: Pos(range.from().line, 0), to: range.from()};
      });
    },
    undo: function(cm) {cm.undo();},
    redo: function(cm) {cm.redo();},
    undoSelection: function(cm) {cm.undoSelection();},
    redoSelection: function(cm) {cm.redoSelection();},
    goDocStart: function(cm) {cm.extendSelection(Pos(cm.firstLine(), 0));},
    goDocEnd: function(cm) {cm.extendSelection(Pos(cm.lastLine()));},
    goLineStart: function(cm) {
      cm.extendSelectionsBy(function(range) { return lineStart(cm, range.head.line); }, sel_move);
    },
    goLineStartSmart: function(cm) {
      cm.extendSelectionsBy(function(range) {
        var start = lineStart(cm, range.head.line);
        var line = cm.getLineHandle(start.line);
        var order = getOrder(line);
        if (!order || order[0].level == 0) {
          var firstNonWS = Math.max(0, line.text.search(/\S/));
          var inWS = range.head.line == start.line && range.head.ch <= firstNonWS && range.head.ch;
          return Pos(start.line, inWS ? 0 : firstNonWS);
        }
        return start;
      }, sel_move);
    },
    goLineEnd: function(cm) {
      cm.extendSelectionsBy(function(range) { return lineEnd(cm, range.head.line); }, sel_move);
    },
    goLineRight: function(cm) {
      cm.extendSelectionsBy(function(range) {
        var top = cm.charCoords(range.head, "div").top + 5;
        return cm.coordsChar({left: cm.display.lineDiv.offsetWidth + 100, top: top}, "div");
      }, sel_move);
    },
    goLineLeft: function(cm) {
      cm.extendSelectionsBy(function(range) {
        var top = cm.charCoords(range.head, "div").top + 5;
        return cm.coordsChar({left: 0, top: top}, "div");
      }, sel_move);
    },
    goLineUp: function(cm) {cm.moveV(-1, "line");},
    goLineDown: function(cm) {cm.moveV(1, "line");},
    goPageUp: function(cm) {cm.moveV(-1, "page");},
    goPageDown: function(cm) {cm.moveV(1, "page");},
    goCharLeft: function(cm) {cm.moveH(-1, "char");},
    goCharRight: function(cm) {cm.moveH(1, "char");},
    goColumnLeft: function(cm) {cm.moveH(-1, "column");},
    goColumnRight: function(cm) {cm.moveH(1, "column");},
    goWordLeft: function(cm) {cm.moveH(-1, "word");},
    goGroupRight: function(cm) {cm.moveH(1, "group");},
    goGroupLeft: function(cm) {cm.moveH(-1, "group");},
    goWordRight: function(cm) {cm.moveH(1, "word");},
    delCharBefore: function(cm) {cm.deleteH(-1, "char");},
    delCharAfter: function(cm) {cm.deleteH(1, "char");},
    delWordBefore: function(cm) {cm.deleteH(-1, "word");},
    delWordAfter: function(cm) {cm.deleteH(1, "word");},
    delGroupBefore: function(cm) {cm.deleteH(-1, "group");},
    delGroupAfter: function(cm) {cm.deleteH(1, "group");},
    indentAuto: function(cm) {cm.indentSelection("smart");},
    indentMore: function(cm) {cm.indentSelection("add");},
    indentLess: function(cm) {cm.indentSelection("subtract");},
    insertTab: function(cm) {cm.replaceSelection("\t");},
    insertSoftTab: function(cm) {
      var spaces = [], ranges = cm.listSelections(), tabSize = cm.options.tabSize;
      for (var i = 0; i < ranges.length; i++) {
        var pos = ranges[i].from();
        var col = countColumn(cm.getLine(pos.line), pos.ch, tabSize);
        spaces.push(new Array(tabSize - col % tabSize + 1).join(" "));
      }
      cm.replaceSelections(spaces);
    },
    defaultTab: function(cm) {
      if (cm.somethingSelected()) cm.indentSelection("add");
      else cm.execCommand("insertTab");
    },
    transposeChars: function(cm) {
      runInOp(cm, function() {
        var ranges = cm.listSelections();
        for (var i = 0; i < ranges.length; i++) {
          var cur = ranges[i].head, line = getLine(cm.doc, cur.line).text;
          if (cur.ch > 0 && cur.ch < line.length - 1)
            cm.replaceRange(line.charAt(cur.ch) + line.charAt(cur.ch - 1),
                            Pos(cur.line, cur.ch - 1), Pos(cur.line, cur.ch + 1));
        }
      });
    },
    newlineAndIndent: function(cm) {
      runInOp(cm, function() {
        var len = cm.listSelections().length;
        for (var i = 0; i < len; i++) {
          var range = cm.listSelections()[i];
          cm.replaceRange("\n", range.anchor, range.head, "+input");
          cm.indentLine(range.from().line + 1, null, true);
          ensureCursorVisible(cm);
        }
      });
    },
    toggleOverwrite: function(cm) {cm.toggleOverwrite();}
  };

  // STANDARD KEYMAPS

  var keyMap = CodeMirror.keyMap = {};
  keyMap.basic = {
    "Left": "goCharLeft", "Right": "goCharRight", "Up": "goLineUp", "Down": "goLineDown",
    "End": "goLineEnd", "Home": "goLineStartSmart", "PageUp": "goPageUp", "PageDown": "goPageDown",
    "Delete": "delCharAfter", "Backspace": "delCharBefore", "Shift-Backspace": "delCharBefore",
    "Tab": "defaultTab", "Shift-Tab": "indentAuto",
    "Enter": "newlineAndIndent", "Insert": "toggleOverwrite",
    "Esc": "singleSelection"
  };
  // Note that the save and find-related commands aren't defined by
  // default. User code or addons can define them. Unknown commands
  // are simply ignored.
  keyMap.pcDefault = {
    "Ctrl-A": "selectAll", "Ctrl-D": "deleteLine", "Ctrl-Z": "undo", "Shift-Ctrl-Z": "redo", "Ctrl-Y": "redo",
    "Ctrl-Home": "goDocStart", "Ctrl-Up": "goDocStart", "Ctrl-End": "goDocEnd", "Ctrl-Down": "goDocEnd",
    "Ctrl-Left": "goGroupLeft", "Ctrl-Right": "goGroupRight", "Alt-Left": "goLineStart", "Alt-Right": "goLineEnd",
    "Ctrl-Backspace": "delGroupBefore", "Ctrl-Delete": "delGroupAfter", "Ctrl-S": "save", "Ctrl-F": "find",
    "Ctrl-G": "findNext", "Shift-Ctrl-G": "findPrev", "Shift-Ctrl-F": "replace", "Shift-Ctrl-R": "replaceAll",
    "Ctrl-[": "indentLess", "Ctrl-]": "indentMore",
    "Ctrl-U": "undoSelection", "Shift-Ctrl-U": "redoSelection", "Alt-U": "redoSelection",
    fallthrough: "basic"
  };
  keyMap.macDefault = {
    "Cmd-A": "selectAll", "Cmd-D": "deleteLine", "Cmd-Z": "undo", "Shift-Cmd-Z": "redo", "Cmd-Y": "redo",
    "Cmd-Up": "goDocStart", "Cmd-End": "goDocEnd", "Cmd-Down": "goDocEnd", "Alt-Left": "goGroupLeft",
    "Alt-Right": "goGroupRight", "Cmd-Left": "goLineStart", "Cmd-Right": "goLineEnd", "Alt-Backspace": "delGroupBefore",
    "Ctrl-Alt-Backspace": "delGroupAfter", "Alt-Delete": "delGroupAfter", "Cmd-S": "save", "Cmd-F": "find",
    "Cmd-G": "findNext", "Shift-Cmd-G": "findPrev", "Cmd-Alt-F": "replace", "Shift-Cmd-Alt-F": "replaceAll",
    "Cmd-[": "indentLess", "Cmd-]": "indentMore", "Cmd-Backspace": "delLineLeft",
    "Cmd-U": "undoSelection", "Shift-Cmd-U": "redoSelection",
    fallthrough: ["basic", "emacsy"]
  };
  // Very basic readline/emacs-style bindings, which are standard on Mac.
  keyMap.emacsy = {
    "Ctrl-F": "goCharRight", "Ctrl-B": "goCharLeft", "Ctrl-P": "goLineUp", "Ctrl-N": "goLineDown",
    "Alt-F": "goWordRight", "Alt-B": "goWordLeft", "Ctrl-A": "goLineStart", "Ctrl-E": "goLineEnd",
    "Ctrl-V": "goPageDown", "Shift-Ctrl-V": "goPageUp", "Ctrl-D": "delCharAfter", "Ctrl-H": "delCharBefore",
    "Alt-D": "delWordAfter", "Alt-Backspace": "delWordBefore", "Ctrl-K": "killLine", "Ctrl-T": "transposeChars"
  };
  keyMap["default"] = mac ? keyMap.macDefault : keyMap.pcDefault;

  // KEYMAP DISPATCH

  function getKeyMap(val) {
    if (typeof val == "string") return keyMap[val];
    else return val;
  }

  // Given an array of keymaps and a key name, call handle on any
  // bindings found, until that returns a truthy value, at which point
  // we consider the key handled. Implements things like binding a key
  // to false stopping further handling and keymap fallthrough.
  var lookupKey = CodeMirror.lookupKey = function(name, maps, handle) {
    function lookup(map) {
      map = getKeyMap(map);
      var found = map[name];
      if (found === false) return "stop";
      if (found != null && handle(found)) return true;
      if (map.nofallthrough) return "stop";

      var fallthrough = map.fallthrough;
      if (fallthrough == null) return false;
      if (Object.prototype.toString.call(fallthrough) != "[object Array]")
        return lookup(fallthrough);
      for (var i = 0; i < fallthrough.length; ++i) {
        var done = lookup(fallthrough[i]);
        if (done) return done;
      }
      return false;
    }

    for (var i = 0; i < maps.length; ++i) {
      var done = lookup(maps[i]);
      if (done) return done != "stop";
    }
  };

  // Modifier key presses don't count as 'real' key presses for the
  // purpose of keymap fallthrough.
  var isModifierKey = CodeMirror.isModifierKey = function(event) {
    var name = keyNames[event.keyCode];
    return name == "Ctrl" || name == "Alt" || name == "Shift" || name == "Mod";
  };

  // Look up the name of a key as indicated by an event object.
  var keyName = CodeMirror.keyName = function(event, noShift) {
    if (presto && event.keyCode == 34 && event["char"]) return false;
    var name = keyNames[event.keyCode];
    if (name == null || event.altGraphKey) return false;
    if (event.altKey) name = "Alt-" + name;
    if (flipCtrlCmd ? event.metaKey : event.ctrlKey) name = "Ctrl-" + name;
    if (flipCtrlCmd ? event.ctrlKey : event.metaKey) name = "Cmd-" + name;
    if (!noShift && event.shiftKey) name = "Shift-" + name;
    return name;
  };

  // FROMTEXTAREA

  CodeMirror.fromTextArea = function(textarea, options) {
    if (!options) options = {};
    options.value = textarea.value;
    if (!options.tabindex && textarea.tabindex)
      options.tabindex = textarea.tabindex;
    if (!options.placeholder && textarea.placeholder)
      options.placeholder = textarea.placeholder;
    // Set autofocus to true if this textarea is focused, or if it has
    // autofocus and no other element is focused.
    if (options.autofocus == null) {
      var hasFocus = activeElt();
      options.autofocus = hasFocus == textarea ||
        textarea.getAttribute("autofocus") != null && hasFocus == document.body;
    }

    function save() {textarea.value = cm.getValue();}
    if (textarea.form) {
      on(textarea.form, "submit", save);
      // Deplorable hack to make the submit method do the right thing.
      if (!options.leaveSubmitMethodAlone) {
        var form = textarea.form, realSubmit = form.submit;
        try {
          var wrappedSubmit = form.submit = function() {
            save();
            form.submit = realSubmit;
            form.submit();
            form.submit = wrappedSubmit;
          };
        } catch(e) {}
      }
    }

    textarea.style.display = "none";
    var cm = CodeMirror(function(node) {
      textarea.parentNode.insertBefore(node, textarea.nextSibling);
    }, options);
    cm.save = save;
    cm.getTextArea = function() { return textarea; };
    cm.toTextArea = function() {
      save();
      textarea.parentNode.removeChild(cm.getWrapperElement());
      textarea.style.display = "";
      if (textarea.form) {
        off(textarea.form, "submit", save);
        if (typeof textarea.form.submit == "function")
          textarea.form.submit = realSubmit;
      }
    };
    return cm;
  };

  // STRING STREAM

  // Fed to the mode parsers, provides helper functions to make
  // parsers more succinct.

  var StringStream = CodeMirror.StringStream = function(string, tabSize) {
    this.pos = this.start = 0;
    this.string = string;
    this.tabSize = tabSize || 8;
    this.lastColumnPos = this.lastColumnValue = 0;
    this.lineStart = 0;
  };

  StringStream.prototype = {
    eol: function() {return this.pos >= this.string.length;},
    sol: function() {return this.pos == this.lineStart;},
    peek: function() {return this.string.charAt(this.pos) || undefined;},
    next: function() {
      if (this.pos < this.string.length)
        return this.string.charAt(this.pos++);
    },
    eat: function(match) {
      var ch = this.string.charAt(this.pos);
      if (typeof match == "string") var ok = ch == match;
      else var ok = ch && (match.test ? match.test(ch) : match(ch));
      if (ok) {++this.pos; return ch;}
    },
    eatWhile: function(match) {
      var start = this.pos;
      while (this.eat(match)){}
      return this.pos > start;
    },
    eatSpace: function() {
      var start = this.pos;
      while (/[\s\u00a0]/.test(this.string.charAt(this.pos))) ++this.pos;
      return this.pos > start;
    },
    skipToEnd: function() {this.pos = this.string.length;},
    skipTo: function(ch) {
      var found = this.string.indexOf(ch, this.pos);
      if (found > -1) {this.pos = found; return true;}
    },
    backUp: function(n) {this.pos -= n;},
    column: function() {
      if (this.lastColumnPos < this.start) {
        this.lastColumnValue = countColumn(this.string, this.start, this.tabSize, this.lastColumnPos, this.lastColumnValue);
        this.lastColumnPos = this.start;
      }
      return this.lastColumnValue - (this.lineStart ? countColumn(this.string, this.lineStart, this.tabSize) : 0);
    },
    indentation: function() {
      return countColumn(this.string, null, this.tabSize) -
        (this.lineStart ? countColumn(this.string, this.lineStart, this.tabSize) : 0);
    },
    match: function(pattern, consume, caseInsensitive) {
      if (typeof pattern == "string") {
        var cased = function(str) {return caseInsensitive ? str.toLowerCase() : str;};
        var substr = this.string.substr(this.pos, pattern.length);
        if (cased(substr) == cased(pattern)) {
          if (consume !== false) this.pos += pattern.length;
          return true;
        }
      } else {
        var match = this.string.slice(this.pos).match(pattern);
        if (match && match.index > 0) return null;
        if (match && consume !== false) this.pos += match[0].length;
        return match;
      }
    },
    current: function(){return this.string.slice(this.start, this.pos);},
    hideFirstChars: function(n, inner) {
      this.lineStart += n;
      try { return inner(); }
      finally { this.lineStart -= n; }
    }
  };

  // TEXTMARKERS

  // Created with markText and setBookmark methods. A TextMarker is a
  // handle that can be used to clear or find a marked position in the
  // document. Line objects hold arrays (markedSpans) containing
  // {from, to, marker} object pointing to such marker objects, and
  // indicating that such a marker is present on that line. Multiple
  // lines may point to the same marker when it spans across lines.
  // The spans will have null for their from/to properties when the
  // marker continues beyond the start/end of the line. Markers have
  // links back to the lines they currently touch.

  var TextMarker = CodeMirror.TextMarker = function(doc, type) {
    this.lines = [];
    this.type = type;
    this.doc = doc;
  };
  eventMixin(TextMarker);

  // Clear the marker.
  TextMarker.prototype.clear = function() {
    if (this.explicitlyCleared) return;
    var cm = this.doc.cm, withOp = cm && !cm.curOp;
    if (withOp) startOperation(cm);
    if (hasHandler(this, "clear")) {
      var found = this.find();
      if (found) signalLater(this, "clear", found.from, found.to);
    }
    var min = null, max = null;
    for (var i = 0; i < this.lines.length; ++i) {
      var line = this.lines[i];
      var span = getMarkedSpanFor(line.markedSpans, this);
      if (cm && !this.collapsed) regLineChange(cm, lineNo(line), "text");
      else if (cm) {
        if (span.to != null) max = lineNo(line);
        if (span.from != null) min = lineNo(line);
      }
      line.markedSpans = removeMarkedSpan(line.markedSpans, span);
      if (span.from == null && this.collapsed && !lineIsHidden(this.doc, line) && cm)
        updateLineHeight(line, textHeight(cm.display));
    }
    if (cm && this.collapsed && !cm.options.lineWrapping) for (var i = 0; i < this.lines.length; ++i) {
      var visual = visualLine(this.lines[i]), len = lineLength(visual);
      if (len > cm.display.maxLineLength) {
        cm.display.maxLine = visual;
        cm.display.maxLineLength = len;
        cm.display.maxLineChanged = true;
      }
    }

    if (min != null && cm && this.collapsed) regChange(cm, min, max + 1);
    this.lines.length = 0;
    this.explicitlyCleared = true;
    if (this.atomic && this.doc.cantEdit) {
      this.doc.cantEdit = false;
      if (cm) reCheckSelection(cm.doc);
    }
    if (cm) signalLater(cm, "markerCleared", cm, this);
    if (withOp) endOperation(cm);
    if (this.parent) this.parent.clear();
  };

  // Find the position of the marker in the document. Returns a {from,
  // to} object by default. Side can be passed to get a specific side
  // -- 0 (both), -1 (left), or 1 (right). When lineObj is true, the
  // Pos objects returned contain a line object, rather than a line
  // number (used to prevent looking up the same line twice).
  TextMarker.prototype.find = function(side, lineObj) {
    if (side == null && this.type == "bookmark") side = 1;
    var from, to;
    for (var i = 0; i < this.lines.length; ++i) {
      var line = this.lines[i];
      var span = getMarkedSpanFor(line.markedSpans, this);
      if (span.from != null) {
        from = Pos(lineObj ? line : lineNo(line), span.from);
        if (side == -1) return from;
      }
      if (span.to != null) {
        to = Pos(lineObj ? line : lineNo(line), span.to);
        if (side == 1) return to;
      }
    }
    return from && {from: from, to: to};
  };

  // Signals that the marker's widget changed, and surrounding layout
  // should be recomputed.
  TextMarker.prototype.changed = function() {
    var pos = this.find(-1, true), widget = this, cm = this.doc.cm;
    if (!pos || !cm) return;
    runInOp(cm, function() {
      var line = pos.line, lineN = lineNo(pos.line);
      var view = findViewForLine(cm, lineN);
      if (view) {
        clearLineMeasurementCacheFor(view);
        cm.curOp.selectionChanged = cm.curOp.forceUpdate = true;
      }
      cm.curOp.updateMaxLine = true;
      if (!lineIsHidden(widget.doc, line) && widget.height != null) {
        var oldHeight = widget.height;
        widget.height = null;
        var dHeight = widgetHeight(widget) - oldHeight;
        if (dHeight)
          updateLineHeight(line, line.height + dHeight);
      }
    });
  };

  TextMarker.prototype.attachLine = function(line) {
    if (!this.lines.length && this.doc.cm) {
      var op = this.doc.cm.curOp;
      if (!op.maybeHiddenMarkers || indexOf(op.maybeHiddenMarkers, this) == -1)
        (op.maybeUnhiddenMarkers || (op.maybeUnhiddenMarkers = [])).push(this);
    }
    this.lines.push(line);
  };
  TextMarker.prototype.detachLine = function(line) {
    this.lines.splice(indexOf(this.lines, line), 1);
    if (!this.lines.length && this.doc.cm) {
      var op = this.doc.cm.curOp;
      (op.maybeHiddenMarkers || (op.maybeHiddenMarkers = [])).push(this);
    }
  };

  // Collapsed markers have unique ids, in order to be able to order
  // them, which is needed for uniquely determining an outer marker
  // when they overlap (they may nest, but not partially overlap).
  var nextMarkerId = 0;

  // Create a marker, wire it up to the right lines, and
  function markText(doc, from, to, options, type) {
    // Shared markers (across linked documents) are handled separately
    // (markTextShared will call out to this again, once per
    // document).
    if (options && options.shared) return markTextShared(doc, from, to, options, type);
    // Ensure we are in an operation.
    if (doc.cm && !doc.cm.curOp) return operation(doc.cm, markText)(doc, from, to, options, type);

    var marker = new TextMarker(doc, type), diff = cmp(from, to);
    if (options) copyObj(options, marker, false);
    // Don't connect empty markers unless clearWhenEmpty is false
    if (diff > 0 || diff == 0 && marker.clearWhenEmpty !== false)
      return marker;
    if (marker.replacedWith) {
      // Showing up as a widget implies collapsed (widget replaces text)
      marker.collapsed = true;
      marker.widgetNode = elt("span", [marker.replacedWith], "CodeMirror-widget");
      if (!options.handleMouseEvents) marker.widgetNode.ignoreEvents = true;
      if (options.insertLeft) marker.widgetNode.insertLeft = true;
    }
    if (marker.collapsed) {
      if (conflictingCollapsedRange(doc, from.line, from, to, marker) ||
          from.line != to.line && conflictingCollapsedRange(doc, to.line, from, to, marker))
        throw new Error("Inserting collapsed marker partially overlapping an existing one");
      sawCollapsedSpans = true;
    }

    if (marker.addToHistory)
      addChangeToHistory(doc, {from: from, to: to, origin: "markText"}, doc.sel, NaN);

    var curLine = from.line, cm = doc.cm, updateMaxLine;
    doc.iter(curLine, to.line + 1, function(line) {
      if (cm && marker.collapsed && !cm.options.lineWrapping && visualLine(line) == cm.display.maxLine)
        updateMaxLine = true;
      if (marker.collapsed && curLine != from.line) updateLineHeight(line, 0);
      addMarkedSpan(line, new MarkedSpan(marker,
                                         curLine == from.line ? from.ch : null,
                                         curLine == to.line ? to.ch : null));
      ++curLine;
    });
    // lineIsHidden depends on the presence of the spans, so needs a second pass
    if (marker.collapsed) doc.iter(from.line, to.line + 1, function(line) {
      if (lineIsHidden(doc, line)) updateLineHeight(line, 0);
    });

    if (marker.clearOnEnter) on(marker, "beforeCursorEnter", function() { marker.clear(); });

    if (marker.readOnly) {
      sawReadOnlySpans = true;
      if (doc.history.done.length || doc.history.undone.length)
        doc.clearHistory();
    }
    if (marker.collapsed) {
      marker.id = ++nextMarkerId;
      marker.atomic = true;
    }
    if (cm) {
      // Sync editor state
      if (updateMaxLine) cm.curOp.updateMaxLine = true;
      if (marker.collapsed)
        regChange(cm, from.line, to.line + 1);
      else if (marker.className || marker.title || marker.startStyle || marker.endStyle)
        for (var i = from.line; i <= to.line; i++) regLineChange(cm, i, "text");
      if (marker.atomic) reCheckSelection(cm.doc);
      signalLater(cm, "markerAdded", cm, marker);
    }
    return marker;
  }

  // SHARED TEXTMARKERS

  // A shared marker spans multiple linked documents. It is
  // implemented as a meta-marker-object controlling multiple normal
  // markers.
  var SharedTextMarker = CodeMirror.SharedTextMarker = function(markers, primary) {
    this.markers = markers;
    this.primary = primary;
    for (var i = 0; i < markers.length; ++i)
      markers[i].parent = this;
  };
  eventMixin(SharedTextMarker);

  SharedTextMarker.prototype.clear = function() {
    if (this.explicitlyCleared) return;
    this.explicitlyCleared = true;
    for (var i = 0; i < this.markers.length; ++i)
      this.markers[i].clear();
    signalLater(this, "clear");
  };
  SharedTextMarker.prototype.find = function(side, lineObj) {
    return this.primary.find(side, lineObj);
  };

  function markTextShared(doc, from, to, options, type) {
    options = copyObj(options);
    options.shared = false;
    var markers = [markText(doc, from, to, options, type)], primary = markers[0];
    var widget = options.widgetNode;
    linkedDocs(doc, function(doc) {
      if (widget) options.widgetNode = widget.cloneNode(true);
      markers.push(markText(doc, clipPos(doc, from), clipPos(doc, to), options, type));
      for (var i = 0; i < doc.linked.length; ++i)
        if (doc.linked[i].isParent) return;
      primary = lst(markers);
    });
    return new SharedTextMarker(markers, primary);
  }

  function findSharedMarkers(doc) {
    return doc.findMarks(Pos(doc.first, 0), doc.clipPos(Pos(doc.lastLine())),
                         function(m) { return m.parent; });
  }

  function copySharedMarkers(doc, markers) {
    for (var i = 0; i < markers.length; i++) {
      var marker = markers[i], pos = marker.find();
      var mFrom = doc.clipPos(pos.from), mTo = doc.clipPos(pos.to);
      if (cmp(mFrom, mTo)) {
        var subMark = markText(doc, mFrom, mTo, marker.primary, marker.primary.type);
        marker.markers.push(subMark);
        subMark.parent = marker;
      }
    }
  }

  function detachSharedMarkers(markers) {
    for (var i = 0; i < markers.length; i++) {
      var marker = markers[i], linked = [marker.primary.doc];;
      linkedDocs(marker.primary.doc, function(d) { linked.push(d); });
      for (var j = 0; j < marker.markers.length; j++) {
        var subMarker = marker.markers[j];
        if (indexOf(linked, subMarker.doc) == -1) {
          subMarker.parent = null;
          marker.markers.splice(j--, 1);
        }
      }
    }
  }

  // TEXTMARKER SPANS

  function MarkedSpan(marker, from, to) {
    this.marker = marker;
    this.from = from; this.to = to;
  }

  // Search an array of spans for a span matching the given marker.
  function getMarkedSpanFor(spans, marker) {
    if (spans) for (var i = 0; i < spans.length; ++i) {
      var span = spans[i];
      if (span.marker == marker) return span;
    }
  }
  // Remove a span from an array, returning undefined if no spans are
  // left (we don't store arrays for lines without spans).
  function removeMarkedSpan(spans, span) {
    for (var r, i = 0; i < spans.length; ++i)
      if (spans[i] != span) (r || (r = [])).push(spans[i]);
    return r;
  }
  // Add a span to a line.
  function addMarkedSpan(line, span) {
    line.markedSpans = line.markedSpans ? line.markedSpans.concat([span]) : [span];
    span.marker.attachLine(line);
  }

  // Used for the algorithm that adjusts markers for a change in the
  // document. These functions cut an array of spans at a given
  // character position, returning an array of remaining chunks (or
  // undefined if nothing remains).
  function markedSpansBefore(old, startCh, isInsert) {
    if (old) for (var i = 0, nw; i < old.length; ++i) {
      var span = old[i], marker = span.marker;
      var startsBefore = span.from == null || (marker.inclusiveLeft ? span.from <= startCh : span.from < startCh);
      if (startsBefore || span.from == startCh && marker.type == "bookmark" && (!isInsert || !span.marker.insertLeft)) {
        var endsAfter = span.to == null || (marker.inclusiveRight ? span.to >= startCh : span.to > startCh);
        (nw || (nw = [])).push(new MarkedSpan(marker, span.from, endsAfter ? null : span.to));
      }
    }
    return nw;
  }
  function markedSpansAfter(old, endCh, isInsert) {
    if (old) for (var i = 0, nw; i < old.length; ++i) {
      var span = old[i], marker = span.marker;
      var endsAfter = span.to == null || (marker.inclusiveRight ? span.to >= endCh : span.to > endCh);
      if (endsAfter || span.from == endCh && marker.type == "bookmark" && (!isInsert || span.marker.insertLeft)) {
        var startsBefore = span.from == null || (marker.inclusiveLeft ? span.from <= endCh : span.from < endCh);
        (nw || (nw = [])).push(new MarkedSpan(marker, startsBefore ? null : span.from - endCh,
                                              span.to == null ? null : span.to - endCh));
      }
    }
    return nw;
  }

  // Given a change object, compute the new set of marker spans that
  // cover the line in which the change took place. Removes spans
  // entirely within the change, reconnects spans belonging to the
  // same marker that appear on both sides of the change, and cuts off
  // spans partially within the change. Returns an array of span
  // arrays with one element for each line in (after) the change.
  function stretchSpansOverChange(doc, change) {
    var oldFirst = isLine(doc, change.from.line) && getLine(doc, change.from.line).markedSpans;
    var oldLast = isLine(doc, change.to.line) && getLine(doc, change.to.line).markedSpans;
    if (!oldFirst && !oldLast) return null;

    var startCh = change.from.ch, endCh = change.to.ch, isInsert = cmp(change.from, change.to) == 0;
    // Get the spans that 'stick out' on both sides
    var first = markedSpansBefore(oldFirst, startCh, isInsert);
    var last = markedSpansAfter(oldLast, endCh, isInsert);

    // Next, merge those two ends
    var sameLine = change.text.length == 1, offset = lst(change.text).length + (sameLine ? startCh : 0);
    if (first) {
      // Fix up .to properties of first
      for (var i = 0; i < first.length; ++i) {
        var span = first[i];
        if (span.to == null) {
          var found = getMarkedSpanFor(last, span.marker);
          if (!found) span.to = startCh;
          else if (sameLine) span.to = found.to == null ? null : found.to + offset;
        }
      }
    }
    if (last) {
      // Fix up .from in last (or move them into first in case of sameLine)
      for (var i = 0; i < last.length; ++i) {
        var span = last[i];
        if (span.to != null) span.to += offset;
        if (span.from == null) {
          var found = getMarkedSpanFor(first, span.marker);
          if (!found) {
            span.from = offset;
            if (sameLine) (first || (first = [])).push(span);
          }
        } else {
          span.from += offset;
          if (sameLine) (first || (first = [])).push(span);
        }
      }
    }
    // Make sure we didn't create any zero-length spans
    if (first) first = clearEmptySpans(first);
    if (last && last != first) last = clearEmptySpans(last);

    var newMarkers = [first];
    if (!sameLine) {
      // Fill gap with whole-line-spans
      var gap = change.text.length - 2, gapMarkers;
      if (gap > 0 && first)
        for (var i = 0; i < first.length; ++i)
          if (first[i].to == null)
            (gapMarkers || (gapMarkers = [])).push(new MarkedSpan(first[i].marker, null, null));
      for (var i = 0; i < gap; ++i)
        newMarkers.push(gapMarkers);
      newMarkers.push(last);
    }
    return newMarkers;
  }

  // Remove spans that are empty and don't have a clearWhenEmpty
  // option of false.
  function clearEmptySpans(spans) {
    for (var i = 0; i < spans.length; ++i) {
      var span = spans[i];
      if (span.from != null && span.from == span.to && span.marker.clearWhenEmpty !== false)
        spans.splice(i--, 1);
    }
    if (!spans.length) return null;
    return spans;
  }

  // Used for un/re-doing changes from the history. Combines the
  // result of computing the existing spans with the set of spans that
  // existed in the history (so that deleting around a span and then
  // undoing brings back the span).
  function mergeOldSpans(doc, change) {
    var old = getOldSpans(doc, change);
    var stretched = stretchSpansOverChange(doc, change);
    if (!old) return stretched;
    if (!stretched) return old;

    for (var i = 0; i < old.length; ++i) {
      var oldCur = old[i], stretchCur = stretched[i];
      if (oldCur && stretchCur) {
        spans: for (var j = 0; j < stretchCur.length; ++j) {
          var span = stretchCur[j];
          for (var k = 0; k < oldCur.length; ++k)
            if (oldCur[k].marker == span.marker) continue spans;
          oldCur.push(span);
        }
      } else if (stretchCur) {
        old[i] = stretchCur;
      }
    }
    return old;
  }

  // Used to 'clip' out readOnly ranges when making a change.
  function removeReadOnlyRanges(doc, from, to) {
    var markers = null;
    doc.iter(from.line, to.line + 1, function(line) {
      if (line.markedSpans) for (var i = 0; i < line.markedSpans.length; ++i) {
        var mark = line.markedSpans[i].marker;
        if (mark.readOnly && (!markers || indexOf(markers, mark) == -1))
          (markers || (markers = [])).push(mark);
      }
    });
    if (!markers) return null;
    var parts = [{from: from, to: to}];
    for (var i = 0; i < markers.length; ++i) {
      var mk = markers[i], m = mk.find(0);
      for (var j = 0; j < parts.length; ++j) {
        var p = parts[j];
        if (cmp(p.to, m.from) < 0 || cmp(p.from, m.to) > 0) continue;
        var newParts = [j, 1], dfrom = cmp(p.from, m.from), dto = cmp(p.to, m.to);
        if (dfrom < 0 || !mk.inclusiveLeft && !dfrom)
          newParts.push({from: p.from, to: m.from});
        if (dto > 0 || !mk.inclusiveRight && !dto)
          newParts.push({from: m.to, to: p.to});
        parts.splice.apply(parts, newParts);
        j += newParts.length - 1;
      }
    }
    return parts;
  }

  // Connect or disconnect spans from a line.
  function detachMarkedSpans(line) {
    var spans = line.markedSpans;
    if (!spans) return;
    for (var i = 0; i < spans.length; ++i)
      spans[i].marker.detachLine(line);
    line.markedSpans = null;
  }
  function attachMarkedSpans(line, spans) {
    if (!spans) return;
    for (var i = 0; i < spans.length; ++i)
      spans[i].marker.attachLine(line);
    line.markedSpans = spans;
  }

  // Helpers used when computing which overlapping collapsed span
  // counts as the larger one.
  function extraLeft(marker) { return marker.inclusiveLeft ? -1 : 0; }
  function extraRight(marker) { return marker.inclusiveRight ? 1 : 0; }

  // Returns a number indicating which of two overlapping collapsed
  // spans is larger (and thus includes the other). Falls back to
  // comparing ids when the spans cover exactly the same range.
  function compareCollapsedMarkers(a, b) {
    var lenDiff = a.lines.length - b.lines.length;
    if (lenDiff != 0) return lenDiff;
    var aPos = a.find(), bPos = b.find();
    var fromCmp = cmp(aPos.from, bPos.from) || extraLeft(a) - extraLeft(b);
    if (fromCmp) return -fromCmp;
    var toCmp = cmp(aPos.to, bPos.to) || extraRight(a) - extraRight(b);
    if (toCmp) return toCmp;
    return b.id - a.id;
  }

  // Find out whether a line ends or starts in a collapsed span. If
  // so, return the marker for that span.
  function collapsedSpanAtSide(line, start) {
    var sps = sawCollapsedSpans && line.markedSpans, found;
    if (sps) for (var sp, i = 0; i < sps.length; ++i) {
      sp = sps[i];
      if (sp.marker.collapsed && (start ? sp.from : sp.to) == null &&
          (!found || compareCollapsedMarkers(found, sp.marker) < 0))
        found = sp.marker;
    }
    return found;
  }
  function collapsedSpanAtStart(line) { return collapsedSpanAtSide(line, true); }
  function collapsedSpanAtEnd(line) { return collapsedSpanAtSide(line, false); }

  // Test whether there exists a collapsed span that partially
  // overlaps (covers the start or end, but not both) of a new span.
  // Such overlap is not allowed.
  function conflictingCollapsedRange(doc, lineNo, from, to, marker) {
    var line = getLine(doc, lineNo);
    var sps = sawCollapsedSpans && line.markedSpans;
    if (sps) for (var i = 0; i < sps.length; ++i) {
      var sp = sps[i];
      if (!sp.marker.collapsed) continue;
      var found = sp.marker.find(0);
      var fromCmp = cmp(found.from, from) || extraLeft(sp.marker) - extraLeft(marker);
      var toCmp = cmp(found.to, to) || extraRight(sp.marker) - extraRight(marker);
      if (fromCmp >= 0 && toCmp <= 0 || fromCmp <= 0 && toCmp >= 0) continue;
      if (fromCmp <= 0 && (cmp(found.to, from) || extraRight(sp.marker) - extraLeft(marker)) > 0 ||
          fromCmp >= 0 && (cmp(found.from, to) || extraLeft(sp.marker) - extraRight(marker)) < 0)
        return true;
    }
  }

  // A visual line is a line as drawn on the screen. Folding, for
  // example, can cause multiple logical lines to appear on the same
  // visual line. This finds the start of the visual line that the
  // given line is part of (usually that is the line itself).
  function visualLine(line) {
    var merged;
    while (merged = collapsedSpanAtStart(line))
      line = merged.find(-1, true).line;
    return line;
  }

  // Returns an array of logical lines that continue the visual line
  // started by the argument, or undefined if there are no such lines.
  function visualLineContinued(line) {
    var merged, lines;
    while (merged = collapsedSpanAtEnd(line)) {
      line = merged.find(1, true).line;
      (lines || (lines = [])).push(line);
    }
    return lines;
  }

  // Get the line number of the start of the visual line that the
  // given line number is part of.
  function visualLineNo(doc, lineN) {
    var line = getLine(doc, lineN), vis = visualLine(line);
    if (line == vis) return lineN;
    return lineNo(vis);
  }
  // Get the line number of the start of the next visual line after
  // the given line.
  function visualLineEndNo(doc, lineN) {
    if (lineN > doc.lastLine()) return lineN;
    var line = getLine(doc, lineN), merged;
    if (!lineIsHidden(doc, line)) return lineN;
    while (merged = collapsedSpanAtEnd(line))
      line = merged.find(1, true).line;
    return lineNo(line) + 1;
  }

  // Compute whether a line is hidden. Lines count as hidden when they
  // are part of a visual line that starts with another line, or when
  // they are entirely covered by collapsed, non-widget span.
  function lineIsHidden(doc, line) {
    var sps = sawCollapsedSpans && line.markedSpans;
    if (sps) for (var sp, i = 0; i < sps.length; ++i) {
      sp = sps[i];
      if (!sp.marker.collapsed) continue;
      if (sp.from == null) return true;
      if (sp.marker.widgetNode) continue;
      if (sp.from == 0 && sp.marker.inclusiveLeft && lineIsHiddenInner(doc, line, sp))
        return true;
    }
  }
  function lineIsHiddenInner(doc, line, span) {
    if (span.to == null) {
      var end = span.marker.find(1, true);
      return lineIsHiddenInner(doc, end.line, getMarkedSpanFor(end.line.markedSpans, span.marker));
    }
    if (span.marker.inclusiveRight && span.to == line.text.length)
      return true;
    for (var sp, i = 0; i < line.markedSpans.length; ++i) {
      sp = line.markedSpans[i];
      if (sp.marker.collapsed && !sp.marker.widgetNode && sp.from == span.to &&
          (sp.to == null || sp.to != span.from) &&
          (sp.marker.inclusiveLeft || span.marker.inclusiveRight) &&
          lineIsHiddenInner(doc, line, sp)) return true;
    }
  }

  // LINE WIDGETS

  // Line widgets are block elements displayed above or below a line.

  var LineWidget = CodeMirror.LineWidget = function(cm, node, options) {
    if (options) for (var opt in options) if (options.hasOwnProperty(opt))
      this[opt] = options[opt];
    this.cm = cm;
    this.node = node;
  };
  eventMixin(LineWidget);

  function adjustScrollWhenAboveVisible(cm, line, diff) {
    if (heightAtLine(line) < ((cm.curOp && cm.curOp.scrollTop) || cm.doc.scrollTop))
      addToScrollPos(cm, null, diff);
  }

  LineWidget.prototype.clear = function() {
    var cm = this.cm, ws = this.line.widgets, line = this.line, no = lineNo(line);
    if (no == null || !ws) return;
    for (var i = 0; i < ws.length; ++i) if (ws[i] == this) ws.splice(i--, 1);
    if (!ws.length) line.widgets = null;
    var height = widgetHeight(this);
    runInOp(cm, function() {
      adjustScrollWhenAboveVisible(cm, line, -height);
      regLineChange(cm, no, "widget");
      updateLineHeight(line, Math.max(0, line.height - height));
    });
  };
  LineWidget.prototype.changed = function() {
    var oldH = this.height, cm = this.cm, line = this.line;
    this.height = null;
    var diff = widgetHeight(this) - oldH;
    if (!diff) return;
    runInOp(cm, function() {
      cm.curOp.forceUpdate = true;
      adjustScrollWhenAboveVisible(cm, line, diff);
      updateLineHeight(line, line.height + diff);
    });
  };

  function widgetHeight(widget) {
    if (widget.height != null) return widget.height;
    if (!contains(document.body, widget.node))
      removeChildrenAndAdd(widget.cm.display.measure, elt("div", [widget.node], null, "position: relative"));
    return widget.height = widget.node.offsetHeight;
  }

  function addLineWidget(cm, handle, node, options) {
    var widget = new LineWidget(cm, node, options);
    if (widget.noHScroll) cm.display.alignWidgets = true;
    changeLine(cm, handle, "widget", function(line) {
      var widgets = line.widgets || (line.widgets = []);
      if (widget.insertAt == null) widgets.push(widget);
      else widgets.splice(Math.min(widgets.length - 1, Math.max(0, widget.insertAt)), 0, widget);
      widget.line = line;
      if (!lineIsHidden(cm.doc, line)) {
        var aboveVisible = heightAtLine(line) < cm.doc.scrollTop;
        updateLineHeight(line, line.height + widgetHeight(widget));
        if (aboveVisible) addToScrollPos(cm, null, widget.height);
        cm.curOp.forceUpdate = true;
      }
      return true;
    });
    return widget;
  }

  // LINE DATA STRUCTURE

  // Line objects. These hold state related to a line, including
  // highlighting info (the styles array).
  var Line = CodeMirror.Line = function(text, markedSpans, estimateHeight) {
    this.text = text;
    attachMarkedSpans(this, markedSpans);
    this.height = estimateHeight ? estimateHeight(this) : 1;
  };
  eventMixin(Line);
  Line.prototype.lineNo = function() { return lineNo(this); };

  // Change the content (text, markers) of a line. Automatically
  // invalidates cached information and tries to re-estimate the
  // line's height.
  function updateLine(line, text, markedSpans, estimateHeight) {
    line.text = text;
    if (line.stateAfter) line.stateAfter = null;
    if (line.styles) line.styles = null;
    if (line.order != null) line.order = null;
    detachMarkedSpans(line);
    attachMarkedSpans(line, markedSpans);
    var estHeight = estimateHeight ? estimateHeight(line) : 1;
    if (estHeight != line.height) updateLineHeight(line, estHeight);
  }

  // Detach a line from the document tree and its markers.
  function cleanUpLine(line) {
    line.parent = null;
    detachMarkedSpans(line);
  }

  function extractLineClasses(type, output) {
    if (type) for (;;) {
      var lineClass = type.match(/(?:^|\s+)line-(background-)?(\S+)/);
      if (!lineClass) break;
      type = type.slice(0, lineClass.index) + type.slice(lineClass.index + lineClass[0].length);
      var prop = lineClass[1] ? "bgClass" : "textClass";
      if (output[prop] == null)
        output[prop] = lineClass[2];
      else if (!(new RegExp("(?:^|\s)" + lineClass[2] + "(?:$|\s)")).test(output[prop]))
        output[prop] += " " + lineClass[2];
    }
    return type;
  }

  function callBlankLine(mode, state) {
    if (mode.blankLine) return mode.blankLine(state);
    if (!mode.innerMode) return;
    var inner = CodeMirror.innerMode(mode, state);
    if (inner.mode.blankLine) return inner.mode.blankLine(inner.state);
  }

  function readToken(mode, stream, state) {
    var style = mode.token(stream, state);
    if (stream.pos <= stream.start)
      throw new Error("Mode " + mode.name + " failed to advance stream.");
    return style;
  }

  // Run the given mode's parser over a line, calling f for each token.
  function runMode(cm, text, mode, state, f, lineClasses, forceToEnd) {
    var flattenSpans = mode.flattenSpans;
    if (flattenSpans == null) flattenSpans = cm.options.flattenSpans;
    var curStart = 0, curStyle = null;
    var stream = new StringStream(text, cm.options.tabSize), style;
    if (text == "") extractLineClasses(callBlankLine(mode, state), lineClasses);
    while (!stream.eol()) {
      if (stream.pos > cm.options.maxHighlightLength) {
        flattenSpans = false;
        if (forceToEnd) processLine(cm, text, state, stream.pos);
        stream.pos = text.length;
        style = null;
      } else {
        style = extractLineClasses(readToken(mode, stream, state), lineClasses);
      }
      if (cm.options.addModeClass) {
        var mName = CodeMirror.innerMode(mode, state).mode.name;
        if (mName) style = "m-" + (style ? mName + " " + style : mName);
      }
      if (!flattenSpans || curStyle != style) {
        if (curStart < stream.start) f(stream.start, curStyle);
        curStart = stream.start; curStyle = style;
      }
      stream.start = stream.pos;
    }
    while (curStart < stream.pos) {
      // Webkit seems to refuse to render text nodes longer than 57444 characters
      var pos = Math.min(stream.pos, curStart + 50000);
      f(pos, curStyle);
      curStart = pos;
    }
  }

  // Compute a style array (an array starting with a mode generation
  // -- for invalidation -- followed by pairs of end positions and
  // style strings), which is used to highlight the tokens on the
  // line.
  function highlightLine(cm, line, state, forceToEnd) {
    // A styles array always starts with a number identifying the
    // mode/overlays that it is based on (for easy invalidation).
    var st = [cm.state.modeGen], lineClasses = {};
    // Compute the base array of styles
    runMode(cm, line.text, cm.doc.mode, state, function(end, style) {
      st.push(end, style);
    }, lineClasses, forceToEnd);

    // Run overlays, adjust style array.
    for (var o = 0; o < cm.state.overlays.length; ++o) {
      var overlay = cm.state.overlays[o], i = 1, at = 0;
      runMode(cm, line.text, overlay.mode, true, function(end, style) {
        var start = i;
        // Ensure there's a token end at the current position, and that i points at it
        while (at < end) {
          var i_end = st[i];
          if (i_end > end)
            st.splice(i, 1, end, st[i+1], i_end);
          i += 2;
          at = Math.min(end, i_end);
        }
        if (!style) return;
        if (overlay.opaque) {
          st.splice(start, i - start, end, style);
          i = start + 2;
        } else {
          for (; start < i; start += 2) {
            var cur = st[start+1];
            st[start+1] = cur ? cur + " " + style : style;
          }
        }
      }, lineClasses);
    }

    return {styles: st, classes: lineClasses.bgClass || lineClasses.textClass ? lineClasses : null};
  }

  function getLineStyles(cm, line) {
    if (!line.styles || line.styles[0] != cm.state.modeGen) {
      var result = highlightLine(cm, line, line.stateAfter = getStateBefore(cm, lineNo(line)));
      line.styles = result.styles;
      if (result.classes) line.styleClasses = result.classes;
      else if (line.styleClasses) line.styleClasses = null;
    }
    return line.styles;
  }

  // Lightweight form of highlight -- proceed over this line and
  // update state, but don't save a style array. Used for lines that
  // aren't currently visible.
  function processLine(cm, text, state, startAt) {
    var mode = cm.doc.mode;
    var stream = new StringStream(text, cm.options.tabSize);
    stream.start = stream.pos = startAt || 0;
    if (text == "") callBlankLine(mode, state);
    while (!stream.eol() && stream.pos <= cm.options.maxHighlightLength) {
      readToken(mode, stream, state);
      stream.start = stream.pos;
    }
  }

  // Convert a style as returned by a mode (either null, or a string
  // containing one or more styles) to a CSS style. This is cached,
  // and also looks for line-wide styles.
  var styleToClassCache = {}, styleToClassCacheWithMode = {};
  function interpretTokenStyle(style, options) {
    if (!style || /^\s*$/.test(style)) return null;
    var cache = options.addModeClass ? styleToClassCacheWithMode : styleToClassCache;
    return cache[style] ||
      (cache[style] = style.replace(/\S+/g, "cm-$&"));
  }

  // Render the DOM representation of the text of a line. Also builds
  // up a 'line map', which points at the DOM nodes that represent
  // specific stretches of text, and is used by the measuring code.
  // The returned object contains the DOM node, this map, and
  // information about line-wide styles that were set by the mode.
  function buildLineContent(cm, lineView) {
    // The padding-right forces the element to have a 'border', which
    // is needed on Webkit to be able to get line-level bounding
    // rectangles for it (in measureChar).
    var content = elt("span", null, null, webkit ? "padding-right: .1px" : null);
    var builder = {pre: elt("pre", [content]), content: content, col: 0, pos: 0, cm: cm};
    lineView.measure = {};

    // Iterate over the logical lines that make up this visual line.
    for (var i = 0; i <= (lineView.rest ? lineView.rest.length : 0); i++) {
      var line = i ? lineView.rest[i - 1] : lineView.line, order;
      builder.pos = 0;
      builder.addToken = buildToken;
      // Optionally wire in some hacks into the token-rendering
      // algorithm, to deal with browser quirks.
      if ((ie || webkit) && cm.getOption("lineWrapping"))
        builder.addToken = buildTokenSplitSpaces(builder.addToken);
      if (hasBadBidiRects(cm.display.measure) && (order = getOrder(line)))
        builder.addToken = buildTokenBadBidi(builder.addToken, order);
      builder.map = [];
      insertLineContent(line, builder, getLineStyles(cm, line));
      if (line.styleClasses) {
        if (line.styleClasses.bgClass)
          builder.bgClass = joinClasses(line.styleClasses.bgClass, builder.bgClass || "");
        if (line.styleClasses.textClass)
          builder.textClass = joinClasses(line.styleClasses.textClass, builder.textClass || "");
      }

      // Ensure at least a single node is present, for measuring.
      if (builder.map.length == 0)
        builder.map.push(0, 0, builder.content.appendChild(zeroWidthElement(cm.display.measure)));

      // Store the map and a cache object for the current logical line
      if (i == 0) {
        lineView.measure.map = builder.map;
        lineView.measure.cache = {};
      } else {
        (lineView.measure.maps || (lineView.measure.maps = [])).push(builder.map);
        (lineView.measure.caches || (lineView.measure.caches = [])).push({});
      }
    }

    signal(cm, "renderLine", cm, lineView.line, builder.pre);
    return builder;
  }

  function defaultSpecialCharPlaceholder(ch) {
    var token = elt("span", "\u2022", "cm-invalidchar");
    token.title = "\\u" + ch.charCodeAt(0).toString(16);
    return token;
  }

  // Build up the DOM representation for a single token, and add it to
  // the line map. Takes care to render special characters separately.
  function buildToken(builder, text, style, startStyle, endStyle, title) {
    if (!text) return;
    var special = builder.cm.options.specialChars, mustWrap = false;
    if (!special.test(text)) {
      builder.col += text.length;
      var content = document.createTextNode(text);
      builder.map.push(builder.pos, builder.pos + text.length, content);
      if (ie_upto8) mustWrap = true;
      builder.pos += text.length;
    } else {
      var content = document.createDocumentFragment(), pos = 0;
      while (true) {
        special.lastIndex = pos;
        var m = special.exec(text);
        var skipped = m ? m.index - pos : text.length - pos;
        if (skipped) {
          var txt = document.createTextNode(text.slice(pos, pos + skipped));
          if (ie_upto8) content.appendChild(elt("span", [txt]));
          else content.appendChild(txt);
          builder.map.push(builder.pos, builder.pos + skipped, txt);
          builder.col += skipped;
          builder.pos += skipped;
        }
        if (!m) break;
        pos += skipped + 1;
        if (m[0] == "\t") {
          var tabSize = builder.cm.options.tabSize, tabWidth = tabSize - builder.col % tabSize;
          var txt = content.appendChild(elt("span", spaceStr(tabWidth), "cm-tab"));
          builder.col += tabWidth;
        } else {
          var txt = builder.cm.options.specialCharPlaceholder(m[0]);
          if (ie_upto8) content.appendChild(elt("span", [txt]));
          else content.appendChild(txt);
          builder.col += 1;
        }
        builder.map.push(builder.pos, builder.pos + 1, txt);
        builder.pos++;
      }
    }
    if (style || startStyle || endStyle || mustWrap) {
      var fullStyle = style || "";
      if (startStyle) fullStyle += startStyle;
      if (endStyle) fullStyle += endStyle;
      var token = elt("span", [content], fullStyle);
      if (title) token.title = title;
      return builder.content.appendChild(token);
    }
    builder.content.appendChild(content);
  }

  function buildTokenSplitSpaces(inner) {
    function split(old) {
      var out = " ";
      for (var i = 0; i < old.length - 2; ++i) out += i % 2 ? " " : "\u00a0";
      out += " ";
      return out;
    }
    return function(builder, text, style, startStyle, endStyle, title) {
      inner(builder, text.replace(/ {3,}/g, split), style, startStyle, endStyle, title);
    };
  }

  // Work around nonsense dimensions being reported for stretches of
  // right-to-left text.
  function buildTokenBadBidi(inner, order) {
    return function(builder, text, style, startStyle, endStyle, title) {
      style = style ? style + " cm-force-border" : "cm-force-border";
      var start = builder.pos, end = start + text.length;
      for (;;) {
        // Find the part that overlaps with the start of this text
        for (var i = 0; i < order.length; i++) {
          var part = order[i];
          if (part.to > start && part.from <= start) break;
        }
        if (part.to >= end) return inner(builder, text, style, startStyle, endStyle, title);
        inner(builder, text.slice(0, part.to - start), style, startStyle, null, title);
        startStyle = null;
        text = text.slice(part.to - start);
        start = part.to;
      }
    };
  }

  function buildCollapsedSpan(builder, size, marker, ignoreWidget) {
    var widget = !ignoreWidget && marker.widgetNode;
    if (widget) {
      builder.map.push(builder.pos, builder.pos + size, widget);
      builder.content.appendChild(widget);
    }
    builder.pos += size;
  }

  // Outputs a number of spans to make up a line, taking highlighting
  // and marked text into account.
  function insertLineContent(line, builder, styles) {
    var spans = line.markedSpans, allText = line.text, at = 0;
    if (!spans) {
      for (var i = 1; i < styles.length; i+=2)
        builder.addToken(builder, allText.slice(at, at = styles[i]), interpretTokenStyle(styles[i+1], builder.cm.options));
      return;
    }

    var len = allText.length, pos = 0, i = 1, text = "", style;
    var nextChange = 0, spanStyle, spanEndStyle, spanStartStyle, title, collapsed;
    for (;;) {
      if (nextChange == pos) { // Update current marker set
        spanStyle = spanEndStyle = spanStartStyle = title = "";
        collapsed = null; nextChange = Infinity;
        var foundBookmarks = [];
        for (var j = 0; j < spans.length; ++j) {
          var sp = spans[j], m = sp.marker;
          if (sp.from <= pos && (sp.to == null || sp.to > pos)) {
            if (sp.to != null && nextChange > sp.to) { nextChange = sp.to; spanEndStyle = ""; }
            if (m.className) spanStyle += " " + m.className;
            if (m.startStyle && sp.from == pos) spanStartStyle += " " + m.startStyle;
            if (m.endStyle && sp.to == nextChange) spanEndStyle += " " + m.endStyle;
            if (m.title && !title) title = m.title;
            if (m.collapsed && (!collapsed || compareCollapsedMarkers(collapsed.marker, m) < 0))
              collapsed = sp;
          } else if (sp.from > pos && nextChange > sp.from) {
            nextChange = sp.from;
          }
          if (m.type == "bookmark" && sp.from == pos && m.widgetNode) foundBookmarks.push(m);
        }
        if (collapsed && (collapsed.from || 0) == pos) {
          buildCollapsedSpan(builder, (collapsed.to == null ? len + 1 : collapsed.to) - pos,
                             collapsed.marker, collapsed.from == null);
          if (collapsed.to == null) return;
        }
        if (!collapsed && foundBookmarks.length) for (var j = 0; j < foundBookmarks.length; ++j)
          buildCollapsedSpan(builder, 0, foundBookmarks[j]);
      }
      if (pos >= len) break;

      var upto = Math.min(len, nextChange);
      while (true) {
        if (text) {
          var end = pos + text.length;
          if (!collapsed) {
            var tokenText = end > upto ? text.slice(0, upto - pos) : text;
            builder.addToken(builder, tokenText, style ? style + spanStyle : spanStyle,
                             spanStartStyle, pos + tokenText.length == nextChange ? spanEndStyle : "", title);
          }
          if (end >= upto) {text = text.slice(upto - pos); pos = upto; break;}
          pos = end;
          spanStartStyle = "";
        }
        text = allText.slice(at, at = styles[i++]);
        style = interpretTokenStyle(styles[i++], builder.cm.options);
      }
    }
  }

  // DOCUMENT DATA STRUCTURE

  // By default, updates that start and end at the beginning of a line
  // are treated specially, in order to make the association of line
  // widgets and marker elements with the text behave more intuitive.
  function isWholeLineUpdate(doc, change) {
    return change.from.ch == 0 && change.to.ch == 0 && lst(change.text) == "" &&
      (!doc.cm || doc.cm.options.wholeLineUpdateBefore);
  }

  // Perform a change on the document data structure.
  function updateDoc(doc, change, markedSpans, estimateHeight) {
    function spansFor(n) {return markedSpans ? markedSpans[n] : null;}
    function update(line, text, spans) {
      updateLine(line, text, spans, estimateHeight);
      signalLater(line, "change", line, change);
    }

    var from = change.from, to = change.to, text = change.text;
    var firstLine = getLine(doc, from.line), lastLine = getLine(doc, to.line);
    var lastText = lst(text), lastSpans = spansFor(text.length - 1), nlines = to.line - from.line;

    // Adjust the line structure
    if (isWholeLineUpdate(doc, change)) {
      // This is a whole-line replace. Treated specially to make
      // sure line objects move the way they are supposed to.
      for (var i = 0, added = []; i < text.length - 1; ++i)
        added.push(new Line(text[i], spansFor(i), estimateHeight));
      update(lastLine, lastLine.text, lastSpans);
      if (nlines) doc.remove(from.line, nlines);
      if (added.length) doc.insert(from.line, added);
    } else if (firstLine == lastLine) {
      if (text.length == 1) {
        update(firstLine, firstLine.text.slice(0, from.ch) + lastText + firstLine.text.slice(to.ch), lastSpans);
      } else {
        for (var added = [], i = 1; i < text.length - 1; ++i)
          added.push(new Line(text[i], spansFor(i), estimateHeight));
        added.push(new Line(lastText + firstLine.text.slice(to.ch), lastSpans, estimateHeight));
        update(firstLine, firstLine.text.slice(0, from.ch) + text[0], spansFor(0));
        doc.insert(from.line + 1, added);
      }
    } else if (text.length == 1) {
      update(firstLine, firstLine.text.slice(0, from.ch) + text[0] + lastLine.text.slice(to.ch), spansFor(0));
      doc.remove(from.line + 1, nlines);
    } else {
      update(firstLine, firstLine.text.slice(0, from.ch) + text[0], spansFor(0));
      update(lastLine, lastText + lastLine.text.slice(to.ch), lastSpans);
      for (var i = 1, added = []; i < text.length - 1; ++i)
        added.push(new Line(text[i], spansFor(i), estimateHeight));
      if (nlines > 1) doc.remove(from.line + 1, nlines - 1);
      doc.insert(from.line + 1, added);
    }

    signalLater(doc, "change", doc, change);
  }

  // The document is represented as a BTree consisting of leaves, with
  // chunk of lines in them, and branches, with up to ten leaves or
  // other branch nodes below them. The top node is always a branch
  // node, and is the document object itself (meaning it has
  // additional methods and properties).
  //
  // All nodes have parent links. The tree is used both to go from
  // line numbers to line objects, and to go from objects to numbers.
  // It also indexes by height, and is used to convert between height
  // and line object, and to find the total height of the document.
  //
  // See also http://marijnhaverbeke.nl/blog/codemirror-line-tree.html

  function LeafChunk(lines) {
    this.lines = lines;
    this.parent = null;
    for (var i = 0, height = 0; i < lines.length; ++i) {
      lines[i].parent = this;
      height += lines[i].height;
    }
    this.height = height;
  }

  LeafChunk.prototype = {
    chunkSize: function() { return this.lines.length; },
    // Remove the n lines at offset 'at'.
    removeInner: function(at, n) {
      for (var i = at, e = at + n; i < e; ++i) {
        var line = this.lines[i];
        this.height -= line.height;
        cleanUpLine(line);
        signalLater(line, "delete");
      }
      this.lines.splice(at, n);
    },
    // Helper used to collapse a small branch into a single leaf.
    collapse: function(lines) {
      lines.push.apply(lines, this.lines);
    },
    // Insert the given array of lines at offset 'at', count them as
    // having the given height.
    insertInner: function(at, lines, height) {
      this.height += height;
      this.lines = this.lines.slice(0, at).concat(lines).concat(this.lines.slice(at));
      for (var i = 0; i < lines.length; ++i) lines[i].parent = this;
    },
    // Used to iterate over a part of the tree.
    iterN: function(at, n, op) {
      for (var e = at + n; at < e; ++at)
        if (op(this.lines[at])) return true;
    }
  };

  function BranchChunk(children) {
    this.children = children;
    var size = 0, height = 0;
    for (var i = 0; i < children.length; ++i) {
      var ch = children[i];
      size += ch.chunkSize(); height += ch.height;
      ch.parent = this;
    }
    this.size = size;
    this.height = height;
    this.parent = null;
  }

  BranchChunk.prototype = {
    chunkSize: function() { return this.size; },
    removeInner: function(at, n) {
      this.size -= n;
      for (var i = 0; i < this.children.length; ++i) {
        var child = this.children[i], sz = child.chunkSize();
        if (at < sz) {
          var rm = Math.min(n, sz - at), oldHeight = child.height;
          child.removeInner(at, rm);
          this.height -= oldHeight - child.height;
          if (sz == rm) { this.children.splice(i--, 1); child.parent = null; }
          if ((n -= rm) == 0) break;
          at = 0;
        } else at -= sz;
      }
      // If the result is smaller than 25 lines, ensure that it is a
      // single leaf node.
      if (this.size - n < 25 &&
          (this.children.length > 1 || !(this.children[0] instanceof LeafChunk))) {
        var lines = [];
        this.collapse(lines);
        this.children = [new LeafChunk(lines)];
        this.children[0].parent = this;
      }
    },
    collapse: function(lines) {
      for (var i = 0; i < this.children.length; ++i) this.children[i].collapse(lines);
    },
    insertInner: function(at, lines, height) {
      this.size += lines.length;
      this.height += height;
      for (var i = 0; i < this.children.length; ++i) {
        var child = this.children[i], sz = child.chunkSize();
        if (at <= sz) {
          child.insertInner(at, lines, height);
          if (child.lines && child.lines.length > 50) {
            while (child.lines.length > 50) {
              var spilled = child.lines.splice(child.lines.length - 25, 25);
              var newleaf = new LeafChunk(spilled);
              child.height -= newleaf.height;
              this.children.splice(i + 1, 0, newleaf);
              newleaf.parent = this;
            }
            this.maybeSpill();
          }
          break;
        }
        at -= sz;
      }
    },
    // When a node has grown, check whether it should be split.
    maybeSpill: function() {
      if (this.children.length <= 10) return;
      var me = this;
      do {
        var spilled = me.children.splice(me.children.length - 5, 5);
        var sibling = new BranchChunk(spilled);
        if (!me.parent) { // Become the parent node
          var copy = new BranchChunk(me.children);
          copy.parent = me;
          me.children = [copy, sibling];
          me = copy;
        } else {
          me.size -= sibling.size;
          me.height -= sibling.height;
          var myIndex = indexOf(me.parent.children, me);
          me.parent.children.splice(myIndex + 1, 0, sibling);
        }
        sibling.parent = me.parent;
      } while (me.children.length > 10);
      me.parent.maybeSpill();
    },
    iterN: function(at, n, op) {
      for (var i = 0; i < this.children.length; ++i) {
        var child = this.children[i], sz = child.chunkSize();
        if (at < sz) {
          var used = Math.min(n, sz - at);
          if (child.iterN(at, used, op)) return true;
          if ((n -= used) == 0) break;
          at = 0;
        } else at -= sz;
      }
    }
  };

  var nextDocId = 0;
  var Doc = CodeMirror.Doc = function(text, mode, firstLine) {
    if (!(this instanceof Doc)) return new Doc(text, mode, firstLine);
    if (firstLine == null) firstLine = 0;

    BranchChunk.call(this, [new LeafChunk([new Line("", null)])]);
    this.first = firstLine;
    this.scrollTop = this.scrollLeft = 0;
    this.cantEdit = false;
    this.cleanGeneration = 1;
    this.frontier = firstLine;
    var start = Pos(firstLine, 0);
    this.sel = simpleSelection(start);
    this.history = new History(null);
    this.id = ++nextDocId;
    this.modeOption = mode;

    if (typeof text == "string") text = splitLines(text);
    updateDoc(this, {from: start, to: start, text: text});
    setSelection(this, simpleSelection(start), sel_dontScroll);
  };

  Doc.prototype = createObj(BranchChunk.prototype, {
    constructor: Doc,
    // Iterate over the document. Supports two forms -- with only one
    // argument, it calls that for each line in the document. With
    // three, it iterates over the range given by the first two (with
    // the second being non-inclusive).
    iter: function(from, to, op) {
      if (op) this.iterN(from - this.first, to - from, op);
      else this.iterN(this.first, this.first + this.size, from);
    },

    // Non-public interface for adding and removing lines.
    insert: function(at, lines) {
      var height = 0;
      for (var i = 0; i < lines.length; ++i) height += lines[i].height;
      this.insertInner(at - this.first, lines, height);
    },
    remove: function(at, n) { this.removeInner(at - this.first, n); },

    // From here, the methods are part of the public interface. Most
    // are also available from CodeMirror (editor) instances.

    getValue: function(lineSep) {
      var lines = getLines(this, this.first, this.first + this.size);
      if (lineSep === false) return lines;
      return lines.join(lineSep || "\n");
    },
    setValue: docMethodOp(function(code) {
      var top = Pos(this.first, 0), last = this.first + this.size - 1;
      makeChange(this, {from: top, to: Pos(last, getLine(this, last).text.length),
                        text: splitLines(code), origin: "setValue"}, true);
      setSelection(this, simpleSelection(top));
    }),
    replaceRange: function(code, from, to, origin) {
      from = clipPos(this, from);
      to = to ? clipPos(this, to) : from;
      replaceRange(this, code, from, to, origin);
    },
    getRange: function(from, to, lineSep) {
      var lines = getBetween(this, clipPos(this, from), clipPos(this, to));
      if (lineSep === false) return lines;
      return lines.join(lineSep || "\n");
    },

    getLine: function(line) {var l = this.getLineHandle(line); return l && l.text;},

    getLineHandle: function(line) {if (isLine(this, line)) return getLine(this, line);},
    getLineNumber: function(line) {return lineNo(line);},

    getLineHandleVisualStart: function(line) {
      if (typeof line == "number") line = getLine(this, line);
      return visualLine(line);
    },

    lineCount: function() {return this.size;},
    firstLine: function() {return this.first;},
    lastLine: function() {return this.first + this.size - 1;},

    clipPos: function(pos) {return clipPos(this, pos);},

    getCursor: function(start) {
      var range = this.sel.primary(), pos;
      if (start == null || start == "head") pos = range.head;
      else if (start == "anchor") pos = range.anchor;
      else if (start == "end" || start == "to" || start === false) pos = range.to();
      else pos = range.from();
      return pos;
    },
    listSelections: function() { return this.sel.ranges; },
    somethingSelected: function() {return this.sel.somethingSelected();},

    setCursor: docMethodOp(function(line, ch, options) {
      setSimpleSelection(this, clipPos(this, typeof line == "number" ? Pos(line, ch || 0) : line), null, options);
    }),
    setSelection: docMethodOp(function(anchor, head, options) {
      setSimpleSelection(this, clipPos(this, anchor), clipPos(this, head || anchor), options);
    }),
    extendSelection: docMethodOp(function(head, other, options) {
      extendSelection(this, clipPos(this, head), other && clipPos(this, other), options);
    }),
    extendSelections: docMethodOp(function(heads, options) {
      extendSelections(this, clipPosArray(this, heads, options));
    }),
    extendSelectionsBy: docMethodOp(function(f, options) {
      extendSelections(this, map(this.sel.ranges, f), options);
    }),
    setSelections: docMethodOp(function(ranges, primary, options) {
      if (!ranges.length) return;
      for (var i = 0, out = []; i < ranges.length; i++)
        out[i] = new Range(clipPos(this, ranges[i].anchor),
                           clipPos(this, ranges[i].head));
      if (primary == null) primary = Math.min(ranges.length - 1, this.sel.primIndex);
      setSelection(this, normalizeSelection(out, primary), options);
    }),
    addSelection: docMethodOp(function(anchor, head, options) {
      var ranges = this.sel.ranges.slice(0);
      ranges.push(new Range(clipPos(this, anchor), clipPos(this, head || anchor)));
      setSelection(this, normalizeSelection(ranges, ranges.length - 1), options);
    }),

    getSelection: function(lineSep) {
      var ranges = this.sel.ranges, lines;
      for (var i = 0; i < ranges.length; i++) {
        var sel = getBetween(this, ranges[i].from(), ranges[i].to());
        lines = lines ? lines.concat(sel) : sel;
      }
      if (lineSep === false) return lines;
      else return lines.join(lineSep || "\n");
    },
    getSelections: function(lineSep) {
      var parts = [], ranges = this.sel.ranges;
      for (var i = 0; i < ranges.length; i++) {
        var sel = getBetween(this, ranges[i].from(), ranges[i].to());
        if (lineSep !== false) sel = sel.join(lineSep || "\n");
        parts[i] = sel;
      }
      return parts;
    },
    replaceSelection: docMethodOp(function(code, collapse, origin) {
      var dup = [];
      for (var i = 0; i < this.sel.ranges.length; i++)
        dup[i] = code;
      this.replaceSelections(dup, collapse, origin || "+input");
    }),
    replaceSelections: function(code, collapse, origin) {
      var changes = [], sel = this.sel;
      for (var i = 0; i < sel.ranges.length; i++) {
        var range = sel.ranges[i];
        changes[i] = {from: range.from(), to: range.to(), text: splitLines(code[i]), origin: origin};
      }
      var newSel = collapse && collapse != "end" && computeReplacedSel(this, changes, collapse);
      for (var i = changes.length - 1; i >= 0; i--)
        makeChange(this, changes[i]);
      if (newSel) setSelectionReplaceHistory(this, newSel);
      else if (this.cm) ensureCursorVisible(this.cm);
    },
    undo: docMethodOp(function() {makeChangeFromHistory(this, "undo");}),
    redo: docMethodOp(function() {makeChangeFromHistory(this, "redo");}),
    undoSelection: docMethodOp(function() {makeChangeFromHistory(this, "undo", true);}),
    redoSelection: docMethodOp(function() {makeChangeFromHistory(this, "redo", true);}),

    setExtending: function(val) {this.extend = val;},
    getExtending: function() {return this.extend;},

    historySize: function() {
      var hist = this.history, done = 0, undone = 0;
      for (var i = 0; i < hist.done.length; i++) if (!hist.done[i].ranges) ++done;
      for (var i = 0; i < hist.undone.length; i++) if (!hist.undone[i].ranges) ++undone;
      return {undo: done, redo: undone};
    },
    clearHistory: function() {this.history = new History(this.history.maxGeneration);},

    markClean: function() {
      this.cleanGeneration = this.changeGeneration(true);
    },
    changeGeneration: function(forceSplit) {
      if (forceSplit)
        this.history.lastOp = this.history.lastOrigin = null;
      return this.history.generation;
    },
    isClean: function (gen) {
      return this.history.generation == (gen || this.cleanGeneration);
    },

    getHistory: function() {
      return {done: copyHistoryArray(this.history.done),
              undone: copyHistoryArray(this.history.undone)};
    },
    setHistory: function(histData) {
      var hist = this.history = new History(this.history.maxGeneration);
      hist.done = copyHistoryArray(histData.done.slice(0), null, true);
      hist.undone = copyHistoryArray(histData.undone.slice(0), null, true);
    },

    markText: function(from, to, options) {
      return markText(this, clipPos(this, from), clipPos(this, to), options, "range");
    },
    setBookmark: function(pos, options) {
      var realOpts = {replacedWith: options && (options.nodeType == null ? options.widget : options),
                      insertLeft: options && options.insertLeft,
                      clearWhenEmpty: false, shared: options && options.shared};
      pos = clipPos(this, pos);
      return markText(this, pos, pos, realOpts, "bookmark");
    },
    findMarksAt: function(pos) {
      pos = clipPos(this, pos);
      var markers = [], spans = getLine(this, pos.line).markedSpans;
      if (spans) for (var i = 0; i < spans.length; ++i) {
        var span = spans[i];
        if ((span.from == null || span.from <= pos.ch) &&
            (span.to == null || span.to >= pos.ch))
          markers.push(span.marker.parent || span.marker);
      }
      return markers;
    },
    findMarks: function(from, to, filter) {
      from = clipPos(this, from); to = clipPos(this, to);
      var found = [], lineNo = from.line;
      this.iter(from.line, to.line + 1, function(line) {
        var spans = line.markedSpans;
        if (spans) for (var i = 0; i < spans.length; i++) {
          var span = spans[i];
          if (!(lineNo == from.line && from.ch > span.to ||
                span.from == null && lineNo != from.line||
                lineNo == to.line && span.from > to.ch) &&
              (!filter || filter(span.marker)))
            found.push(span.marker.parent || span.marker);
        }
        ++lineNo;
      });
      return found;
    },
    getAllMarks: function() {
      var markers = [];
      this.iter(function(line) {
        var sps = line.markedSpans;
        if (sps) for (var i = 0; i < sps.length; ++i)
          if (sps[i].from != null) markers.push(sps[i].marker);
      });
      return markers;
    },

    posFromIndex: function(off) {
      var ch, lineNo = this.first;
      this.iter(function(line) {
        var sz = line.text.length + 1;
        if (sz > off) { ch = off; return true; }
        off -= sz;
        ++lineNo;
      });
      return clipPos(this, Pos(lineNo, ch));
    },
    indexFromPos: function (coords) {
      coords = clipPos(this, coords);
      var index = coords.ch;
      if (coords.line < this.first || coords.ch < 0) return 0;
      this.iter(this.first, coords.line, function (line) {
        index += line.text.length + 1;
      });
      return index;
    },

    copy: function(copyHistory) {
      var doc = new Doc(getLines(this, this.first, this.first + this.size), this.modeOption, this.first);
      doc.scrollTop = this.scrollTop; doc.scrollLeft = this.scrollLeft;
      doc.sel = this.sel;
      doc.extend = false;
      if (copyHistory) {
        doc.history.undoDepth = this.history.undoDepth;
        doc.setHistory(this.getHistory());
      }
      return doc;
    },

    linkedDoc: function(options) {
      if (!options) options = {};
      var from = this.first, to = this.first + this.size;
      if (options.from != null && options.from > from) from = options.from;
      if (options.to != null && options.to < to) to = options.to;
      var copy = new Doc(getLines(this, from, to), options.mode || this.modeOption, from);
      if (options.sharedHist) copy.history = this.history;
      (this.linked || (this.linked = [])).push({doc: copy, sharedHist: options.sharedHist});
      copy.linked = [{doc: this, isParent: true, sharedHist: options.sharedHist}];
      copySharedMarkers(copy, findSharedMarkers(this));
      return copy;
    },
    unlinkDoc: function(other) {
      if (other instanceof CodeMirror) other = other.doc;
      if (this.linked) for (var i = 0; i < this.linked.length; ++i) {
        var link = this.linked[i];
        if (link.doc != other) continue;
        this.linked.splice(i, 1);
        other.unlinkDoc(this);
        detachSharedMarkers(findSharedMarkers(this));
        break;
      }
      // If the histories were shared, split them again
      if (other.history == this.history) {
        var splitIds = [other.id];
        linkedDocs(other, function(doc) {splitIds.push(doc.id);}, true);
        other.history = new History(null);
        other.history.done = copyHistoryArray(this.history.done, splitIds);
        other.history.undone = copyHistoryArray(this.history.undone, splitIds);
      }
    },
    iterLinkedDocs: function(f) {linkedDocs(this, f);},

    getMode: function() {return this.mode;},
    getEditor: function() {return this.cm;}
  });

  // Public alias.
  Doc.prototype.eachLine = Doc.prototype.iter;

  // Set up methods on CodeMirror's prototype to redirect to the editor's document.
  var dontDelegate = "iter insert remove copy getEditor".split(" ");
  for (var prop in Doc.prototype) if (Doc.prototype.hasOwnProperty(prop) && indexOf(dontDelegate, prop) < 0)
    CodeMirror.prototype[prop] = (function(method) {
      return function() {return method.apply(this.doc, arguments);};
    })(Doc.prototype[prop]);

  eventMixin(Doc);

  // Call f for all linked documents.
  function linkedDocs(doc, f, sharedHistOnly) {
    function propagate(doc, skip, sharedHist) {
      if (doc.linked) for (var i = 0; i < doc.linked.length; ++i) {
        var rel = doc.linked[i];
        if (rel.doc == skip) continue;
        var shared = sharedHist && rel.sharedHist;
        if (sharedHistOnly && !shared) continue;
        f(rel.doc, shared);
        propagate(rel.doc, doc, shared);
      }
    }
    propagate(doc, null, true);
  }

  // Attach a document to an editor.
  function attachDoc(cm, doc) {
    if (doc.cm) throw new Error("This document is already in use.");
    cm.doc = doc;
    doc.cm = cm;
    estimateLineHeights(cm);
    loadMode(cm);
    if (!cm.options.lineWrapping) findMaxLine(cm);
    cm.options.mode = doc.modeOption;
    regChange(cm);
  }

  // LINE UTILITIES

  // Find the line object corresponding to the given line number.
  function getLine(doc, n) {
    n -= doc.first;
    if (n < 0 || n >= doc.size) throw new Error("There is no line " + (n + doc.first) + " in the document.");
    for (var chunk = doc; !chunk.lines;) {
      for (var i = 0;; ++i) {
        var child = chunk.children[i], sz = child.chunkSize();
        if (n < sz) { chunk = child; break; }
        n -= sz;
      }
    }
    return chunk.lines[n];
  }

  // Get the part of a document between two positions, as an array of
  // strings.
  function getBetween(doc, start, end) {
    var out = [], n = start.line;
    doc.iter(start.line, end.line + 1, function(line) {
      var text = line.text;
      if (n == end.line) text = text.slice(0, end.ch);
      if (n == start.line) text = text.slice(start.ch);
      out.push(text);
      ++n;
    });
    return out;
  }
  // Get the lines between from and to, as array of strings.
  function getLines(doc, from, to) {
    var out = [];
    doc.iter(from, to, function(line) { out.push(line.text); });
    return out;
  }

  // Update the height of a line, propagating the height change
  // upwards to parent nodes.
  function updateLineHeight(line, height) {
    var diff = height - line.height;
    if (diff) for (var n = line; n; n = n.parent) n.height += diff;
  }

  // Given a line object, find its line number by walking up through
  // its parent links.
  function lineNo(line) {
    if (line.parent == null) return null;
    var cur = line.parent, no = indexOf(cur.lines, line);
    for (var chunk = cur.parent; chunk; cur = chunk, chunk = chunk.parent) {
      for (var i = 0;; ++i) {
        if (chunk.children[i] == cur) break;
        no += chunk.children[i].chunkSize();
      }
    }
    return no + cur.first;
  }

  // Find the line at the given vertical position, using the height
  // information in the document tree.
  function lineAtHeight(chunk, h) {
    var n = chunk.first;
    outer: do {
      for (var i = 0; i < chunk.children.length; ++i) {
        var child = chunk.children[i], ch = child.height;
        if (h < ch) { chunk = child; continue outer; }
        h -= ch;
        n += child.chunkSize();
      }
      return n;
    } while (!chunk.lines);
    for (var i = 0; i < chunk.lines.length; ++i) {
      var line = chunk.lines[i], lh = line.height;
      if (h < lh) break;
      h -= lh;
    }
    return n + i;
  }


  // Find the height above the given line.
  function heightAtLine(lineObj) {
    lineObj = visualLine(lineObj);

    var h = 0, chunk = lineObj.parent;
    for (var i = 0; i < chunk.lines.length; ++i) {
      var line = chunk.lines[i];
      if (line == lineObj) break;
      else h += line.height;
    }
    for (var p = chunk.parent; p; chunk = p, p = chunk.parent) {
      for (var i = 0; i < p.children.length; ++i) {
        var cur = p.children[i];
        if (cur == chunk) break;
        else h += cur.height;
      }
    }
    return h;
  }

  // Get the bidi ordering for the given line (and cache it). Returns
  // false for lines that are fully left-to-right, and an array of
  // BidiSpan objects otherwise.
  function getOrder(line) {
    var order = line.order;
    if (order == null) order = line.order = bidiOrdering(line.text);
    return order;
  }

  // HISTORY

  function History(startGen) {
    // Arrays of change events and selections. Doing something adds an
    // event to done and clears undo. Undoing moves events from done
    // to undone, redoing moves them in the other direction.
    this.done = []; this.undone = [];
    this.undoDepth = Infinity;
    // Used to track when changes can be merged into a single undo
    // event
    this.lastModTime = this.lastSelTime = 0;
    this.lastOp = null;
    this.lastOrigin = this.lastSelOrigin = null;
    // Used by the isClean() method
    this.generation = this.maxGeneration = startGen || 1;
  }

  // Create a history change event from an updateDoc-style change
  // object.
  function historyChangeFromChange(doc, change) {
    var histChange = {from: copyPos(change.from), to: changeEnd(change), text: getBetween(doc, change.from, change.to)};
    attachLocalSpans(doc, histChange, change.from.line, change.to.line + 1);
    linkedDocs(doc, function(doc) {attachLocalSpans(doc, histChange, change.from.line, change.to.line + 1);}, true);
    return histChange;
  }

  // Pop all selection events off the end of a history array. Stop at
  // a change event.
  function clearSelectionEvents(array) {
    while (array.length) {
      var last = lst(array);
      if (last.ranges) array.pop();
      else break;
    }
  }

  // Find the top change event in the history. Pop off selection
  // events that are in the way.
  function lastChangeEvent(hist, force) {
    if (force) {
      clearSelectionEvents(hist.done);
      return lst(hist.done);
    } else if (hist.done.length && !lst(hist.done).ranges) {
      return lst(hist.done);
    } else if (hist.done.length > 1 && !hist.done[hist.done.length - 2].ranges) {
      hist.done.pop();
      return lst(hist.done);
    }
  }

  // Register a change in the history. Merges changes that are within
  // a single operation, ore are close together with an origin that
  // allows merging (starting with "+") into a single event.
  function addChangeToHistory(doc, change, selAfter, opId) {
    var hist = doc.history;
    hist.undone.length = 0;
    var time = +new Date, cur;

    if ((hist.lastOp == opId ||
         hist.lastOrigin == change.origin && change.origin &&
         ((change.origin.charAt(0) == "+" && doc.cm && hist.lastModTime > time - doc.cm.options.historyEventDelay) ||
          change.origin.charAt(0) == "*")) &&
        (cur = lastChangeEvent(hist, hist.lastOp == opId))) {
      // Merge this change into the last event
      var last = lst(cur.changes);
      if (cmp(change.from, change.to) == 0 && cmp(change.from, last.to) == 0) {
        // Optimized case for simple insertion -- don't want to add
        // new changesets for every character typed
        last.to = changeEnd(change);
      } else {
        // Add new sub-event
        cur.changes.push(historyChangeFromChange(doc, change));
      }
    } else {
      // Can not be merged, start a new event.
      var before = lst(hist.done);
      if (!before || !before.ranges)
        pushSelectionToHistory(doc.sel, hist.done);
      cur = {changes: [historyChangeFromChange(doc, change)],
             generation: hist.generation};
      hist.done.push(cur);
      while (hist.done.length > hist.undoDepth) {
        hist.done.shift();
        if (!hist.done[0].ranges) hist.done.shift();
      }
    }
    hist.done.push(selAfter);
    hist.generation = ++hist.maxGeneration;
    hist.lastModTime = hist.lastSelTime = time;
    hist.lastOp = opId;
    hist.lastOrigin = hist.lastSelOrigin = change.origin;

    if (!last) signal(doc, "historyAdded");
  }

  function selectionEventCanBeMerged(doc, origin, prev, sel) {
    var ch = origin.charAt(0);
    return ch == "*" ||
      ch == "+" &&
      prev.ranges.length == sel.ranges.length &&
      prev.somethingSelected() == sel.somethingSelected() &&
      new Date - doc.history.lastSelTime <= (doc.cm ? doc.cm.options.historyEventDelay : 500);
  }

  // Called whenever the selection changes, sets the new selection as
  // the pending selection in the history, and pushes the old pending
  // selection into the 'done' array when it was significantly
  // different (in number of selected ranges, emptiness, or time).
  function addSelectionToHistory(doc, sel, opId, options) {
    var hist = doc.history, origin = options && options.origin;

    // A new event is started when the previous origin does not match
    // the current, or the origins don't allow matching. Origins
    // starting with * are always merged, those starting with + are
    // merged when similar and close together in time.
    if (opId == hist.lastOp ||
        (origin && hist.lastSelOrigin == origin &&
         (hist.lastModTime == hist.lastSelTime && hist.lastOrigin == origin ||
          selectionEventCanBeMerged(doc, origin, lst(hist.done), sel))))
      hist.done[hist.done.length - 1] = sel;
    else
      pushSelectionToHistory(sel, hist.done);

    hist.lastSelTime = +new Date;
    hist.lastSelOrigin = origin;
    hist.lastOp = opId;
    if (options && options.clearRedo !== false)
      clearSelectionEvents(hist.undone);
  }

  function pushSelectionToHistory(sel, dest) {
    var top = lst(dest);
    if (!(top && top.ranges && top.equals(sel)))
      dest.push(sel);
  }

  // Used to store marked span information in the history.
  function attachLocalSpans(doc, change, from, to) {
    var existing = change["spans_" + doc.id], n = 0;
    doc.iter(Math.max(doc.first, from), Math.min(doc.first + doc.size, to), function(line) {
      if (line.markedSpans)
        (existing || (existing = change["spans_" + doc.id] = {}))[n] = line.markedSpans;
      ++n;
    });
  }

  // When un/re-doing restores text containing marked spans, those
  // that have been explicitly cleared should not be restored.
  function removeClearedSpans(spans) {
    if (!spans) return null;
    for (var i = 0, out; i < spans.length; ++i) {
      if (spans[i].marker.explicitlyCleared) { if (!out) out = spans.slice(0, i); }
      else if (out) out.push(spans[i]);
    }
    return !out ? spans : out.length ? out : null;
  }

  // Retrieve and filter the old marked spans stored in a change event.
  function getOldSpans(doc, change) {
    var found = change["spans_" + doc.id];
    if (!found) return null;
    for (var i = 0, nw = []; i < change.text.length; ++i)
      nw.push(removeClearedSpans(found[i]));
    return nw;
  }

  // Used both to provide a JSON-safe object in .getHistory, and, when
  // detaching a document, to split the history in two
  function copyHistoryArray(events, newGroup, instantiateSel) {
    for (var i = 0, copy = []; i < events.length; ++i) {
      var event = events[i];
      if (event.ranges) {
        copy.push(instantiateSel ? Selection.prototype.deepCopy.call(event) : event);
        continue;
      }
      var changes = event.changes, newChanges = [];
      copy.push({changes: newChanges});
      for (var j = 0; j < changes.length; ++j) {
        var change = changes[j], m;
        newChanges.push({from: change.from, to: change.to, text: change.text});
        if (newGroup) for (var prop in change) if (m = prop.match(/^spans_(\d+)$/)) {
          if (indexOf(newGroup, Number(m[1])) > -1) {
            lst(newChanges)[prop] = change[prop];
            delete change[prop];
          }
        }
      }
    }
    return copy;
  }

  // Rebasing/resetting history to deal with externally-sourced changes

  function rebaseHistSelSingle(pos, from, to, diff) {
    if (to < pos.line) {
      pos.line += diff;
    } else if (from < pos.line) {
      pos.line = from;
      pos.ch = 0;
    }
  }

  // Tries to rebase an array of history events given a change in the
  // document. If the change touches the same lines as the event, the
  // event, and everything 'behind' it, is discarded. If the change is
  // before the event, the event's positions are updated. Uses a
  // copy-on-write scheme for the positions, to avoid having to
  // reallocate them all on every rebase, but also avoid problems with
  // shared position objects being unsafely updated.
  function rebaseHistArray(array, from, to, diff) {
    for (var i = 0; i < array.length; ++i) {
      var sub = array[i], ok = true;
      if (sub.ranges) {
        if (!sub.copied) { sub = array[i] = sub.deepCopy(); sub.copied = true; }
        for (var j = 0; j < sub.ranges.length; j++) {
          rebaseHistSelSingle(sub.ranges[j].anchor, from, to, diff);
          rebaseHistSelSingle(sub.ranges[j].head, from, to, diff);
        }
        continue;
      }
      for (var j = 0; j < sub.changes.length; ++j) {
        var cur = sub.changes[j];
        if (to < cur.from.line) {
          cur.from = Pos(cur.from.line + diff, cur.from.ch);
          cur.to = Pos(cur.to.line + diff, cur.to.ch);
        } else if (from <= cur.to.line) {
          ok = false;
          break;
        }
      }
      if (!ok) {
        array.splice(0, i + 1);
        i = 0;
      }
    }
  }

  function rebaseHist(hist, change) {
    var from = change.from.line, to = change.to.line, diff = change.text.length - (to - from) - 1;
    rebaseHistArray(hist.done, from, to, diff);
    rebaseHistArray(hist.undone, from, to, diff);
  }

  // EVENT UTILITIES

  // Due to the fact that we still support jurassic IE versions, some
  // compatibility wrappers are needed.

  var e_preventDefault = CodeMirror.e_preventDefault = function(e) {
    if (e.preventDefault) e.preventDefault();
    else e.returnValue = false;
  };
  var e_stopPropagation = CodeMirror.e_stopPropagation = function(e) {
    if (e.stopPropagation) e.stopPropagation();
    else e.cancelBubble = true;
  };
  function e_defaultPrevented(e) {
    return e.defaultPrevented != null ? e.defaultPrevented : e.returnValue == false;
  }
  var e_stop = CodeMirror.e_stop = function(e) {e_preventDefault(e); e_stopPropagation(e);};

  function e_target(e) {return e.target || e.srcElement;}
  function e_button(e) {
    var b = e.which;
    if (b == null) {
      if (e.button & 1) b = 1;
      else if (e.button & 2) b = 3;
      else if (e.button & 4) b = 2;
    }
    if (mac && e.ctrlKey && b == 1) b = 3;
    return b;
  }

  // EVENT HANDLING

  // Lightweight event framework. on/off also work on DOM nodes,
  // registering native DOM handlers.

  var on = CodeMirror.on = function(emitter, type, f) {
    if (emitter.addEventListener)
      emitter.addEventListener(type, f, false);
    else if (emitter.attachEvent)
      emitter.attachEvent("on" + type, f);
    else {
      var map = emitter._handlers || (emitter._handlers = {});
      var arr = map[type] || (map[type] = []);
      arr.push(f);
    }
  };

  var off = CodeMirror.off = function(emitter, type, f) {
    if (emitter.removeEventListener)
      emitter.removeEventListener(type, f, false);
    else if (emitter.detachEvent)
      emitter.detachEvent("on" + type, f);
    else {
      var arr = emitter._handlers && emitter._handlers[type];
      if (!arr) return;
      for (var i = 0; i < arr.length; ++i)
        if (arr[i] == f) { arr.splice(i, 1); break; }
    }
  };

  var signal = CodeMirror.signal = function(emitter, type /*, values...*/) {
    var arr = emitter._handlers && emitter._handlers[type];
    if (!arr) return;
    var args = Array.prototype.slice.call(arguments, 2);
    for (var i = 0; i < arr.length; ++i) arr[i].apply(null, args);
  };

  // Often, we want to signal events at a point where we are in the
  // middle of some work, but don't want the handler to start calling
  // other methods on the editor, which might be in an inconsistent
  // state or simply not expect any other events to happen.
  // signalLater looks whether there are any handlers, and schedules
  // them to be executed when the last operation ends, or, if no
  // operation is active, when a timeout fires.
  var delayedCallbacks, delayedCallbackDepth = 0;
  function signalLater(emitter, type /*, values...*/) {
    var arr = emitter._handlers && emitter._handlers[type];
    if (!arr) return;
    var args = Array.prototype.slice.call(arguments, 2);
    if (!delayedCallbacks) {
      ++delayedCallbackDepth;
      delayedCallbacks = [];
      setTimeout(fireDelayed, 0);
    }
    function bnd(f) {return function(){f.apply(null, args);};};
    for (var i = 0; i < arr.length; ++i)
      delayedCallbacks.push(bnd(arr[i]));
  }

  function fireDelayed() {
    --delayedCallbackDepth;
    var delayed = delayedCallbacks;
    delayedCallbacks = null;
    for (var i = 0; i < delayed.length; ++i) delayed[i]();
  }

  // The DOM events that CodeMirror handles can be overridden by
  // registering a (non-DOM) handler on the editor for the event name,
  // and preventDefault-ing the event in that handler.
  function signalDOMEvent(cm, e, override) {
    signal(cm, override || e.type, cm, e);
    return e_defaultPrevented(e) || e.codemirrorIgnore;
  }

  function hasHandler(emitter, type) {
    var arr = emitter._handlers && emitter._handlers[type];
    return arr && arr.length > 0;
  }

  // Add on and off methods to a constructor's prototype, to make
  // registering events on such objects more convenient.
  function eventMixin(ctor) {
    ctor.prototype.on = function(type, f) {on(this, type, f);};
    ctor.prototype.off = function(type, f) {off(this, type, f);};
  }

  // MISC UTILITIES

  // Number of pixels added to scroller and sizer to hide scrollbar
  var scrollerCutOff = 30;

  // Returned or thrown by various protocols to signal 'I'm not
  // handling this'.
  var Pass = CodeMirror.Pass = {toString: function(){return "CodeMirror.Pass";}};

  // Reused option objects for setSelection & friends
  var sel_dontScroll = {scroll: false}, sel_mouse = {origin: "*mouse"}, sel_move = {origin: "+move"};

  function Delayed() {this.id = null;}
  Delayed.prototype.set = function(ms, f) {
    clearTimeout(this.id);
    this.id = setTimeout(f, ms);
  };

  // Counts the column offset in a string, taking tabs into account.
  // Used mostly to find indentation.
  var countColumn = CodeMirror.countColumn = function(string, end, tabSize, startIndex, startValue) {
    if (end == null) {
      end = string.search(/[^\s\u00a0]/);
      if (end == -1) end = string.length;
    }
    for (var i = startIndex || 0, n = startValue || 0;;) {
      var nextTab = string.indexOf("\t", i);
      if (nextTab < 0 || nextTab >= end)
        return n + (end - i);
      n += nextTab - i;
      n += tabSize - (n % tabSize);
      i = nextTab + 1;
    }
  };

  // The inverse of countColumn -- find the offset that corresponds to
  // a particular column.
  function findColumn(string, goal, tabSize) {
    for (var pos = 0, col = 0;;) {
      var nextTab = string.indexOf("\t", pos);
      if (nextTab == -1) nextTab = string.length;
      var skipped = nextTab - pos;
      if (nextTab == string.length || col + skipped >= goal)
        return pos + Math.min(skipped, goal - col);
      col += nextTab - pos;
      col += tabSize - (col % tabSize);
      pos = nextTab + 1;
      if (col >= goal) return pos;
    }
  }

  var spaceStrs = [""];
  function spaceStr(n) {
    while (spaceStrs.length <= n)
      spaceStrs.push(lst(spaceStrs) + " ");
    return spaceStrs[n];
  }

  function lst(arr) { return arr[arr.length-1]; }

  var selectInput = function(node) { node.select(); };
  if (ios) // Mobile Safari apparently has a bug where select() is broken.
    selectInput = function(node) { node.selectionStart = 0; node.selectionEnd = node.value.length; };
  else if (ie) // Suppress mysterious IE10 errors
    selectInput = function(node) { try { node.select(); } catch(_e) {} };

  function indexOf(array, elt) {
    for (var i = 0; i < array.length; ++i)
      if (array[i] == elt) return i;
    return -1;
  }
  if ([].indexOf) indexOf = function(array, elt) { return array.indexOf(elt); };
  function map(array, f) {
    var out = [];
    for (var i = 0; i < array.length; i++) out[i] = f(array[i], i);
    return out;
  }
  if ([].map) map = function(array, f) { return array.map(f); };

  function createObj(base, props) {
    var inst;
    if (Object.create) {
      inst = Object.create(base);
    } else {
      var ctor = function() {};
      ctor.prototype = base;
      inst = new ctor();
    }
    if (props) copyObj(props, inst);
    return inst;
  };

  function copyObj(obj, target, overwrite) {
    if (!target) target = {};
    for (var prop in obj)
      if (obj.hasOwnProperty(prop) && (overwrite !== false || !target.hasOwnProperty(prop)))
        target[prop] = obj[prop];
    return target;
  }

  function bind(f) {
    var args = Array.prototype.slice.call(arguments, 1);
    return function(){return f.apply(null, args);};
  }

  var nonASCIISingleCaseWordChar = /[\u00df\u3040-\u309f\u30a0-\u30ff\u3400-\u4db5\u4e00-\u9fcc\uac00-\ud7af]/;
  var isWordChar = CodeMirror.isWordChar = function(ch) {
    return /\w/.test(ch) || ch > "\x80" &&
      (ch.toUpperCase() != ch.toLowerCase() || nonASCIISingleCaseWordChar.test(ch));
  };

  function isEmpty(obj) {
    for (var n in obj) if (obj.hasOwnProperty(n) && obj[n]) return false;
    return true;
  }

  // Extending unicode characters. A series of a non-extending char +
  // any number of extending chars is treated as a single unit as far
  // as editing and measuring is concerned. This is not fully correct,
  // since some scripts/fonts/browsers also treat other configurations
  // of code points as a group.
  var extendingChars = /[\u0300-\u036f\u0483-\u0489\u0591-\u05bd\u05bf\u05c1\u05c2\u05c4\u05c5\u05c7\u0610-\u061a\u064b-\u065e\u0670\u06d6-\u06dc\u06de-\u06e4\u06e7\u06e8\u06ea-\u06ed\u0711\u0730-\u074a\u07a6-\u07b0\u07eb-\u07f3\u0816-\u0819\u081b-\u0823\u0825-\u0827\u0829-\u082d\u0900-\u0902\u093c\u0941-\u0948\u094d\u0951-\u0955\u0962\u0963\u0981\u09bc\u09be\u09c1-\u09c4\u09cd\u09d7\u09e2\u09e3\u0a01\u0a02\u0a3c\u0a41\u0a42\u0a47\u0a48\u0a4b-\u0a4d\u0a51\u0a70\u0a71\u0a75\u0a81\u0a82\u0abc\u0ac1-\u0ac5\u0ac7\u0ac8\u0acd\u0ae2\u0ae3\u0b01\u0b3c\u0b3e\u0b3f\u0b41-\u0b44\u0b4d\u0b56\u0b57\u0b62\u0b63\u0b82\u0bbe\u0bc0\u0bcd\u0bd7\u0c3e-\u0c40\u0c46-\u0c48\u0c4a-\u0c4d\u0c55\u0c56\u0c62\u0c63\u0cbc\u0cbf\u0cc2\u0cc6\u0ccc\u0ccd\u0cd5\u0cd6\u0ce2\u0ce3\u0d3e\u0d41-\u0d44\u0d4d\u0d57\u0d62\u0d63\u0dca\u0dcf\u0dd2-\u0dd4\u0dd6\u0ddf\u0e31\u0e34-\u0e3a\u0e47-\u0e4e\u0eb1\u0eb4-\u0eb9\u0ebb\u0ebc\u0ec8-\u0ecd\u0f18\u0f19\u0f35\u0f37\u0f39\u0f71-\u0f7e\u0f80-\u0f84\u0f86\u0f87\u0f90-\u0f97\u0f99-\u0fbc\u0fc6\u102d-\u1030\u1032-\u1037\u1039\u103a\u103d\u103e\u1058\u1059\u105e-\u1060\u1071-\u1074\u1082\u1085\u1086\u108d\u109d\u135f\u1712-\u1714\u1732-\u1734\u1752\u1753\u1772\u1773\u17b7-\u17bd\u17c6\u17c9-\u17d3\u17dd\u180b-\u180d\u18a9\u1920-\u1922\u1927\u1928\u1932\u1939-\u193b\u1a17\u1a18\u1a56\u1a58-\u1a5e\u1a60\u1a62\u1a65-\u1a6c\u1a73-\u1a7c\u1a7f\u1b00-\u1b03\u1b34\u1b36-\u1b3a\u1b3c\u1b42\u1b6b-\u1b73\u1b80\u1b81\u1ba2-\u1ba5\u1ba8\u1ba9\u1c2c-\u1c33\u1c36\u1c37\u1cd0-\u1cd2\u1cd4-\u1ce0\u1ce2-\u1ce8\u1ced\u1dc0-\u1de6\u1dfd-\u1dff\u200c\u200d\u20d0-\u20f0\u2cef-\u2cf1\u2de0-\u2dff\u302a-\u302f\u3099\u309a\ua66f-\ua672\ua67c\ua67d\ua6f0\ua6f1\ua802\ua806\ua80b\ua825\ua826\ua8c4\ua8e0-\ua8f1\ua926-\ua92d\ua947-\ua951\ua980-\ua982\ua9b3\ua9b6-\ua9b9\ua9bc\uaa29-\uaa2e\uaa31\uaa32\uaa35\uaa36\uaa43\uaa4c\uaab0\uaab2-\uaab4\uaab7\uaab8\uaabe\uaabf\uaac1\uabe5\uabe8\uabed\udc00-\udfff\ufb1e\ufe00-\ufe0f\ufe20-\ufe26\uff9e\uff9f]/;
  function isExtendingChar(ch) { return ch.charCodeAt(0) >= 768 && extendingChars.test(ch); }

  // DOM UTILITIES

  function elt(tag, content, className, style) {
    var e = document.createElement(tag);
    if (className) e.className = className;
    if (style) e.style.cssText = style;
    if (typeof content == "string") e.appendChild(document.createTextNode(content));
    else if (content) for (var i = 0; i < content.length; ++i) e.appendChild(content[i]);
    return e;
  }

  var range;
  if (document.createRange) range = function(node, start, end) {
    var r = document.createRange();
    r.setEnd(node, end);
    r.setStart(node, start);
    return r;
  };
  else range = function(node, start, end) {
    var r = document.body.createTextRange();
    r.moveToElementText(node.parentNode);
    r.collapse(true);
    r.moveEnd("character", end);
    r.moveStart("character", start);
    return r;
  };

  function removeChildren(e) {
    for (var count = e.childNodes.length; count > 0; --count)
      e.removeChild(e.firstChild);
    return e;
  }

  function removeChildrenAndAdd(parent, e) {
    return removeChildren(parent).appendChild(e);
  }

  function contains(parent, child) {
    if (parent.contains)
      return parent.contains(child);
    while (child = child.parentNode)
      if (child == parent) return true;
  }

  function activeElt() { return document.activeElement; }
  // Older versions of IE throws unspecified error when touching
  // document.activeElement in some cases (during loading, in iframe)
  if (ie_upto10) activeElt = function() {
    try { return document.activeElement; }
    catch(e) { return document.body; }
  };

  function classTest(cls) { return new RegExp("\\b" + cls + "\\b\\s*"); }
  function rmClass(node, cls) {
    var test = classTest(cls);
    if (test.test(node.className)) node.className = node.className.replace(test, "");
  }
  function addClass(node, cls) {
    if (!classTest(cls).test(node.className)) node.className += " " + cls;
  }
  function joinClasses(a, b) {
    var as = a.split(" ");
    for (var i = 0; i < as.length; i++)
      if (as[i] && !classTest(as[i]).test(b)) b += " " + as[i];
    return b;
  }

  // FEATURE DETECTION

  // Detect drag-and-drop
  var dragAndDrop = function() {
    // There is *some* kind of drag-and-drop support in IE6-8, but I
    // couldn't get it to work yet.
    if (ie_upto8) return false;
    var div = elt('div');
    return "draggable" in div || "dragDrop" in div;
  }();

  var knownScrollbarWidth;
  function scrollbarWidth(measure) {
    if (knownScrollbarWidth != null) return knownScrollbarWidth;
    var test = elt("div", null, null, "width: 50px; height: 50px; overflow-x: scroll");
    removeChildrenAndAdd(measure, test);
    if (test.offsetWidth)
      knownScrollbarWidth = test.offsetHeight - test.clientHeight;
    return knownScrollbarWidth || 0;
  }

  var zwspSupported;
  function zeroWidthElement(measure) {
    if (zwspSupported == null) {
      var test = elt("span", "\u200b");
      removeChildrenAndAdd(measure, elt("span", [test, document.createTextNode("x")]));
      if (measure.firstChild.offsetHeight != 0)
        zwspSupported = test.offsetWidth <= 1 && test.offsetHeight > 2 && !ie_upto7;
    }
    if (zwspSupported) return elt("span", "\u200b");
    else return elt("span", "\u00a0", null, "display: inline-block; width: 1px; margin-right: -1px");
  }

  // Feature-detect IE's crummy client rect reporting for bidi text
  var badBidiRects;
  function hasBadBidiRects(measure) {
    if (badBidiRects != null) return badBidiRects;
    var txt = removeChildrenAndAdd(measure, document.createTextNode("A\u062eA"));
    var r0 = range(txt, 0, 1).getBoundingClientRect();
    if (r0.left == r0.right) return false;
    var r1 = range(txt, 1, 2).getBoundingClientRect();
    return badBidiRects = (r1.right - r0.right < 3);
  }

  // See if "".split is the broken IE version, if so, provide an
  // alternative way to split lines.
  var splitLines = CodeMirror.splitLines = "\n\nb".split(/\n/).length != 3 ? function(string) {
    var pos = 0, result = [], l = string.length;
    while (pos <= l) {
      var nl = string.indexOf("\n", pos);
      if (nl == -1) nl = string.length;
      var line = string.slice(pos, string.charAt(nl - 1) == "\r" ? nl - 1 : nl);
      var rt = line.indexOf("\r");
      if (rt != -1) {
        result.push(line.slice(0, rt));
        pos += rt + 1;
      } else {
        result.push(line);
        pos = nl + 1;
      }
    }
    return result;
  } : function(string){return string.split(/\r\n?|\n/);};

  var hasSelection = window.getSelection ? function(te) {
    try { return te.selectionStart != te.selectionEnd; }
    catch(e) { return false; }
  } : function(te) {
    try {var range = te.ownerDocument.selection.createRange();}
    catch(e) {}
    if (!range || range.parentElement() != te) return false;
    return range.compareEndPoints("StartToEnd", range) != 0;
  };

  var hasCopyEvent = (function() {
    var e = elt("div");
    if ("oncopy" in e) return true;
    e.setAttribute("oncopy", "return;");
    return typeof e.oncopy == "function";
  })();

  // KEY NAMES

  var keyNames = {3: "Enter", 8: "Backspace", 9: "Tab", 13: "Enter", 16: "Shift", 17: "Ctrl", 18: "Alt",
                  19: "Pause", 20: "CapsLock", 27: "Esc", 32: "Space", 33: "PageUp", 34: "PageDown", 35: "End",
                  36: "Home", 37: "Left", 38: "Up", 39: "Right", 40: "Down", 44: "PrintScrn", 45: "Insert",
                  46: "Delete", 59: ";", 61: "=", 91: "Mod", 92: "Mod", 93: "Mod", 107: "=", 109: "-", 127: "Delete",
                  173: "-", 186: ";", 187: "=", 188: ",", 189: "-", 190: ".", 191: "/", 192: "`", 219: "[", 220: "\\",
                  221: "]", 222: "'", 63232: "Up", 63233: "Down", 63234: "Left", 63235: "Right", 63272: "Delete",
                  63273: "Home", 63275: "End", 63276: "PageUp", 63277: "PageDown", 63302: "Insert"};
  CodeMirror.keyNames = keyNames;
  (function() {
    // Number keys
    for (var i = 0; i < 10; i++) keyNames[i + 48] = keyNames[i + 96] = String(i);
    // Alphabetic keys
    for (var i = 65; i <= 90; i++) keyNames[i] = String.fromCharCode(i);
    // Function keys
    for (var i = 1; i <= 12; i++) keyNames[i + 111] = keyNames[i + 63235] = "F" + i;
  })();

  // BIDI HELPERS

  function iterateBidiSections(order, from, to, f) {
    if (!order) return f(from, to, "ltr");
    var found = false;
    for (var i = 0; i < order.length; ++i) {
      var part = order[i];
      if (part.from < to && part.to > from || from == to && part.to == from) {
        f(Math.max(part.from, from), Math.min(part.to, to), part.level == 1 ? "rtl" : "ltr");
        found = true;
      }
    }
    if (!found) f(from, to, "ltr");
  }

  function bidiLeft(part) { return part.level % 2 ? part.to : part.from; }
  function bidiRight(part) { return part.level % 2 ? part.from : part.to; }

  function lineLeft(line) { var order = getOrder(line); return order ? bidiLeft(order[0]) : 0; }
  function lineRight(line) {
    var order = getOrder(line);
    if (!order) return line.text.length;
    return bidiRight(lst(order));
  }

  function lineStart(cm, lineN) {
    var line = getLine(cm.doc, lineN);
    var visual = visualLine(line);
    if (visual != line) lineN = lineNo(visual);
    var order = getOrder(visual);
    var ch = !order ? 0 : order[0].level % 2 ? lineRight(visual) : lineLeft(visual);
    return Pos(lineN, ch);
  }
  function lineEnd(cm, lineN) {
    var merged, line = getLine(cm.doc, lineN);
    while (merged = collapsedSpanAtEnd(line)) {
      line = merged.find(1, true).line;
      lineN = null;
    }
    var order = getOrder(line);
    var ch = !order ? line.text.length : order[0].level % 2 ? lineLeft(line) : lineRight(line);
    return Pos(lineN == null ? lineNo(line) : lineN, ch);
  }

  function compareBidiLevel(order, a, b) {
    var linedir = order[0].level;
    if (a == linedir) return true;
    if (b == linedir) return false;
    return a < b;
  }
  var bidiOther;
  function getBidiPartAt(order, pos) {
    bidiOther = null;
    for (var i = 0, found; i < order.length; ++i) {
      var cur = order[i];
      if (cur.from < pos && cur.to > pos) return i;
      if ((cur.from == pos || cur.to == pos)) {
        if (found == null) {
          found = i;
        } else if (compareBidiLevel(order, cur.level, order[found].level)) {
          if (cur.from != cur.to) bidiOther = found;
          return i;
        } else {
          if (cur.from != cur.to) bidiOther = i;
          return found;
        }
      }
    }
    return found;
  }

  function moveInLine(line, pos, dir, byUnit) {
    if (!byUnit) return pos + dir;
    do pos += dir;
    while (pos > 0 && isExtendingChar(line.text.charAt(pos)));
    return pos;
  }

  // This is needed in order to move 'visually' through bi-directional
  // text -- i.e., pressing left should make the cursor go left, even
  // when in RTL text. The tricky part is the 'jumps', where RTL and
  // LTR text touch each other. This often requires the cursor offset
  // to move more than one unit, in order to visually move one unit.
  function moveVisually(line, start, dir, byUnit) {
    var bidi = getOrder(line);
    if (!bidi) return moveLogically(line, start, dir, byUnit);
    var pos = getBidiPartAt(bidi, start), part = bidi[pos];
    var target = moveInLine(line, start, part.level % 2 ? -dir : dir, byUnit);

    for (;;) {
      if (target > part.from && target < part.to) return target;
      if (target == part.from || target == part.to) {
        if (getBidiPartAt(bidi, target) == pos) return target;
        part = bidi[pos += dir];
        return (dir > 0) == part.level % 2 ? part.to : part.from;
      } else {
        part = bidi[pos += dir];
        if (!part) return null;
        if ((dir > 0) == part.level % 2)
          target = moveInLine(line, part.to, -1, byUnit);
        else
          target = moveInLine(line, part.from, 1, byUnit);
      }
    }
  }

  function moveLogically(line, start, dir, byUnit) {
    var target = start + dir;
    if (byUnit) while (target > 0 && isExtendingChar(line.text.charAt(target))) target += dir;
    return target < 0 || target > line.text.length ? null : target;
  }

  // Bidirectional ordering algorithm
  // See http://unicode.org/reports/tr9/tr9-13.html for the algorithm
  // that this (partially) implements.

  // One-char codes used for character types:
  // L (L):   Left-to-Right
  // R (R):   Right-to-Left
  // r (AL):  Right-to-Left Arabic
  // 1 (EN):  European Number
  // + (ES):  European Number Separator
  // % (ET):  European Number Terminator
  // n (AN):  Arabic Number
  // , (CS):  Common Number Separator
  // m (NSM): Non-Spacing Mark
  // b (BN):  Boundary Neutral
  // s (B):   Paragraph Separator
  // t (S):   Segment Separator
  // w (WS):  Whitespace
  // N (ON):  Other Neutrals

  // Returns null if characters are ordered as they appear
  // (left-to-right), or an array of sections ({from, to, level}
  // objects) in the order in which they occur visually.
  var bidiOrdering = (function() {
    // Character types for codepoints 0 to 0xff
    var lowTypes = "bbbbbbbbbtstwsbbbbbbbbbbbbbbssstwNN%%%NNNNNN,N,N1111111111NNNNNNNLLLLLLLLLLLLLLLLLLLLLLLLLLNNNNNNLLLLLLLLLLLLLLLLLLLLLLLLLLNNNNbbbbbbsbbbbbbbbbbbbbbbbbbbbbbbbbb,N%%%%NNNNLNNNNN%%11NLNNN1LNNNNNLLLLLLLLLLLLLLLLLLLLLLLNLLLLLLLLLLLLLLLLLLLLLLLLLLLLLLLN";
    // Character types for codepoints 0x600 to 0x6ff
    var arabicTypes = "rrrrrrrrrrrr,rNNmmmmmmrrrrrrrrrrrrrrrrrrrrrrrrrrrrrrrrrrrrrrrrrrrrrrrrrrrrrmmmmmmmmmmmmmmrrrrrrrnnnnnnnnnn%nnrrrmrrrrrrrrrrrrrrrrrrrrrrrrrrrrrrrrrrrrrrrrrrrrrrrrrrrrrrrrrrrrrrrrrrrrrrrrrrrrrrrrrrrrrrrrrrrrrrrrrrrrrmmmmmmmmmmmmmmmmmmmNmmmm";
    function charType(code) {
      if (code <= 0xf7) return lowTypes.charAt(code);
      else if (0x590 <= code && code <= 0x5f4) return "R";
      else if (0x600 <= code && code <= 0x6ed) return arabicTypes.charAt(code - 0x600);
      else if (0x6ee <= code && code <= 0x8ac) return "r";
      else if (0x2000 <= code && code <= 0x200b) return "w";
      else if (code == 0x200c) return "b";
      else return "L";
    }

    var bidiRE = /[\u0590-\u05f4\u0600-\u06ff\u0700-\u08ac]/;
    var isNeutral = /[stwN]/, isStrong = /[LRr]/, countsAsLeft = /[Lb1n]/, countsAsNum = /[1n]/;
    // Browsers seem to always treat the boundaries of block elements as being L.
    var outerType = "L";

    function BidiSpan(level, from, to) {
      this.level = level;
      this.from = from; this.to = to;
    }

    return function(str) {
      if (!bidiRE.test(str)) return false;
      var len = str.length, types = [];
      for (var i = 0, type; i < len; ++i)
        types.push(type = charType(str.charCodeAt(i)));

      // W1. Examine each non-spacing mark (NSM) in the level run, and
      // change the type of the NSM to the type of the previous
      // character. If the NSM is at the start of the level run, it will
      // get the type of sor.
      for (var i = 0, prev = outerType; i < len; ++i) {
        var type = types[i];
        if (type == "m") types[i] = prev;
        else prev = type;
      }

      // W2. Search backwards from each instance of a European number
      // until the first strong type (R, L, AL, or sor) is found. If an
      // AL is found, change the type of the European number to Arabic
      // number.
      // W3. Change all ALs to R.
      for (var i = 0, cur = outerType; i < len; ++i) {
        var type = types[i];
        if (type == "1" && cur == "r") types[i] = "n";
        else if (isStrong.test(type)) { cur = type; if (type == "r") types[i] = "R"; }
      }

      // W4. A single European separator between two European numbers
      // changes to a European number. A single common separator between
      // two numbers of the same type changes to that type.
      for (var i = 1, prev = types[0]; i < len - 1; ++i) {
        var type = types[i];
        if (type == "+" && prev == "1" && types[i+1] == "1") types[i] = "1";
        else if (type == "," && prev == types[i+1] &&
                 (prev == "1" || prev == "n")) types[i] = prev;
        prev = type;
      }

      // W5. A sequence of European terminators adjacent to European
      // numbers changes to all European numbers.
      // W6. Otherwise, separators and terminators change to Other
      // Neutral.
      for (var i = 0; i < len; ++i) {
        var type = types[i];
        if (type == ",") types[i] = "N";
        else if (type == "%") {
          for (var end = i + 1; end < len && types[end] == "%"; ++end) {}
          var replace = (i && types[i-1] == "!") || (end < len && types[end] == "1") ? "1" : "N";
          for (var j = i; j < end; ++j) types[j] = replace;
          i = end - 1;
        }
      }

      // W7. Search backwards from each instance of a European number
      // until the first strong type (R, L, or sor) is found. If an L is
      // found, then change the type of the European number to L.
      for (var i = 0, cur = outerType; i < len; ++i) {
        var type = types[i];
        if (cur == "L" && type == "1") types[i] = "L";
        else if (isStrong.test(type)) cur = type;
      }

      // N1. A sequence of neutrals takes the direction of the
      // surrounding strong text if the text on both sides has the same
      // direction. European and Arabic numbers act as if they were R in
      // terms of their influence on neutrals. Start-of-level-run (sor)
      // and end-of-level-run (eor) are used at level run boundaries.
      // N2. Any remaining neutrals take the embedding direction.
      for (var i = 0; i < len; ++i) {
        if (isNeutral.test(types[i])) {
          for (var end = i + 1; end < len && isNeutral.test(types[end]); ++end) {}
          var before = (i ? types[i-1] : outerType) == "L";
          var after = (end < len ? types[end] : outerType) == "L";
          var replace = before || after ? "L" : "R";
          for (var j = i; j < end; ++j) types[j] = replace;
          i = end - 1;
        }
      }

      // Here we depart from the documented algorithm, in order to avoid
      // building up an actual levels array. Since there are only three
      // levels (0, 1, 2) in an implementation that doesn't take
      // explicit embedding into account, we can build up the order on
      // the fly, without following the level-based algorithm.
      var order = [], m;
      for (var i = 0; i < len;) {
        if (countsAsLeft.test(types[i])) {
          var start = i;
          for (++i; i < len && countsAsLeft.test(types[i]); ++i) {}
          order.push(new BidiSpan(0, start, i));
        } else {
          var pos = i, at = order.length;
          for (++i; i < len && types[i] != "L"; ++i) {}
          for (var j = pos; j < i;) {
            if (countsAsNum.test(types[j])) {
              if (pos < j) order.splice(at, 0, new BidiSpan(1, pos, j));
              var nstart = j;
              for (++j; j < i && countsAsNum.test(types[j]); ++j) {}
              order.splice(at, 0, new BidiSpan(2, nstart, j));
              pos = j;
            } else ++j;
          }
          if (pos < i) order.splice(at, 0, new BidiSpan(1, pos, i));
        }
      }
      if (order[0].level == 1 && (m = str.match(/^\s+/))) {
        order[0].from = m[0].length;
        order.unshift(new BidiSpan(0, 0, m[0].length));
      }
      if (lst(order).level == 1 && (m = str.match(/\s+$/))) {
        lst(order).to -= m[0].length;
        order.push(new BidiSpan(0, len - m[0].length, len));
      }
      if (order[0].level != lst(order).level)
        order.push(new BidiSpan(order[0].level, len, len));

      return order;
    };
  })();

  // THE END

  CodeMirror.version = "4.0.4";

  return CodeMirror;
});<|MERGE_RESOLUTION|>--- conflicted
+++ resolved
@@ -2224,17 +2224,12 @@
     // possible when it is clear that nothing happened. hasSelection
     // will be the case when there is a lot of text in the textarea,
     // in which case reading its value would be expensive.
-<<<<<<< HEAD
-    if (!cm.state.focused || isReadOnly(cm) || cm.options.disableInput) return false;
-    if (hasSelection(input) && prevInput.length === 0) return false;
-=======
-    if (!cm.state.focused || hasSelection(input) || isReadOnly(cm) || cm.options.disableInput) return false;
+    if (!cm.state.focused || (hasSelection(input) && prevInput.length === 0) || isReadOnly(cm) || cm.options.disableInput) return false;
     // See paste handler for more on the fakedLastChar kludge
     if (cm.state.pasteIncoming && cm.state.fakedLastChar) {
       input.value = input.value.substring(0, input.value.length - 1);
       cm.state.fakedLastChar = false;
     }
->>>>>>> 8a6778ba
     var text = input.value;
     // If nothing changed, bail.
     if (text == prevInput && !cm.somethingSelected()) return false;
