// CodeMirror, copyright (c) by Marijn Haverbeke and others
// Distributed under an MIT license: http://codemirror.net/LICENSE

(function(mod) {
  if (typeof exports == "object" && typeof module == "object") // CommonJS
    mod(require("../../lib/codemirror"));
  else if (typeof define == "function" && define.amd) // AMD
    define(["../../lib/codemirror"], mod);
  else // Plain browser env
    mod(CodeMirror);
})(function(CodeMirror) {
"use strict";

CodeMirror.defineMode("verilog", function(config, parserConfig) {

  var indentUnit = config.indentUnit,
      statementIndentUnit = parserConfig.statementIndentUnit || indentUnit,
      dontAlignCalls = parserConfig.dontAlignCalls,
      noIndentKeywords = parserConfig.noIndentKeywords || [],
      multiLineStrings = parserConfig.multiLineStrings;

  function words(str) {
    var obj = {}, words = str.split(" ");
    for (var i = 0; i < words.length; ++i) obj[words[i]] = true;
    return obj;
  }

  /**
   * Keywords from IEEE 1800-2012
   */
  var keywords = words(
    "accept_on alias always always_comb always_ff always_latch and assert assign assume automatic before begin bind " +
    "bins binsof bit break buf bufif0 bufif1 byte case casex casez cell chandle checker class clocking cmos config " +
    "const constraint context continue cover covergroup coverpoint cross deassign default defparam design disable " +
    "dist do edge else end endcase endchecker endclass endclocking endconfig endfunction endgenerate endgroup " +
    "endinterface endmodule endpackage endprimitive endprogram endproperty endspecify endsequence endtable endtask " +
    "enum event eventually expect export extends extern final first_match for force foreach forever fork forkjoin " +
    "function generate genvar global highz0 highz1 if iff ifnone ignore_bins illegal_bins implements implies import " +
    "incdir include initial inout input inside instance int integer interconnect interface intersect join join_any " +
    "join_none large let liblist library local localparam logic longint macromodule matches medium modport module " +
    "nand negedge nettype new nexttime nmos nor noshowcancelled not notif0 notif1 null or output package packed " +
    "parameter pmos posedge primitive priority program property protected pull0 pull1 pulldown pullup " +
    "pulsestyle_ondetect pulsestyle_onevent pure rand randc randcase randsequence rcmos real realtime ref reg " +
    "reject_on release repeat restrict return rnmos rpmos rtran rtranif0 rtranif1 s_always s_eventually s_nexttime " +
    "s_until s_until_with scalared sequence shortint shortreal showcancelled signed small soft solve specify " +
    "specparam static string strong strong0 strong1 struct super supply0 supply1 sync_accept_on sync_reject_on " +
    "table tagged task this throughout time timeprecision timeunit tran tranif0 tranif1 tri tri0 tri1 triand trior " +
    "trireg type typedef union unique unique0 unsigned until until_with untyped use uwire var vectored virtual void " +
    "wait wait_order wand weak weak0 weak1 while wildcard wire with within wor xnor xor");

  /** Operators from IEEE 1800-2012
     unary_operator ::=
       + | - | ! | ~ | & | ~& | | | ~| | ^ | ~^ | ^~
     binary_operator ::=
       + | - | * | / | % | == | != | === | !== | ==? | !=? | && | || | **
       | < | <= | > | >= | & | | | ^ | ^~ | ~^ | >> | << | >>> | <<<
       | -> | <->
     inc_or_dec_operator ::= ++ | --
     unary_module_path_operator ::=
       ! | ~ | & | ~& | | | ~| | ^ | ~^ | ^~
     binary_module_path_operator ::=
       == | != | && | || | & | | | ^ | ^~ | ~^
  */
  var isOperatorChar = /[\+\-\*\/!~&|^%=?:]/;
  var isBracketChar = /[\[\]{}()]/;

  var unsignedNumber = /\d[0-9_]*/;
  var decimalLiteral = /\d*\s*'s?d\s*\d[0-9_]*/i;
  var binaryLiteral = /\d*\s*'s?b\s*[xz01][xz01_]*/i;
  var octLiteral = /\d*\s*'s?o\s*[xz0-7][xz0-7_]*/i;
  var hexLiteral = /\d*\s*'s?h\s*[0-9a-fxz?][0-9a-fxz?_]*/i;
  var realLiteral = /(\d[\d_]*(\.\d[\d_]*)?E-?[\d_]+)|(\d[\d_]*\.\d[\d_]*)/i;

  var closingBracketOrWord = /^((\w+)|[)}\]])/;
  var closingBracket = /[)}\]]/;

  var curPunc;
  var curKeyword;

  // Block openings which are closed by a matching keyword in the form of ("end" + keyword)
  // E.g. "task" => "endtask"
  var blockKeywords = words(
    "case checker class clocking config function generate group interface module package" +
    "primitive program property specify sequence table task"
  );

  // Opening/closing pairs
  var openClose = {};
  for (var keyword in blockKeywords) {
    openClose[keyword] = "end" + keyword;
  }
  openClose["begin"] = "end";
  openClose["casex"] = "endcase";
  openClose["casez"] = "endcase";
  openClose["do"   ] = "while";
  openClose["fork" ] = "join;join_any;join_none";

  for (var i in noIndentKeywords) {
    var keyword = noIndentKeywords[i];
    if (openClose[keyword]) {
      openClose[keyword] = undefined;
    }
  }

  var statementKeywords = words("always always_comb always_ff always_latch assert assign assume else for foreach forever if initial repeat while");

  function tokenBase(stream, state) {
    var ch = stream.peek();
    if (/[,;:\.]/.test(ch)) {
      curPunc = stream.next();
      return null;
<<<<<<< HEAD
    }
    if (isBracketChar.test(ch)) {
      curPunc = stream.next();
      return "bracket";
    }
    // Macros (tick-defines)
    if (ch == '`') {
      stream.next();
      if (stream.eatWhile(/[\w\$_]/)) {
        return "def";
      } else {
        return null;
      }
    }
    // System calls
    if (ch == '$') {
      stream.next();
      if (stream.eatWhile(/[\w\$_]/)) {
        return "meta";
      } else {
        return null;
      }
    }
    // Time literals
    if (ch == '#') {
      stream.next();
      stream.eatWhile(/[\d_.]/);
      return "def";
    }
=======
    }
    if (isBracketChar.test(ch)) {
      curPunc = stream.next();
      return "bracket";
    }
    // Macros (tick-defines)
    if (ch == '`') {
      stream.next();
      if (stream.eatWhile(/[\w\$_]/)) {
        return "def";
      } else {
        return null;
      }
    }
    // System calls
    if (ch == '$') {
      stream.next();
      if (stream.eatWhile(/[\w\$_]/)) {
        return "meta";
      } else {
        return null;
      }
    }
    // Time literals
    if (ch == '#') {
      stream.next();
      stream.eatWhile(/[\d_.]/);
      return "def";
    }
>>>>>>> e5e2e16f
    // Strings
    if (ch == '"') {
      stream.next();
      state.tokenize = tokenString(ch);
      return state.tokenize(stream, state);
    }
    // Comments
    if (ch == "/") {
      stream.next();
      if (stream.eat("*")) {
        state.tokenize = tokenComment;
        return tokenComment(stream, state);
      }
      if (stream.eat("/")) {
        stream.skipToEnd();
        return "comment";
      }
      stream.backUp(1);
<<<<<<< HEAD
    }

    // Numeric literals
    if (stream.match(realLiteral) ||
        stream.match(decimalLiteral) ||
        stream.match(binaryLiteral) ||
        stream.match(octLiteral) ||
        stream.match(hexLiteral) ||
        stream.match(unsignedNumber) ||
        stream.match(realLiteral)) {
      return "number";
    }

    // Operators
    if (stream.eatWhile(isOperatorChar)) {
      return "meta";
    }

=======
    }

    // Numeric literals
    if (stream.match(realLiteral) ||
        stream.match(decimalLiteral) ||
        stream.match(binaryLiteral) ||
        stream.match(octLiteral) ||
        stream.match(hexLiteral) ||
        stream.match(unsignedNumber) ||
        stream.match(realLiteral)) {
      return "number";
    }

    // Operators
    if (stream.eatWhile(isOperatorChar)) {
      return "meta";
    }

>>>>>>> e5e2e16f
    // Keywords / plain variables
    if (stream.eatWhile(/[\w\$_]/)) {
      var cur = stream.current();
      if (keywords[cur]) {
        if (openClose[cur]) {
          curPunc = "newblock";
        }
        if (statementKeywords[cur]) {
          curPunc = "newstatement";
        }
        curKeyword = cur;
        return "keyword";
      }
      return "variable";
    }

    stream.next();
    return null;
  }

  function tokenString(quote) {
    return function(stream, state) {
      var escaped = false, next, end = false;
      while ((next = stream.next()) != null) {
        if (next == quote && !escaped) {end = true; break;}
        escaped = !escaped && next == "\\";
      }
      if (end || !(escaped || multiLineStrings))
        state.tokenize = tokenBase;
      return "string";
    };
  }

  function tokenComment(stream, state) {
    var maybeEnd = false, ch;
    while (ch = stream.next()) {
      if (ch == "/" && maybeEnd) {
        state.tokenize = tokenBase;
        break;
      }
      maybeEnd = (ch == "*");
    }
    return "comment";
  }

  function Context(indented, column, type, align, prev) {
    this.indented = indented;
    this.column = column;
    this.type = type;
    this.align = align;
    this.prev = prev;
  }
  function pushContext(state, col, type) {
    var indent = state.indented;
    var c = new Context(indent, col, type, null, state.context);
    return state.context = c;
  }
  function popContext(state) {
    var t = state.context.type;
    if (t == ")" || t == "]" || t == "}") {
      state.indented = state.context.indented;
    }
    return state.context = state.context.prev;
  }

  function isClosing(text, contextClosing) {
    if (text == contextClosing) {
      return true;
    } else {
      // contextClosing may be mulitple keywords separated by ;
      var closingKeywords = contextClosing.split(";");
      for (var i in closingKeywords) {
        if (text == closingKeywords[i]) {
          return true;
        }
      }
      return false;
    }
  }

  function buildElectricInputRegEx() {
    // Reindentation should occur on any bracket char: {}()[]
    // or on a match of any of the block closing keywords, at
    // the end of a line
    var allClosings = [];
    for (var i in openClose) {
      if (openClose[i]) {
        var closings = openClose[i].split(";");
        for (var j in closings) {
          allClosings.push(closings[j]);
        }
      }
    }
    var re = new RegExp("[{}()\\[\\]]|(" + allClosings.join("|") + ")$");
    return re;
  }

  // Interface
  return {

    // Regex to force current line to reindent
    electricInput: buildElectricInputRegEx(),

    startState: function(basecolumn) {
      return {
        tokenize: null,
        context: new Context((basecolumn || 0) - indentUnit, 0, "top", false),
        indented: 0,
        startOfLine: true
      };
    },

    token: function(stream, state) {
      var ctx = state.context;
      if (stream.sol()) {
        if (ctx.align == null) ctx.align = false;
        state.indented = stream.indentation();
        state.startOfLine = true;
      }
      if (stream.eatSpace()) return null;
      curPunc = null;
      curKeyword = null;
      var style = (state.tokenize || tokenBase)(stream, state);
      if (style == "comment" || style == "meta" || style == "variable") return style;
      if (ctx.align == null) ctx.align = true;

      if (curPunc == ctx.type) {
        popContext(state);
      }
      else if ((curPunc == ";" && ctx.type == "statement") ||
               (ctx.type && isClosing(curKeyword, ctx.type))) {
        ctx = popContext(state);
        while (ctx && ctx.type == "statement") ctx = popContext(state);
      }
      else if (curPunc == "{") { pushContext(state, stream.column(), "}"); }
      else if (curPunc == "[") { pushContext(state, stream.column(), "]"); }
      else if (curPunc == "(") { pushContext(state, stream.column(), ")"); }
      else if (ctx && ctx.type == "endcase" && curPunc == ":") { pushContext(state, stream.column(), "statement"); }
      else if (curPunc == "newstatement") {
        pushContext(state, stream.column(), "statement");
      } else if (curPunc == "newblock") {
        var close = openClose[curKeyword];
        pushContext(state, stream.column(), close);
      }

      state.startOfLine = false;
      return style;
    },

    indent: function(state, textAfter) {
      if (state.tokenize != tokenBase && state.tokenize != null) return CodeMirror.Pass;
      var ctx = state.context, firstChar = textAfter && textAfter.charAt(0);
      if (ctx.type == "statement" && firstChar == "}") ctx = ctx.prev;
      var closing = false;
      var possibleClosing = textAfter.match(closingBracketOrWord);
      if (possibleClosing) {
        closing = isClosing(possibleClosing[0], ctx.type);
      }
      if (ctx.type == "statement") return ctx.indented + (firstChar == "{" ? 0 : statementIndentUnit);
      else if (closingBracket.test(ctx.type) && ctx.align && !dontAlignCalls) return ctx.column + (closing ? 0 : 1);
      else if (ctx.type == ")" && !closing) return ctx.indented + statementIndentUnit;
      else return ctx.indented + (closing ? 0 : indentUnit);
    },

    blockCommentStart: "/*",
    blockCommentEnd: "*/",
    lineComment: "//"
  };
});

<<<<<<< HEAD
(function() {

  CodeMirror.defineMIME("text/x-verilog", {
    name: "verilog"
  });
  CodeMirror.defineMIME("text/x-systemverilog", {
    name: "systemverilog"
  });
}());
=======
CodeMirror.defineMIME("text/x-verilog", {
  name: "verilog"
});
CodeMirror.defineMIME("text/x-systemverilog", {
  name: "systemverilog"
});
>>>>>>> e5e2e16f

});<|MERGE_RESOLUTION|>--- conflicted
+++ resolved
@@ -109,7 +109,6 @@
     if (/[,;:\.]/.test(ch)) {
       curPunc = stream.next();
       return null;
-<<<<<<< HEAD
     }
     if (isBracketChar.test(ch)) {
       curPunc = stream.next();
@@ -139,37 +138,6 @@
       stream.eatWhile(/[\d_.]/);
       return "def";
     }
-=======
-    }
-    if (isBracketChar.test(ch)) {
-      curPunc = stream.next();
-      return "bracket";
-    }
-    // Macros (tick-defines)
-    if (ch == '`') {
-      stream.next();
-      if (stream.eatWhile(/[\w\$_]/)) {
-        return "def";
-      } else {
-        return null;
-      }
-    }
-    // System calls
-    if (ch == '$') {
-      stream.next();
-      if (stream.eatWhile(/[\w\$_]/)) {
-        return "meta";
-      } else {
-        return null;
-      }
-    }
-    // Time literals
-    if (ch == '#') {
-      stream.next();
-      stream.eatWhile(/[\d_.]/);
-      return "def";
-    }
->>>>>>> e5e2e16f
     // Strings
     if (ch == '"') {
       stream.next();
@@ -188,7 +156,6 @@
         return "comment";
       }
       stream.backUp(1);
-<<<<<<< HEAD
     }
 
     // Numeric literals
@@ -207,26 +174,6 @@
       return "meta";
     }
 
-=======
-    }
-
-    // Numeric literals
-    if (stream.match(realLiteral) ||
-        stream.match(decimalLiteral) ||
-        stream.match(binaryLiteral) ||
-        stream.match(octLiteral) ||
-        stream.match(hexLiteral) ||
-        stream.match(unsignedNumber) ||
-        stream.match(realLiteral)) {
-      return "number";
-    }
-
-    // Operators
-    if (stream.eatWhile(isOperatorChar)) {
-      return "meta";
-    }
-
->>>>>>> e5e2e16f
     // Keywords / plain variables
     if (stream.eatWhile(/[\w\$_]/)) {
       var cur = stream.current();
@@ -397,23 +344,11 @@
   };
 });
 
-<<<<<<< HEAD
-(function() {
-
-  CodeMirror.defineMIME("text/x-verilog", {
-    name: "verilog"
-  });
-  CodeMirror.defineMIME("text/x-systemverilog", {
-    name: "systemverilog"
-  });
-}());
-=======
 CodeMirror.defineMIME("text/x-verilog", {
   name: "verilog"
 });
 CodeMirror.defineMIME("text/x-systemverilog", {
   name: "systemverilog"
 });
->>>>>>> e5e2e16f
 
 });