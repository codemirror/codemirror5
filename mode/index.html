<!doctype html>

<title>CodeMirror: Language Modes</title>
<meta charset="utf-8"/>
<link rel=stylesheet href="../doc/docs.css">

<div id=nav>
  <a href="http://codemirror.net"><h1>CodeMirror</h1><img id=logo src="../doc/logo.png"></a>

  <ul>
    <li><a href="../index.html">Home</a>
    <li><a href="../doc/manual.html">Manual</a>
    <li><a href="https://github.com/codemirror/codemirror">Code</a>
  </ul>
  <ul>
    <li><a class=active href="#">Language modes</a>
  </ul>
</div>

<article>

<h2>Language modes</h2>

<p>This is a list of every mode in the distribution. Each mode lives
in a subdirectory of the <code>mode/</code> directory, and typically
defines a single JavaScript file that implements the mode. Loading
such file will make the language available to CodeMirror, through
the <a href="manual.html#option_mode"><code>mode</code></a>
option.</p>

<div style="-webkit-columns: 100px 2; -moz-columns: 100px 2; columns: 100px 2;">
    <ul style="margin-top: 0">
      <li><a href="apl/index.html">APL</a></li>
      <li><a href="asterisk/index.html">Asterisk dialplan</a></li>
      <li><a href="clike/index.html">C, C++, C#</a></li>
      <li><a href="clojure/index.html">Clojure</a></li>
      <li><a href="cobol/index.html">COBOL</a></li>
      <li><a href="coffeescript/index.html">CoffeeScript</a></li>
      <li><a href="commonlisp/index.html">Common Lisp</a></li>
      <li><a href="css/index.html">CSS</a></li>
      <li><a href="cypher/index.html">Cypher</a></li>
      <li><a href="python/index.html">Cython</a></li>
      <li><a href="d/index.html">D</a></li>
<<<<<<< HEAD
      <li><a href="dart/index.html">Dart</a></li>
=======
      <li><a href="django/index.html">Django</a> (templating language)</li>
      <li><a href="dockerfile/index.html">Dockerfile</a></li>
>>>>>>> 8b24724b
      <li><a href="diff/index.html">diff</a></li>
      <li><a href="dtd/index.html">DTD</a></li>
      <li><a href="dylan/index.html">Dylan</a></li>
      <li><a href="ecl/index.html">ECL</a></li>
      <li><a href="eiffel/index.html">Eiffel</a></li>
      <li><a href="erlang/index.html">Erlang</a></li>
      <li><a href="fortran/index.html">Fortran</a></li>
      <li><a href="mllike/index.html">F#</a></li>
      <li><a href="gas/index.html">Gas</a> (AT&amp;T-style assembly)</li>
      <li><a href="gherkin/index.html">Gherkin</a></li>
      <li><a href="go/index.html">Go</a></li>
      <li><a href="groovy/index.html">Groovy</a></li>
      <li><a href="haml/index.html">HAML</a></li>
      <li><a href="haskell/index.html">Haskell</a></li>
      <li><a href="haxe/index.html">Haxe</a></li>
      <li><a href="htmlembedded/index.html">HTML embedded scripts</a></li>
      <li><a href="htmlmixed/index.html">HTML mixed-mode</a></li>
      <li><a href="http/index.html">HTTP</a></li>
      <li><a href="idl/index.html">IDL</a></li>
      <li><a href="clike/index.html">Java</a></li>
      <li><a href="jade/index.html">Jade</a></li>
      <li><a href="javascript/index.html">JavaScript</a></li>
      <li><a href="jinja2/index.html">Jinja2</a></li>
      <li><a href="julia/index.html">Julia</a></li>
      <li><a href="kotlin/index.html">Kotlin</a></li>
      <li><a href="css/less.html">LESS</a></li>
      <li><a href="livescript/index.html">LiveScript</a></li>
      <li><a href="lua/index.html">Lua</a></li>
      <li><a href="markdown/index.html">Markdown</a> (<a href="gfm/index.html">GitHub-flavour</a>)</li>
      <li><a href="mirc/index.html">mIRC</a></li>
      <li><a href="modelica/index.html">Modelica</a></li>
      <li><a href="nginx/index.html">Nginx</a></li>
      <li><a href="ntriples/index.html">NTriples</a></li>
      <li><a href="clike/index.html">Objective C</a></li>
      <li><a href="mllike/index.html">OCaml</a></li>
      <li><a href="octave/index.html">Octave</a> (MATLAB)</li>
      <li><a href="pascal/index.html">Pascal</a></li>
      <li><a href="pegjs/index.html">PEG.js</a></li>
      <li><a href="perl/index.html">Perl</a></li>
      <li><a href="php/index.html">PHP</a></li>
      <li><a href="pig/index.html">Pig Latin</a></li>
      <li><a href="properties/index.html">Properties files</a></li>
      <li><a href="puppet/index.html">Puppet</a></li>
      <li><a href="python/index.html">Python</a></li>
      <li><a href="q/index.html">Q</a></li>
      <li><a href="r/index.html">R</a></li>
      <li><a href="rpm/index.html">RPM</a></li>
      <li><a href="rst/index.html">reStructuredText</a></li>
      <li><a href="ruby/index.html">Ruby</a></li>
      <li><a href="rust/index.html">Rust</a></li>
      <li><a href="sass/index.html">Sass</a></li>
      <li><a href="clike/scala.html">Scala</a></li>
      <li><a href="scheme/index.html">Scheme</a></li>
      <li><a href="css/scss.html">SCSS</a></li>
      <li><a href="shell/index.html">Shell</a></li>
      <li><a href="sieve/index.html">Sieve</a></li>
      <li><a href="slim/index.html">Slim</a></li>
      <li><a href="smalltalk/index.html">Smalltalk</a></li>
      <li><a href="smarty/index.html">Smarty</a></li>
      <li><a href="smartymixed/index.html">Smarty/HTML mixed</a></li>
      <li><a href="solr/index.html">Solr</a></li>
      <li><a href="sql/index.html">SQL</a> (several dialects)</li>
      <li><a href="sparql/index.html">SPARQL</a></li>
      <li><a href="stex/index.html">sTeX, LaTeX</a></li>
      <li><a href="tcl/index.html">Tcl</a></li>
      <li><a href="textile/index.html">Textile</a></li>
      <li><a href="tiddlywiki/index.html">Tiddlywiki</a></li>
      <li><a href="tiki/index.html">Tiki wiki</a></li>
      <li><a href="toml/index.html">TOML</a></li>
      <li><a href="tornado/index.html">Tornado</a> (templating language)</li>
      <li><a href="turtle/index.html">Turtle</a></li>
      <li><a href="vb/index.html">VB.NET</a></li>
      <li><a href="vbscript/index.html">VBScript</a></li>
      <li><a href="velocity/index.html">Velocity</a></li>
      <li><a href="verilog/index.html">Verilog/SystemVerilog</a></li>
      <li><a href="xml/index.html">XML/HTML</a></li>
      <li><a href="xquery/index.html">XQuery</a></li>
      <li><a href="yaml/index.html">YAML</a></li>
      <li><a href="z80/index.html">Z80</a></li>
    </ul>
  </div>

</article><|MERGE_RESOLUTION|>--- conflicted
+++ resolved
@@ -41,12 +41,9 @@
       <li><a href="cypher/index.html">Cypher</a></li>
       <li><a href="python/index.html">Cython</a></li>
       <li><a href="d/index.html">D</a></li>
-<<<<<<< HEAD
       <li><a href="dart/index.html">Dart</a></li>
-=======
       <li><a href="django/index.html">Django</a> (templating language)</li>
       <li><a href="dockerfile/index.html">Dockerfile</a></li>
->>>>>>> 8b24724b
       <li><a href="diff/index.html">diff</a></li>
       <li><a href="dtd/index.html">DTD</a></li>
       <li><a href="dylan/index.html">Dylan</a></li>
