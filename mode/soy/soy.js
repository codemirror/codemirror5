--- conflicted
+++ resolved
@@ -1,3 +1,26 @@
+/**
+ * @license
+ * Copyright (C) 2017 by Marijn Haverbeke <marijnh@gmail.com> and others
+ *
+ * Permission is hereby granted, free of charge, to any person obtaining a copy
+ * of this software and associated documentation files (the "Software"), to deal
+ * in the Software without restriction, including without limitation the rights
+ * to use, copy, modify, merge, publish, distribute, sublicense, and/or sell
+ * copies of the Software, and to permit persons to whom the Software is
+ * furnished to do so, subject to the following conditions:
+ *
+ * The above copyright notice and this permission notice shall be included in
+ * all copies or substantial portions of the Software.
+ *
+ * THE SOFTWARE IS PROVIDED "AS IS", WITHOUT WARRANTY OF ANY KIND, EXPRESS OR
+ * IMPLIED, INCLUDING BUT NOT LIMITED TO THE WARRANTIES OF MERCHANTABILITY,
+ * FITNESS FOR A PARTICULAR PURPOSE AND NONINFRINGEMENT. IN NO EVENT SHALL THE
+ * AUTHORS OR COPYRIGHT HOLDERS BE LIABLE FOR ANY CLAIM, DAMAGES OR OTHER
+ * LIABILITY, WHETHER IN AN ACTION OF CONTRACT, TORT OR OTHERWISE, ARISING FROM,
+ * OUT OF OR IN CONNECTION WITH THE SOFTWARE OR THE USE OR OTHER DEALINGS IN
+ * THE SOFTWARE.
+ */
+
 // CodeMirror, copyright (c) by Marijn Haverbeke and others
 // Distributed under an MIT license: https://codemirror.net/LICENSE
 
@@ -463,15 +486,8 @@
             return null;
 
           case "tag":
-            var endTag;
-            var tagName;
-            if (state.tag === undefined) {
-              endTag = true;
-              tagName = '';
-            } else {
-              endTag = state.tag[0] == "/";
-              tagName = endTag ? state.tag.substring(1) : state.tag;
-            }
+            var endTag = state.tag[0] == "/";
+            var tagName = endTag ? state.tag.substring(1) : state.tag;
             var tag = tags[tagName];
             if (stream.match(/^\/?}/)) {
               var selfClosed = stream.current() == "/}";
@@ -583,19 +599,11 @@
           return "keyword";
         } else if (match = stream.match(/^<\{/)) {
           state.soyState.push("template-call-expression");
-<<<<<<< HEAD
-=======
-          state.tag = "print";
->>>>>>> ae4e671e
           state.indent += 2 * config.indentUnit;
           state.soyState.push("tag");
           return "keyword";
         } else if (match = stream.match(/^<\/>/)) {
-<<<<<<< HEAD
           state.indent -= 1 * config.indentUnit;
-=======
-          state.indent -= 2 * config.indentUnit;
->>>>>>> ae4e671e
           return "keyword";
         }
 
