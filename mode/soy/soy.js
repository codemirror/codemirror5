// CodeMirror, copyright (c) by Marijn Haverbeke and others
// Distributed under an MIT license: https://codemirror.net/LICENSE

(function(mod) {
  if (typeof exports == "object" && typeof module == "object") // CommonJS
    mod(require("../../lib/codemirror"), require("../htmlmixed/htmlmixed"));
  else if (typeof define == "function" && define.amd) // AMD
    define(["../../lib/codemirror", "../htmlmixed/htmlmixed"], mod);
  else // Plain browser env
    mod(CodeMirror);
})(function(CodeMirror) {
  "use strict";

  var paramData = { noEndTag: true, soyState: "param-def" };
  var tags = {
    "alias": { noEndTag: true },
    "delpackage": { noEndTag: true },
    "namespace": { noEndTag: true, soyState: "namespace-def" },
    "@param": paramData,
    "@param?": paramData,
    "@inject": paramData,
    "@inject?": paramData,
    "@state": paramData,
    "@state?": paramData,
    "template": { soyState: "templ-def", variableScope: true},
    "literal": { },
    "msg": {},
    "fallbackmsg": { noEndTag: true, reduceIndent: true},
<<<<<<< HEAD
=======
    "select": {},
    "plural": {},
>>>>>>> ab766cef
    "let": { soyState: "var-def" },
    "if": {},
    "elseif": { noEndTag: true, reduceIndent: true},
    "else": { noEndTag: true, reduceIndent: true},
    "switch": {},
    "case": { noEndTag: true, reduceIndent: true},
    "default": { noEndTag: true, reduceIndent: true},
    "foreach": { variableScope: true, soyState: "var-def" },
    "ifempty": { noEndTag: true, reduceIndent: true},
    "for": { variableScope: true, soyState: "var-def" },
    "call": { soyState: "templ-ref" },
    "param": { soyState: "param-ref"},
    "print": { noEndTag: true },
    "deltemplate": { soyState: "templ-def", variableScope: true},
    "delcall": { soyState: "templ-ref" },
    "log": {},
    "element": { variableScope: true },
  };

  var indentingTags = Object.keys(tags).filter(function(tag) {
    return !tags[tag].noEndTag || tags[tag].reduceIndent;
  });

  CodeMirror.defineMode("soy", function(config) {
    var textMode = CodeMirror.getMode(config, "text/plain");
    var modes = {
      html: CodeMirror.getMode(config, {name: "text/html", multilineTagIndentFactor: 2, multilineTagIndentPastTag: false}),
      attributes: textMode,
      text: textMode,
      uri: textMode,
      trusted_resource_uri: textMode,
      css: CodeMirror.getMode(config, "text/css"),
      js: CodeMirror.getMode(config, {name: "text/javascript", statementIndent: 2 * config.indentUnit})
    };

    function last(array) {
      return array[array.length - 1];
    }

    function tokenUntil(stream, state, untilRegExp) {
      if (stream.sol()) {
        for (var indent = 0; indent < state.indent; indent++) {
          if (!stream.eat(/\s/)) break;
        }
        if (indent) return null;
      }
      var oldString = stream.string;
      var match = untilRegExp.exec(oldString.substr(stream.pos));
      if (match) {
        // We don't use backUp because it backs up just the position, not the state.
        // This uses an undocumented API.
        stream.string = oldString.substr(0, stream.pos + match.index);
      }
      var result = stream.hideFirstChars(state.indent, function() {
        var localState = last(state.localStates);
        return localState.mode.token(stream, localState.state);
      });
      stream.string = oldString;
      return result;
    }

    function contains(list, element) {
      while (list) {
        if (list.element === element) return true;
        list = list.next;
      }
      return false;
    }

    function prepend(list, element) {
      return {
        element: element,
        next: list
      };
    }

    function popcontext(state) {
      if (!state.context) return;
      if (state.context.scope) {
        state.variables = state.context.scope;
      }
      state.context = state.context.previousContext;
    }

    // Reference a variable `name` in `list`.
    // Let `loose` be truthy to ignore missing identifiers.
    function ref(list, name, loose) {
      return contains(list, name) ? "variable-2" : (loose ? "variable" : "variable-2 error");
    }

    // Data for an open soy tag.
    function Context(previousContext, tag, scope) {
      this.previousContext = previousContext;
      this.tag = tag;
      this.kind = null;
      this.scope = scope;
    }

    return {
      startState: function() {
        return {
          soyState: [],
          templates: null,
          variables: prepend(null, 'ij'),
          scopes: null,
          indent: 0,
          quoteKind: null,
          context: null,
          localStates: [{
            mode: modes.html,
            state: CodeMirror.startState(modes.html)
          }]
        };
      },

      copyState: function(state) {
        return {
          tag: state.tag, // Last seen Soy tag.
          soyState: state.soyState.concat([]),
          templates: state.templates,
          variables: state.variables,
          context: state.context,
          indent: state.indent, // Indentation of the following line.
          quoteKind: state.quoteKind,
          localStates: state.localStates.map(function(localState) {
            return {
              mode: localState.mode,
              state: CodeMirror.copyState(localState.mode, localState.state)
            };
          })
        };
      },

      token: function(stream, state) {
        var match;

        switch (last(state.soyState)) {
          case "comment":
            if (stream.match(/^.*?\*\//)) {
              state.soyState.pop();
            } else {
              stream.skipToEnd();
            }
            if (!state.context || !state.context.scope) {
              var paramRe = /@param\??\s+(\S+)/g;
              var current = stream.current();
              for (var match; (match = paramRe.exec(current)); ) {
                state.variables = prepend(state.variables, match[1]);
              }
            }
            return "comment";

          case "string":
            var match = stream.match(/^.*?(["']|\\[\s\S])/);
            if (!match) {
              stream.skipToEnd();
            } else if (match[1] == state.quoteKind) {
              state.quoteKind = null;
              state.soyState.pop();
            }
            return "string";
        }

        if (!state.soyState.length || last(state.soyState) != "literal") {
          if (stream.match(/^\/\*/)) {
            state.soyState.push("comment");
            return "comment";
          } else if (stream.match(stream.sol() ? /^\s*\/\/.*/ : /^\s+\/\/.*/)) {
            return "comment";
          }
        }

        switch (last(state.soyState)) {
          case "templ-def":
            if (match = stream.match(/^\.?([\w]+(?!\.[\w]+)*)/)) {
              state.templates = prepend(state.templates, match[1]);
              state.soyState.pop();
              return "def";
            }
            stream.next();
            return null;

          case "templ-ref":
            if (match = stream.match(/(\.?[a-zA-Z_][a-zA-Z_0-9]+)+/)) {
              state.soyState.pop();
              // If the first character is '.', it can only be a local template.
              if (match[0][0] == '.') {
                return "variable-2"
              }
              // Otherwise
              return "variable";
            }
            stream.next();
            return null;

          case "namespace-def":
            if (match = stream.match(/^\.?([\w\.]+)/)) {
              state.soyState.pop();
              return "variable";
            }
            stream.next();
            return null;

          case "param-def":
            if (match = stream.match(/^\w+/)) {
              state.variables = prepend(state.variables, match[0]);
              state.soyState.pop();
              state.soyState.push("param-type");
              return "def";
            }
            stream.next();
            return null;

          case "param-ref":
            if (match = stream.match(/^\w+/)) {
              state.soyState.pop();
              return "property";
            }
            stream.next();
            return null;

          case "param-type":
            if (stream.peek() == "}") {
              state.soyState.pop();
              return null;
            }
            if (stream.eatWhile(/^([\w]+|[?])/)) {
              return "type";
            }
            stream.next();
            return null;

          case "var-def":
            if (match = stream.match(/^\$([\w]+)/)) {
              state.variables = prepend(state.variables, match[1]);
              state.soyState.pop();
              return "def";
            }
            stream.next();
            return null;

          case "tag":
            var endTag = state.tag[0] == "/";
            var tagName = endTag ? state.tag.substring(1) : state.tag;
            var tag = tags[tagName];
            if (stream.match(/^\/?}/)) {
              var selfClosed = stream.current() == "/}";
              if (selfClosed && !endTag) {
                popcontext(state);
              }
              if (state.tag == "/template" || state.tag == "/deltemplate") {
                state.variables = prepend(null, 'ij');
                state.indent = 0;
              } else {
                state.indent -= config.indentUnit *
                    (selfClosed || indentingTags.indexOf(state.tag) == -1 ? 2 : 1);
              }
              state.soyState.pop();
              return "keyword";
            } else if (stream.match(/^([\w?]+)(?==)/)) {
              if (state.context && state.context.tag == tagName && stream.current() == "kind" && (match = stream.match(/^="([^"]+)/, false))) {
                var kind = match[1];
                state.context.kind = kind;
                var mode = modes[kind] || modes.html;
                var localState = last(state.localStates);
                if (localState.mode.indent) {
                  state.indent += localState.mode.indent(localState.state, "", "");
                }
                state.localStates.push({
                  mode: mode,
                  state: CodeMirror.startState(mode)
                });
              }
              return "attribute";
            } else if (match = stream.match(/([\w]+)(?=\()/)) {
              return "variable callee";
            } else if (match = stream.match(/^["']/)) {
              state.soyState.push("string");
              state.quoteKind = match;
              return "string";
            }
            if (stream.match(/(null|true|false)(?!\w)/) ||
              stream.match(/0x([0-9a-fA-F]{2,})/) ||
              stream.match(/-?([0-9]*[.])?[0-9]+(e[0-9]*)?/)) {
              return "atom";
            }
            if (stream.match(/(\||[+\-*\/%]|[=!]=|\?:|[<>]=?)/)) {
              // Tokenize filter, binary, null propagator, and equality operators.
              return "operator";
            }
            if (match = stream.match(/^\$([\w]+)/)) {
              return ref(state.variables, match[1]);
            }
            if (match = stream.match(/^\w+/)) {
              return /^(?:as|and|or|not|in)$/.test(match[0]) ? "keyword" : null;
            }
            stream.next();
            return null;

          case "literal":
            if (stream.match(/^(?=\{\/literal})/)) {
              state.indent -= config.indentUnit;
              state.soyState.pop();
              return this.token(stream, state);
            }
            return tokenUntil(stream, state, /\{\/literal}/);
        }

        if (stream.match(/^\{literal}/)) {
          state.indent += config.indentUnit;
          state.soyState.push("literal");
          state.context = new Context(state.context, "literal", state.variables);
          return "keyword";

        // A tag-keyword must be followed by whitespace, comment or a closing tag.
        } else if (match = stream.match(/^\{([/@\\]?\w+\??)(?=$|[\s}]|\/[/*])/)) {
          var prevTag = state.tag;
          state.tag = match[1];
          var endTag = state.tag[0] == "/";
          var indentingTag = !!tags[state.tag];
          var tagName = endTag ? state.tag.substring(1) : state.tag;
          var tag = tags[tagName];
          if (state.tag != "/switch")
            state.indent += ((endTag || tag && tag.reduceIndent) && prevTag != "switch" ? 1 : 2) * config.indentUnit;

          state.soyState.push("tag");
          var tagError = false;
          if (tag) {
            if (!endTag) {
              if (tag.soyState) state.soyState.push(tag.soyState);
            }
            // If a new tag, open a new context.
            if (!tag.noEndTag && (indentingTag || !endTag)) {
              state.context = new Context(state.context, state.tag, tag.variableScope ? state.variables : null);
            // Otherwise close the current context.
            } else if (endTag) {
              if (!state.context || state.context.tag != tagName) {
                tagError = true;
              } else if (state.context) {
                if (state.context.kind) {
                  state.localStates.pop();
                  var localState = last(state.localStates);
                  if (localState.mode.indent) {
                    state.indent -= localState.mode.indent(localState.state, "", "");
                  }
                }
                popcontext(state);
              }
            }
          } else if (endTag) {
            // Assume all tags with a closing tag are defined in the config.
            tagError = true;
          }
          return (tagError ? "error " : "") + "keyword";

        // Not a tag-keyword; it's an implicit print tag.
        } else if (stream.eat('{')) {
          state.tag = "print";
          state.indent += 2 * config.indentUnit;
          state.soyState.push("tag");
          return "keyword";
        }

        return tokenUntil(stream, state, /\{|\s+\/\/|\/\*/);
      },

      indent: function(state, textAfter, line) {
        var indent = state.indent, top = last(state.soyState);
        if (top == "comment") return CodeMirror.Pass;

        if (top == "literal") {
          if (/^\{\/literal}/.test(textAfter)) indent -= config.indentUnit;
        } else {
          if (/^\s*\{\/(template|deltemplate)\b/.test(textAfter)) return 0;
          if (/^\{(\/|(fallbackmsg|elseif|else|ifempty)\b)/.test(textAfter)) indent -= config.indentUnit;
          if (state.tag != "switch" && /^\{(case|default)\b/.test(textAfter)) indent -= config.indentUnit;
          if (/^\{\/switch\b/.test(textAfter)) indent -= config.indentUnit;
        }
        var localState = last(state.localStates);
        if (indent && localState.mode.indent) {
          indent += localState.mode.indent(localState.state, textAfter, line);
        }
        return indent;
      },

      innerMode: function(state) {
        if (state.soyState.length && last(state.soyState) != "literal") return null;
        else return last(state.localStates);
      },

      electricInput: /^\s*\{(\/|\/template|\/deltemplate|\/switch|fallbackmsg|elseif|else|case|default|ifempty|\/literal\})$/,
      lineComment: "//",
      blockCommentStart: "/*",
      blockCommentEnd: "*/",
      blockCommentContinue: " * ",
      useInnerComments: false,
      fold: "indent"
    };
  }, "htmlmixed");

  CodeMirror.registerHelper("wordChars", "soy", /[\w$]/);

  CodeMirror.registerHelper("hintWords", "soy", Object.keys(tags).concat(
      ["css", "debugger"]));

  CodeMirror.defineMIME("text/x-soy", "soy");
});<|MERGE_RESOLUTION|>--- conflicted
+++ resolved
@@ -26,11 +26,8 @@
     "literal": { },
     "msg": {},
     "fallbackmsg": { noEndTag: true, reduceIndent: true},
-<<<<<<< HEAD
-=======
     "select": {},
     "plural": {},
->>>>>>> ab766cef
     "let": { soyState: "var-def" },
     "if": {},
     "elseif": { noEndTag: true, reduceIndent: true},
