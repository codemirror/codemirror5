// CodeMirror, copyright (c) by Marijn Haverbeke and others
// Distributed under an MIT license: https://codemirror.net/LICENSE

(function(mod) {
  if (typeof exports == "object" && typeof module == "object") // CommonJS
    mod(require("../../lib/codemirror"), require("../htmlmixed/htmlmixed"));
  else if (typeof define == "function" && define.amd) // AMD
    define(["../../lib/codemirror", "../htmlmixed/htmlmixed"], mod);
  else // Plain browser env
    mod(CodeMirror);
})(function(CodeMirror) {
  "use strict";

  var indentingTags = ["template", "literal", "msg", "fallbackmsg", "let", "if", "elseif",
                       "else", "switch", "case", "default", "foreach", "ifempty", "for",
                       "call", "param", "deltemplate", "delcall", "log", "element"];

  CodeMirror.defineMode("soy", function(config) {
    var textMode = CodeMirror.getMode(config, "text/plain");
    var modes = {
      html: CodeMirror.getMode(config, {name: "text/html", multilineTagIndentFactor: 2, multilineTagIndentPastTag: false}),
      attributes: textMode,
      text: textMode,
      uri: textMode,
      trusted_resource_uri: textMode,
      css: CodeMirror.getMode(config, "text/css"),
      js: CodeMirror.getMode(config, {name: "text/javascript", statementIndent: 2 * config.indentUnit})
    };

    function last(array) {
      return array[array.length - 1];
    }

    function tokenUntil(stream, state, untilRegExp) {
      if (stream.sol()) {
        for (var indent = 0; indent < state.indent; indent++) {
          if (!stream.eat(/\s/)) break;
        }
        if (indent) return null;
      }
      var oldString = stream.string;
      var match = untilRegExp.exec(oldString.substr(stream.pos));
      if (match) {
        // We don't use backUp because it backs up just the position, not the state.
        // This uses an undocumented API.
        stream.string = oldString.substr(0, stream.pos + match.index);
      }
      var result = stream.hideFirstChars(state.indent, function() {
<<<<<<< HEAD
        var localState = last(state.localState);
=======
        var localState = last(state.localStates);
>>>>>>> 858f5dcc
        return localState.mode.token(stream, localState.state);
      });
      stream.string = oldString;
      return result;
    }

    function contains(list, element) {
      while (list) {
        if (list.element === element) return true;
        list = list.next;
      }
      return false;
    }

    function prepend(list, element) {
      return {
        element: element,
        next: list
      };
    }

    // Reference a variable `name` in `list`.
    // Let `loose` be truthy to ignore missing identifiers.
    function ref(list, name, loose) {
      return contains(list, name) ? "variable-2" : (loose ? "variable" : "variable-2 error");
    }

    function popscope(state) {
      if (state.scopes) {
        state.variables = state.scopes.element;
        state.scopes = state.scopes.next;
      }
    }

    return {
      startState: function() {
        return {
          kind: [],
          kindTag: [],
          soyState: [],
          templates: null,
          variables: prepend(null, 'ij'),
          scopes: null,
          indent: 0,
<<<<<<< HEAD
          localState: [{
            mode: modes.html,
            state: CodeMirror.startState(modes.html)
          }],
=======
          quoteKind: null,
          localStates: [{
            mode: modes.html,
            state: CodeMirror.startState(modes.html)
          }]
>>>>>>> 858f5dcc
        };
      },

      copyState: function(state) {
        return {
          tag: state.tag, // Last seen Soy tag.
          kind: state.kind.concat([]), // Values of kind="" attributes.
          kindTag: state.kindTag.concat([]), // Opened tags with kind="" attributes.
          soyState: state.soyState.concat([]),
          templates: state.templates,
          variables: state.variables,
          scopes: state.scopes,
          indent: state.indent, // Indentation of the following line.
<<<<<<< HEAD
          localState: state.localState.map(function(localState) {
=======
          quoteKind: state.quoteKind,
          localStates: state.localStates.map(function(localState) {
>>>>>>> 858f5dcc
            return {
              mode: localState.mode,
              state: CodeMirror.copyState(localState.mode, localState.state)
            };
          })
        };
      },

      token: function(stream, state) {
        var match;

        switch (last(state.soyState)) {
          case "comment":
            if (stream.match(/^.*?\*\//)) {
              state.soyState.pop();
            } else {
              stream.skipToEnd();
            }
            if (!state.scopes) {
              var paramRe = /@param\??\s+(\S+)/g;
              var current = stream.current();
              for (var match; (match = paramRe.exec(current)); ) {
                state.variables = prepend(state.variables, match[1]);
              }
            }
            return "comment";

          case "string":
            var match = stream.match(/^.*?(["']|\\[\s\S])/);
            if (!match) {
              stream.skipToEnd();
            } else if (match[1] == state.quoteKind) {
              state.quoteKind = null;
              state.soyState.pop();
            }
            return "string";
        }

        if (!state.soyState.length || last(state.soyState) != "literal") {
          if (stream.match(/^\/\*/)) {
            state.soyState.push("comment");
            return "comment";
          } else if (stream.match(stream.sol() ? /^\s*\/\/.*/ : /^\s+\/\/.*/)) {
            return "comment";
          }
        }

        switch (last(state.soyState)) {
          case "templ-def":
            if (match = stream.match(/^\.?([\w]+(?!\.[\w]+)*)/)) {
              state.templates = prepend(state.templates, match[1]);
              state.scopes = prepend(state.scopes, state.variables);
              state.soyState.pop();
              return "def";
            }
            stream.next();
            return null;

          case "templ-ref":
            if (match = stream.match(/(\.?[a-zA-Z_][a-zA-Z_0-9]+)+/)) {
              state.soyState.pop();
              // If the first character is '.', it can only be a local template.
              if (match[0][0] == '.') {
                return "variable-2"
              }
              // Otherwise
              return "variable";
            }
            stream.next();
            return null;

          case "namespace-def":
            if (match = stream.match(/^\.?([\w\.]+)/)) {
              state.soyState.pop();
              return "variable";
            }
            stream.next();
            return null;

          case "param-def":
            if (match = stream.match(/^\w+/)) {
              state.variables = prepend(state.variables, match[0]);
              state.soyState.pop();
              state.soyState.push("param-type");
              return "def";
            }
            stream.next();
            return null;

          case "param-ref":
            if (match = stream.match(/^\w+/)) {
              state.soyState.pop();
              return "property";
            }
            stream.next();
            return null;

          case "param-type":
            if (stream.peek() == "}") {
              state.soyState.pop();
              return null;
            }
            if (stream.eatWhile(/^([\w]+|[?])/)) {
              return "type";
            }
            stream.next();
            return null;

          case "var-def":
            if (match = stream.match(/^\$([\w]+)/)) {
              state.variables = prepend(state.variables, match[1]);
              state.soyState.pop();
              return "def";
            }
            stream.next();
            return null;

          case "tag":
            if (stream.match(/^\/?}/)) {
              if (state.tag == "/template" || state.tag == "/deltemplate") {
                popscope(state);
                state.variables = prepend(null, 'ij');
                state.indent = 0;
              } else {
                if (state.tag == "/for" || state.tag == "/foreach") {
                  popscope(state);
                }
                state.indent -= config.indentUnit *
                    (stream.current() == "/}" || indentingTags.indexOf(state.tag) == -1 ? 2 : 1);
              }
              state.soyState.pop();
              return "keyword";
            } else if (stream.match(/^([\w?]+)(?==)/)) {
              if (stream.current() == "kind" && (match = stream.match(/^="([^"]+)/, false))) {
                var kind = match[1];
                state.kind.push(kind);
                state.kindTag.push(state.tag);
                var mode = modes[kind] || modes.html;
<<<<<<< HEAD
                state.localState.push({
=======
                var localState = last(state.localStates);
                if (localState.mode.indent) {
                  state.indent += localState.mode.indent(localState.state, "", "");
                }
                state.localStates.push({
>>>>>>> 858f5dcc
                  mode: mode,
                  state: CodeMirror.startState(mode)
                });
              }
              return "attribute";
            } else if (match = stream.match(/([\w]+)(?=\()/)) {
              return "variable callee";
            } else if (match = stream.match(/^["']/)) {
              state.soyState.push("string");
              state.quoteKind = match;
              return "string";
            }
            if (stream.match(/(null|true|false)(?!\w)/) ||
              stream.match(/0x([0-9a-fA-F]{2,})/) ||
              stream.match(/-?([0-9]*[.])?[0-9]+(e[0-9]*)?/)) {
              return "atom";
            }
            if (stream.match(/(\||[+\-*\/%]|[=!]=|\?:|[<>]=?)/)) {
              // Tokenize filter, binary, null propagator, and equality operators.
              return "operator";
            }
            if (match = stream.match(/^\$([\w]+)/)) {
              return ref(state.variables, match[1]);
            }
            if (match = stream.match(/^\w+/)) {
              return /^(?:as|and|or|not|in)$/.test(match[0]) ? "keyword" : null;
            }
            stream.next();
            return null;

          case "literal":
            if (stream.match(/^(?=\{\/literal})/)) {
              state.indent -= config.indentUnit;
              state.soyState.pop();
              return this.token(stream, state);
            }
            return tokenUntil(stream, state, /\{\/literal}/);
        }

        if (stream.match(/^\{literal}/)) {
          state.indent += config.indentUnit;
          state.soyState.push("literal");
          return "keyword";

        // A tag-keyword must be followed by whitespace, comment or a closing tag.
        } else if (match = stream.match(/^\{([/@\\]?\w+\??)(?=$|[\s}]|\/[/*])/)) {
          if (match[1] != "/switch")
            state.indent += (/^(\/|(else|elseif|ifempty|case|fallbackmsg|default)$)/.test(match[1]) && state.tag != "switch" ? 1 : 2) * config.indentUnit;
          state.tag = match[1];
          if (state.tag == "/" + last(state.kindTag)) {
            // We found the tag that opened the current kind="".
            state.kind.pop();
            state.kindTag.pop();
<<<<<<< HEAD
            state.localState.pop();
=======
            state.localStates.pop();
            var localState = last(state.localStates);
            if (localState.mode.indent) {
              state.indent -= localState.mode.indent(localState.state, "", "");
            }
>>>>>>> 858f5dcc
          }
          state.soyState.push("tag");
          if (state.tag == "template" || state.tag == "deltemplate") {
            state.soyState.push("templ-def");
          } else if (state.tag == "call" || state.tag == "delcall") {
            state.soyState.push("templ-ref");
          } else if (state.tag == "let") {
            state.soyState.push("var-def");
          } else if (state.tag == "for" || state.tag == "foreach") {
            state.scopes = prepend(state.scopes, state.variables);
            state.soyState.push("var-def");
          } else if (state.tag == "namespace") {
            state.soyState.push("namespace-def");
            if (!state.scopes) {
              state.variables = prepend(null, 'ij');
            }
          } else if (state.tag.match(/^@(?:param\??|inject|state)/)) {
            state.soyState.push("param-def");
          } else if (state.tag.match(/^(?:param)/)) {
            state.soyState.push("param-ref");
          }
          return "keyword";

        // Not a tag-keyword; it's an implicit print tag.
        } else if (stream.eat('{')) {
          state.tag = "print";
          state.indent += 2 * config.indentUnit;
          state.soyState.push("tag");
          return "keyword";
        }

        return tokenUntil(stream, state, /\{|\s+\/\/|\/\*/);
      },

      indent: function(state, textAfter, line) {
        var indent = state.indent, top = last(state.soyState);
        if (top == "comment") return CodeMirror.Pass;

        if (top == "literal") {
          if (/^\{\/literal}/.test(textAfter)) indent -= config.indentUnit;
        } else {
          if (/^\s*\{\/(template|deltemplate)\b/.test(textAfter)) return 0;
          if (/^\{(\/|(fallbackmsg|elseif|else|ifempty)\b)/.test(textAfter)) indent -= config.indentUnit;
          if (state.tag != "switch" && /^\{(case|default)\b/.test(textAfter)) indent -= config.indentUnit;
          if (/^\{\/switch\b/.test(textAfter)) indent -= config.indentUnit;
        }
<<<<<<< HEAD
        var localState = last(state.localState);
        if (indent && localState.mode.indent) {
          indent += localState.mode.indent(localState.state, textAfter);
=======
        var localState = last(state.localStates);
        if (indent && localState.mode.indent) {
          indent += localState.mode.indent(localState.state, textAfter, line);
>>>>>>> 858f5dcc
        }
        return indent;
      },

      innerMode: function(state) {
        if (state.soyState.length && last(state.soyState) != "literal") return null;
<<<<<<< HEAD
        else return last(state.localState);
=======
        else return last(state.localStates);
>>>>>>> 858f5dcc
      },

      electricInput: /^\s*\{(\/|\/template|\/deltemplate|\/switch|fallbackmsg|elseif|else|case|default|ifempty|\/literal\})$/,
      lineComment: "//",
      blockCommentStart: "/*",
      blockCommentEnd: "*/",
      blockCommentContinue: " * ",
      useInnerComments: false,
      fold: "indent"
    };
  }, "htmlmixed");

  CodeMirror.registerHelper("wordChars", "soy", /[\w$]/);

  CodeMirror.registerHelper("hintWords", "soy", indentingTags.concat(
      ["delpackage", "namespace", "alias", "print", "css", "debugger"]));

  CodeMirror.defineMIME("text/x-soy", "soy");
});<|MERGE_RESOLUTION|>--- conflicted
+++ resolved
@@ -46,11 +46,7 @@
         stream.string = oldString.substr(0, stream.pos + match.index);
       }
       var result = stream.hideFirstChars(state.indent, function() {
-<<<<<<< HEAD
-        var localState = last(state.localState);
-=======
         var localState = last(state.localStates);
->>>>>>> 858f5dcc
         return localState.mode.token(stream, localState.state);
       });
       stream.string = oldString;
@@ -95,18 +91,11 @@
           variables: prepend(null, 'ij'),
           scopes: null,
           indent: 0,
-<<<<<<< HEAD
-          localState: [{
-            mode: modes.html,
-            state: CodeMirror.startState(modes.html)
-          }],
-=======
           quoteKind: null,
           localStates: [{
             mode: modes.html,
             state: CodeMirror.startState(modes.html)
           }]
->>>>>>> 858f5dcc
         };
       },
 
@@ -120,12 +109,8 @@
           variables: state.variables,
           scopes: state.scopes,
           indent: state.indent, // Indentation of the following line.
-<<<<<<< HEAD
-          localState: state.localState.map(function(localState) {
-=======
           quoteKind: state.quoteKind,
           localStates: state.localStates.map(function(localState) {
->>>>>>> 858f5dcc
             return {
               mode: localState.mode,
               state: CodeMirror.copyState(localState.mode, localState.state)
@@ -264,15 +249,11 @@
                 state.kind.push(kind);
                 state.kindTag.push(state.tag);
                 var mode = modes[kind] || modes.html;
-<<<<<<< HEAD
-                state.localState.push({
-=======
                 var localState = last(state.localStates);
                 if (localState.mode.indent) {
                   state.indent += localState.mode.indent(localState.state, "", "");
                 }
                 state.localStates.push({
->>>>>>> 858f5dcc
                   mode: mode,
                   state: CodeMirror.startState(mode)
                 });
@@ -326,15 +307,11 @@
             // We found the tag that opened the current kind="".
             state.kind.pop();
             state.kindTag.pop();
-<<<<<<< HEAD
-            state.localState.pop();
-=======
             state.localStates.pop();
             var localState = last(state.localStates);
             if (localState.mode.indent) {
               state.indent -= localState.mode.indent(localState.state, "", "");
             }
->>>>>>> 858f5dcc
           }
           state.soyState.push("tag");
           if (state.tag == "template" || state.tag == "deltemplate") {
@@ -381,26 +358,16 @@
           if (state.tag != "switch" && /^\{(case|default)\b/.test(textAfter)) indent -= config.indentUnit;
           if (/^\{\/switch\b/.test(textAfter)) indent -= config.indentUnit;
         }
-<<<<<<< HEAD
-        var localState = last(state.localState);
-        if (indent && localState.mode.indent) {
-          indent += localState.mode.indent(localState.state, textAfter);
-=======
         var localState = last(state.localStates);
         if (indent && localState.mode.indent) {
           indent += localState.mode.indent(localState.state, textAfter, line);
->>>>>>> 858f5dcc
         }
         return indent;
       },
 
       innerMode: function(state) {
         if (state.soyState.length && last(state.soyState) != "literal") return null;
-<<<<<<< HEAD
-        else return last(state.localState);
-=======
         else return last(state.localStates);
->>>>>>> 858f5dcc
       },
 
       electricInput: /^\s*\{(\/|\/template|\/deltemplate|\/switch|fallbackmsg|elseif|else|case|default|ifempty|\/literal\})$/,
