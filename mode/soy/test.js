--- conflicted
+++ resolved
@@ -1,5 +1,5 @@
 // CodeMirror, copyright (c) by Marijn Haverbeke and others
-// Distributed under an MIT license: https://codemirror.net/LICENSE
+// Distributed under an MIT license: http://codemirror.net/LICENSE
 
 (function() {
   var mode = CodeMirror.getMode({indentUnit: 2}, "soy");
@@ -8,7 +8,7 @@
   // Test of small keywords and words containing them.
   MT('keywords-test',
      '[keyword {] [keyword as] worrying [keyword and] notorious [keyword as]',
-     '    the Fandor[operator -]alias assassin, [keyword or]',
+     '    the Fandor-alias assassin, [keyword or]',
      '    Corcand cannot fit [keyword in] [keyword }]');
 
   MT('let-test',
@@ -20,63 +20,18 @@
      '[keyword {/template}]',
      '');
 
-  MT('function-test',
-     '[keyword {] [callee&variable css]([string "MyClass"])[keyword }]',
-     '[tag&bracket <][tag input] [attribute value]=[string "]' +
-     '[keyword {] [callee&variable index]([variable-2&error $list])[keyword }]' +
-        '[string "][tag&bracket />]');
-
-  MT('namespace-test',
-     '[keyword {namespace] [variable namespace][keyword }]')
-
-  MT('namespace-with-attribute-test',
-     '[keyword {namespace] [variable my.namespace.templates] ' +
-         '[attribute requirecss]=[string "my.namespace"][keyword }]');
-
-  MT('operators-test',
-     '[keyword {] [atom 1] [operator ==] [atom 1] [keyword }]',
-     '[keyword {] [atom 1] [operator !=] [atom 2] [keyword }]',
-     '[keyword {] [atom 2] [operator +] [atom 2] [keyword }]',
-     '[keyword {] [atom 2] [operator -] [atom 2] [keyword }]',
-     '[keyword {] [atom 2] [operator *] [atom 2] [keyword }]',
-     '[keyword {] [atom 2] [operator /] [atom 2] [keyword }]',
-     '[keyword {] [atom 2] [operator %] [atom 2] [keyword }]',
-     '[keyword {] [atom 2] [operator <=] [atom 2] [keyword }]',
-     '[keyword {] [atom 2] [operator >=] [atom 2] [keyword }]',
-     '[keyword {] [atom 3] [operator >] [atom 2] [keyword }]',
-     '[keyword {] [atom 2] [operator >] [atom 3] [keyword }]',
-     '[keyword {] [atom null] [operator ?:] [string ""] [keyword }]',
-     '[keyword {] [variable-2&error $variable] [operator |] safeHtml [keyword }]')
-
-  MT('primitive-test',
-     '[keyword {] [atom true] [keyword }]',
-     '[keyword {] [atom false] [keyword }]',
-     '[keyword {] truethy [keyword }]',
-     '[keyword {] falsey [keyword }]',
-     '[keyword {] [atom 42] [keyword }]',
-     '[keyword {] [atom .42] [keyword }]',
-     '[keyword {] [atom 0.42] [keyword }]',
-     '[keyword {] [atom -0.42] [keyword }]',
-     '[keyword {] [atom -.2] [keyword }]',
-     '[keyword {] [atom 6.03e23] [keyword }]',
-     '[keyword {] [atom -0.03e0] [keyword }]',
-     '[keyword {] [atom 0x1F] [keyword }]',
-     '[keyword {] [atom 0x1F00BBEA] [keyword }]');
-
   MT('param-type-test',
      '[keyword {@param] [def a]: ' +
-         '[type list]<[[[type a]: [type int], ' +
-         '[type b]: [type map]<[type string], ' +
-         '[type bool]>]]>][keyword }]',
-      '[keyword {@param] [def unknown]: [type ?][keyword }]',
-      '[keyword {@param] [def list]: [type list]<[type ?]>[keyword }]');
+         '[variable-3 list]<[[[variable-3 a]: [variable-3 int], ' +
+         '[variable-3 b]: [variable-3 map]<[variable-3 string], ' +
+         '[variable-3 bool]>]]>][keyword }]');
 
   MT('undefined-var',
      '[keyword {][variable-2&error $var]');
 
   MT('param-scope-test',
      '[keyword {template] [def .a][keyword }]',
-     '  [keyword {@param] [def x]: [type string][keyword }]',
+     '  [keyword {@param] [def x]: [variable-3 string][keyword }]',
      '  [keyword {][variable-2 $x][keyword }]',
      '[keyword {/template}]',
      '',
@@ -93,7 +48,7 @@
 
   MT('defined-if-variable-test',
      '[keyword {template] [def .foo][keyword }]',
-     '  [keyword {@param?] [def showThing]: [type bool][keyword }]',
+     '  [keyword {@param?] [def showThing]: [variable-3 bool][keyword }]',
      '  [keyword {if] [variable-2 $showThing][keyword }]',
      '    Yo!',
      '  [keyword {/if}]',
@@ -101,15 +56,17 @@
      '');
 
   MT('template-calls-test',
+     '[keyword {template] [def .foo][keyword }]',
+     '  Yo!',
+     '[keyword {/template}]',
      '[keyword {call] [variable-2 .foo][keyword /}]',
      '[keyword {call] [variable foo][keyword /}]',
-     '[keyword {call] [variable foo][keyword }] [keyword {/call}]',
-     '[keyword {call] [variable first1.second.third_3][keyword /}]',
-     '[keyword {call] [variable first1.second.third_3] [keyword }] [keyword {/call}]',
+     '[keyword {call] [variable .bar][keyword /}]',
+     '[keyword {call] [variable bar][keyword /}]',
      '');
 
   MT('foreach-scope-test',
-     '[keyword {@param] [def bar]: [type string][keyword }]',
+     '[keyword {@param] [def bar]: [variable-3 string][keyword }]',
      '[keyword {foreach] [def $foo] [keyword in] [variable-2&error $foos][keyword }]',
      '  [keyword {][variable-2 $foo][keyword }]',
      '[keyword {/foreach}]',
@@ -127,46 +84,12 @@
   MT('nested-kind-test',
      '[keyword {template] [def .foo] [attribute kind]=[string "html"][keyword }]',
      '  [tag&bracket <][tag div][tag&bracket >]',
-<<<<<<< HEAD
-     '    [keyword {call] [variable-2 .bar][keyword }]',
-     '      [keyword {param] [property propertyName] [attribute kind]=[string "js"][keyword }]',
-=======
      '    [keyword {call] [variable .bar][keyword }]',
      '      [keyword {param] [attribute kind]=[string "js"][keyword }]',
->>>>>>> 9301db90
      '        [keyword var] [def bar] [operator =] [number 5];',
      '      [keyword {/param}]',
      '    [keyword {/call}]',
      '  [tag&bracket </][tag div][tag&bracket >]',
      '[keyword {/template}]',
      '');
-<<<<<<< HEAD
-
-  MT('tag-starting-with-function-call-is-not-a-keyword',
-     '[keyword {][callee&variable index]([variable-2&error $foo])[keyword }]',
-     '[keyword {css] [string "some-class"][keyword }]',
-     '[keyword {][callee&variable css]([string "some-class"])[keyword }]',
-     '');
-
-  MT('allow-missing-colon-in-@param',
-     '[keyword {template] [def .foo][keyword }]',
-     '  [keyword {@param] [def showThing] [type bool][keyword }]',
-     '  [keyword {if] [variable-2 $showThing][keyword }]',
-     '    Yo!',
-     '  [keyword {/if}]',
-     '[keyword {/template}]',
-     '');
-
-  MT('single-quote-strings',
-     '[keyword {][string "foo"] [string \'bar\'][keyword }]',
-     '');
-
-  MT('literal-comments',
-     '[keyword {literal}]/* comment */ // comment[keyword {/literal}]');
-
-  MT('highlight-command-at-eol',
-     '[keyword {msg]',
-     '    [keyword }]');
-=======
->>>>>>> 9301db90
 })();