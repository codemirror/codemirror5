/*
 *      Pig Latin Mode for CodeMirror 2
 *      @author Prasanth Jayachandran
 *      @link   https://github.com/prasanthj/pig-codemirror-2
 *  This implementation is adapted from PL/SQL mode in CodeMirror 2.
 */
(function(mod) {
  if (typeof exports == "object" && typeof module == "object") // CommonJS
    mod(require("../../lib/codemirror"));
  else if (typeof define == "function" && define.amd) // AMD
    define(["../../lib/codemirror"], mod);
  else // Plain browser env
    mod(CodeMirror);
})(function(CodeMirror) {
"use strict";

CodeMirror.defineMode("pig", function(_config, parserConfig) {
  var keywords = parserConfig.keywords,
  builtins = parserConfig.builtins,
  types = parserConfig.types,
  multiLineStrings = parserConfig.multiLineStrings;

  var isOperatorChar = /[*+\-%<>=&?:\/!|]/;

  function chain(stream, state, f) {
    state.tokenize = f;
    return f(stream, state);
  }

  var type;
  function ret(tp, style) {
    type = tp;
    return style;
  }

  function tokenComment(stream, state) {
    var isEnd = false;
    var ch;
    while(ch = stream.next()) {
      if(ch == "/" && isEnd) {
        state.tokenize = tokenBase;
        break;
      }
      isEnd = (ch == "*");
    }
    return ret("comment", "comment");
  }

  function tokenString(quote) {
    return function(stream, state) {
      var escaped = false, next, end = false;
      while((next = stream.next()) != null) {
        if (next == quote && !escaped) {
          end = true; break;
        }
        escaped = !escaped && next == "\\";
      }
      if (end || !(escaped || multiLineStrings))
        state.tokenize = tokenBase;
      return ret("string", "error");
    };
  }

  function tokenBase(stream, state) {
    var ch = stream.next();

    // is a start of string?
    if (ch == '"' || ch == "'")
      return chain(stream, state, tokenString(ch));
    // is it one of the special chars
    else if(/[\[\]{}\(\),;\.]/.test(ch))
      return ret(ch);
    // is it a number?
    else if(/\d/.test(ch)) {
      stream.eatWhile(/[\w\.]/);
      return ret("number", "number");
    }
    // multi line comment or operator
    else if (ch == "/") {
      if (stream.eat("*")) {
        return chain(stream, state, tokenComment);
      }
      else {
        stream.eatWhile(isOperatorChar);
        return ret("operator", "operator");
      }
    }
    // single line comment or operator
    else if (ch=="-") {
      if(stream.eat("-")){
        stream.skipToEnd();
        return ret("comment", "comment");
      }
      else {
        stream.eatWhile(isOperatorChar);
        return ret("operator", "operator");
      }
    }
    // is it an operator
    else if (isOperatorChar.test(ch)) {
      stream.eatWhile(isOperatorChar);
      return ret("operator", "operator");
    }
    else {
      // get the while word
      stream.eatWhile(/[\w\$_]/);
      // is it one of the listed keywords?
      if (keywords && keywords.propertyIsEnumerable(stream.current().toUpperCase())) {
        if (stream.eat(")") || stream.eat(".")) {
          //keywords can be used as variables like flatten(group), group.$0 etc..
        }
        else {
          return ("keyword", "keyword");
        }
      }
      // is it one of the builtin functions?
      if (builtins && builtins.propertyIsEnumerable(stream.current().toUpperCase()))
      {
        return ("keyword", "variable-2");
      }
      // is it one of the listed types?
      if (types && types.propertyIsEnumerable(stream.current().toUpperCase()))
        return ("keyword", "variable-3");
      // default is a 'variable'
      return ret("variable", "pig-word");
    }
  }

  // Interface
  return {
    startState: function() {
      return {
        tokenize: tokenBase,
        startOfLine: true
      };
    },

    token: function(stream, state) {
      if(stream.eatSpace()) return null;
      var style = state.tokenize(stream, state);
      return style;
    }
  };
});

(function() {
  function keywords(str) {
    var obj = {}, words = str.split(" ");
    for (var i = 0; i < words.length; ++i) obj[words[i]] = true;
    return obj;
  }

  // builtin funcs taken from trunk revision 1303237
  var pBuiltins = "ABS ACOS ARITY ASIN ATAN AVG BAGSIZE BINSTORAGE BLOOM BUILDBLOOM CBRT CEIL "
    + "CONCAT COR COS COSH COUNT COUNT_STAR COV CONSTANTSIZE CUBEDIMENSIONS DIFF DISTINCT DOUBLEABS "
    + "DOUBLEAVG DOUBLEBASE DOUBLEMAX DOUBLEMIN DOUBLEROUND DOUBLESUM EXP FLOOR FLOATABS FLOATAVG "
    + "FLOATMAX FLOATMIN FLOATROUND FLOATSUM GENERICINVOKER INDEXOF INTABS INTAVG INTMAX INTMIN "
    + "INTSUM INVOKEFORDOUBLE INVOKEFORFLOAT INVOKEFORINT INVOKEFORLONG INVOKEFORSTRING INVOKER "
    + "ISEMPTY JSONLOADER JSONMETADATA JSONSTORAGE LAST_INDEX_OF LCFIRST LOG LOG10 LOWER LONGABS "
    + "LONGAVG LONGMAX LONGMIN LONGSUM MAX MIN MAPSIZE MONITOREDUDF NONDETERMINISTIC OUTPUTSCHEMA  "
    + "PIGSTORAGE PIGSTREAMING RANDOM REGEX_EXTRACT REGEX_EXTRACT_ALL REPLACE ROUND SIN SINH SIZE "
    + "SQRT STRSPLIT SUBSTRING SUM STRINGCONCAT STRINGMAX STRINGMIN STRINGSIZE TAN TANH TOBAG "
    + "TOKENIZE TOMAP TOP TOTUPLE TRIM TEXTLOADER TUPLESIZE UCFIRST UPPER UTF8STORAGECONVERTER ";

  // taken from QueryLexer.g
  var pKeywords = "VOID IMPORT RETURNS DEFINE LOAD FILTER FOREACH ORDER CUBE DISTINCT COGROUP "
    + "JOIN CROSS UNION SPLIT INTO IF OTHERWISE ALL AS BY USING INNER OUTER ONSCHEMA PARALLEL "
    + "PARTITION GROUP AND OR NOT GENERATE FLATTEN ASC DESC IS STREAM THROUGH STORE MAPREDUCE "
    + "SHIP CACHE INPUT OUTPUT STDERROR STDIN STDOUT LIMIT SAMPLE LEFT RIGHT FULL EQ GT LT GTE LTE "
    + "NEQ MATCHES TRUE FALSE DUMP";

  // data types
  var pTypes = "BOOLEAN INT LONG FLOAT DOUBLE CHARARRAY BYTEARRAY BAG TUPLE MAP ";

  CodeMirror.defineMIME("text/x-pig", {
    name: "pig",
    builtins: keywords(pBuiltins),
    keywords: keywords(pKeywords),
    types: keywords(pTypes)
  });
<<<<<<< HEAD
}());

});
=======

  CodeMirror.registerHelper("hintWords", "pig", (pBuiltins + pTypes + pKeywords).split(" "));
}());
>>>>>>> f2fc9c63
<|MERGE_RESOLUTION|>--- conflicted
+++ resolved
@@ -178,12 +178,8 @@
     keywords: keywords(pKeywords),
     types: keywords(pTypes)
   });
-<<<<<<< HEAD
-}());
-
-});
-=======
 
   CodeMirror.registerHelper("hintWords", "pig", (pBuiltins + pTypes + pKeywords).split(" "));
 }());
->>>>>>> f2fc9c63
+
+});