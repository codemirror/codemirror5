CodeMirror.defineMode("octave", function() {
  function wordRegexp(words) {
    return new RegExp("^((" + words.join(")|(") + "))\\b");
  }

  var singleOperators = new RegExp("^[\\+\\-\\*/&|\\^~<>!@'\\\\]");
  var singleDelimiters = new RegExp('^[\\(\\[\\{\\},:=;]');
  var doubleOperators = new RegExp("^((==)|(~=)|(<=)|(>=)|(<<)|(>>)|(\\.[\\+\\-\\*/\\^\\\\]))");
  var doubleDelimiters = new RegExp("^((!=)|(\\+=)|(\\-=)|(\\*=)|(/=)|(&=)|(\\|=)|(\\^=))");
  var tripleDelimiters = new RegExp("^((>>=)|(<<=))");
  var expressionEnd = new RegExp("^[\\]\\)]");
  var identifiers = new RegExp("^[_A-Za-z][_A-Za-z0-9]*");

  var builtins = wordRegexp([
    'error', 'eval', 'function', 'abs', 'acos', 'atan', 'asin', 'cos',
    'cosh', 'exp', 'log', 'prod', 'sum', 'log10', 'max', 'min', 'sign', 'sin', 'sinh',
    'sqrt', 'tan', 'reshape', 'break', 'zeros', 'default', 'margin', 'round', 'ones',
    'rand', 'syn', 'ceil', 'floor', 'size', 'clear', 'zeros', 'eye', 'mean', 'std', 'cov',
<<<<<<< HEAD
    'det', 'eig', 'inv', 'norm', 'rank', 'trace', 'expm', 'logm', 'sqrtm', 'linspace',
    'plot', 'plot3', 'plotmatrix', 'plotyy', 'title', 'xlabel', 'ylabel', 'legend',
    'text', 'grid', 'meshgrid', 'mesh', 'num2str', 'fft', 'ifft', 'arrayfun', 'cellfun',
    'input', 'fliplr', 'flipud', 'ismember', 'inline', 'eval'
=======
    'det', 'eig', 'inv', 'norm', 'rank', 'trace', 'expm', 'logm', 'sqrtm', 'linspace', 'plot',
    'title', 'xlabel', 'ylabel', 'legend', 'text', 'grid', 'meshgrid', 'mesh', 'num2str',
    'fft', 'ifft', 'arrayfun', 'cellfun', 'input', 'fliplr', 'flipud', 'ismember'
>>>>>>> 1976d036
  ]);

  var keywords = wordRegexp([
    'return', 'case', 'switch', 'else', 'elseif', 'end', 'endif', 'endfunction',
    'if', 'otherwise', 'do', 'for', 'while', 'try', 'catch', 'classdef', 'properties', 'events',
    'methods', 'global', 'persistent', 'endfor', 'endwhile', 'printf', 'sprintf', 'disp', 'until',
<<<<<<< HEAD
    'continue', 'pkg', 'hold'
=======
    'continue', 'pkg'
>>>>>>> 1976d036
  ]);


  // tokenizers
  function tokenTranspose(stream, state) {
    if (!stream.sol() && stream.peek() === '\'') {
      stream.next();
      state.tokenize = tokenBase;
      return 'operator';
    }
    state.tokenize = tokenBase;
    return tokenBase(stream, state);
  }


  function tokenComment(stream, state) {
    if (stream.match(/^.*%}/)) {
      state.tokenize = tokenBase;
      return 'comment';
    };
    stream.skipToEnd();
    return 'comment';
  }

  function tokenBase(stream, state) {
    // whitespaces
    if (stream.eatSpace()) return null;

    // Handle one line Comments
    if (stream.match('%{')){
      state.tokenize = tokenComment;
      stream.skipToEnd();
      return 'comment';
    }

    if (stream.match(/^[%#]/)){
      stream.skipToEnd();
      return 'comment';
    }

    // Handle Number Literals
    if (stream.match(/^[0-9\.+-]/, false)) {
      if (stream.match(/^[+-]?0x[0-9a-fA-F]+[ij]?/)) {
        stream.tokenize = tokenBase;
        return 'number'; };
      if (stream.match(/^[+-]?\d*\.\d+([EeDd][+-]?\d+)?[ij]?/)) { return 'number'; };
      if (stream.match(/^[+-]?\d+([EeDd][+-]?\d+)?[ij]?/)) { return 'number'; };
    }
    if (stream.match(wordRegexp(['nan','NaN','inf','Inf']))) { return 'number'; };

    // Handle Strings
    if (stream.match(/^"([^"]|(""))*"/)) { return 'string'; } ;
    if (stream.match(/^'([^']|(''))*'/)) { return 'string'; } ;

    // Handle words
    if (stream.match(keywords)) { return 'keyword'; } ;
    if (stream.match(builtins)) { return 'builtin'; } ;
    if (stream.match(identifiers)) { return 'variable'; } ;

    if (stream.match(singleOperators) || stream.match(doubleOperators)) { return 'operator'; };
    if (stream.match(singleDelimiters) || stream.match(doubleDelimiters) || stream.match(tripleDelimiters)) { return null; };

    if (stream.match(expressionEnd)) {
      state.tokenize = tokenTranspose;
      return null;
    };


    // Handle non-detected items
    stream.next();
    return 'error';
  };


  return {
    startState: function() {
      return {
        tokenize: tokenBase
      };
    },

    token: function(stream, state) {
      var style = state.tokenize(stream, state);
      if (style === 'number' || style === 'variable'){
        state.tokenize = tokenTranspose;
      }
      return style;
    }
  };
});

CodeMirror.defineMIME("text/x-octave", "octave");<|MERGE_RESOLUTION|>--- conflicted
+++ resolved
@@ -16,27 +16,17 @@
     'cosh', 'exp', 'log', 'prod', 'sum', 'log10', 'max', 'min', 'sign', 'sin', 'sinh',
     'sqrt', 'tan', 'reshape', 'break', 'zeros', 'default', 'margin', 'round', 'ones',
     'rand', 'syn', 'ceil', 'floor', 'size', 'clear', 'zeros', 'eye', 'mean', 'std', 'cov',
-<<<<<<< HEAD
     'det', 'eig', 'inv', 'norm', 'rank', 'trace', 'expm', 'logm', 'sqrtm', 'linspace',
     'plot', 'plot3', 'plotmatrix', 'plotyy', 'title', 'xlabel', 'ylabel', 'legend',
     'text', 'grid', 'meshgrid', 'mesh', 'num2str', 'fft', 'ifft', 'arrayfun', 'cellfun',
     'input', 'fliplr', 'flipud', 'ismember', 'inline', 'eval'
-=======
-    'det', 'eig', 'inv', 'norm', 'rank', 'trace', 'expm', 'logm', 'sqrtm', 'linspace', 'plot',
-    'title', 'xlabel', 'ylabel', 'legend', 'text', 'grid', 'meshgrid', 'mesh', 'num2str',
-    'fft', 'ifft', 'arrayfun', 'cellfun', 'input', 'fliplr', 'flipud', 'ismember'
->>>>>>> 1976d036
   ]);
 
   var keywords = wordRegexp([
     'return', 'case', 'switch', 'else', 'elseif', 'end', 'endif', 'endfunction',
     'if', 'otherwise', 'do', 'for', 'while', 'try', 'catch', 'classdef', 'properties', 'events',
     'methods', 'global', 'persistent', 'endfor', 'endwhile', 'printf', 'sprintf', 'disp', 'until',
-<<<<<<< HEAD
     'continue', 'pkg', 'hold'
-=======
-    'continue', 'pkg'
->>>>>>> 1976d036
   ]);
 
 
@@ -72,7 +62,7 @@
       return 'comment';
     }
 
-    if (stream.match(/^[%#]/)){
+    if (stream.match(/^(%)|(\.\.\.)/)){
       stream.skipToEnd();
       return 'comment';
     }
