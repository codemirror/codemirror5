/**
 * xmlpure.js
 * 
 * Building upon and improving the CodeMirror 2 XML parser
 * @author: Dror BG (deebug.dev@gmail.com)
 * @date: August, 2011
 */

CodeMirror.defineMode("xmlpure", function(config, parserConfig) {
    // constants
    var STYLE_ERROR = "error";
    var STYLE_INSTRUCTION = "comment";
    var STYLE_COMMENT = "comment";
    var STYLE_ELEMENT_NAME = "tag";
    var STYLE_ATTRIBUTE = "attribute";
    var STYLE_WORD = "string";
    var STYLE_TEXT = "atom";

    var TAG_INSTRUCTION = "!instruction";
    var TAG_CDATA = "!cdata";
    var TAG_COMMENT = "!comment";
    var TAG_TEXT = "!text";
    
    var doNotIndent = {
        "!cdata": true,
        "!comment": true,
        "!text": true,
        "!instruction": true
    };

    // options
    var indentUnit = config.indentUnit;

    ///////////////////////////////////////////////////////////////////////////
    // helper functions
    
    // chain a parser to another parser
    function chain(stream, state, parser) {
        state.tokenize = parser;
        return parser(stream, state);
    }
    
    // parse a block (comment, CDATA or text)
    function inBlock(style, terminator, nextTokenize) {
        return function(stream, state) {
            while (!stream.eol()) {
                if (stream.match(terminator)) {
                    popContext(state);
                    state.tokenize = nextTokenize;
                    break;
                }
                stream.next();
            }
            return style;
        };
    }
    
    // go down a level in the document
    // (hint: look at who calls this function to know what the contexts are)
    function pushContext(state, tagName) {
        var noIndent = doNotIndent.hasOwnProperty(tagName) || (state.context && state.context.doIndent);
        var newContext = {
            tagName: tagName,
            prev: state.context,
            indent: state.context ? state.context.indent + indentUnit : 0,
            lineNumber: state.lineNumber,
            indented: state.indented,
            noIndent: noIndent
        };
        state.context = newContext;
    }
    
    // go up a level in the document
    function popContext(state) {
        if (state.context) {
            var oldContext = state.context;
            state.context = oldContext.prev;
            return oldContext;
        }
        
        // we shouldn't be here - it means we didn't have a context to pop
        return null;
    }
    
    // return true if the current token is seperated from the tokens before it
    // which means either this is the start of the line, or there is at least
    // one space or tab character behind the token
    // otherwise returns false
    function isTokenSeparated(stream) {
        return stream.sol() ||
            stream.string.charAt(stream.start - 1) == " " ||
            stream.string.charAt(stream.start - 1) == "\t";
    }
    
    ///////////////////////////////////////////////////////////////////////////
    // context: document
    // 
    // an XML document can contain:
    // - a single declaration (if defined, it must be the very first line)
    // - exactly one root element
    // @todo try to actually limit the number of root elements to 1
    // - zero or more comments
    function parseDocument(stream, state) {
        if(stream.eat("<")) {
            if(stream.eat("?")) {
                // processing instruction
                pushContext(state, TAG_INSTRUCTION);
                state.tokenize = parseProcessingInstructionStartTag;
                return STYLE_INSTRUCTION;
            } else if(stream.match("!--")) {
                // new context: comment
                pushContext(state, TAG_COMMENT);
                return chain(stream, state, inBlock(STYLE_COMMENT, "-->", parseDocument));
            } else if(stream.eatSpace() || stream.eol() ) {
                stream.skipToEnd();
                return STYLE_ERROR;
            } else {
                // element
                state.tokenize = parseElementTagName;
                return STYLE_ELEMENT_NAME;
            }
        }
        
        // error on line
        stream.skipToEnd();
        return STYLE_ERROR;
    }

    ///////////////////////////////////////////////////////////////////////////
    // context: XML element start-tag or end-tag
    //
    // - element start-tag can contain attributes
    // - element start-tag may self-close (or start an element block if it doesn't)
    // - element end-tag can contain only the tag name
    function parseElementTagName(stream, state) {
        // get the name of the tag
        var startPos = stream.pos;
        if(stream.match(/^[a-zA-Z_:][-a-zA-Z0-9_:.]*/)) {
            // element start-tag
            var tagName = stream.string.substring(startPos, stream.pos);
            pushContext(state, tagName);
            state.tokenize = parseElement;
            return STYLE_ELEMENT_NAME;
        } else if(stream.match(/^\/[a-zA-Z_:][-a-zA-Z0-9_:.]*( )*>/)) {
            // element end-tag
            var endTagName = stream.string.substring(startPos + 1, stream.pos - 1).trim();
            var oldContext = popContext(state);
            state.tokenize = state.context == null ? parseDocument : parseElementBlock;
            if(oldContext == null || endTagName != oldContext.tagName) {
                // the start and end tag names should match - error
                return STYLE_ERROR;
            }
            return STYLE_ELEMENT_NAME;
        } else {
            // no tag name - error
            state.tokenize = state.context == null ? parseDocument : parseElementBlock;
            stream.eatWhile(/[^>]/);
            stream.eat(">");
            return STYLE_ERROR;
        }
        
        stream.skipToEnd();
        return null;
    }
    
    function parseElement(stream, state) {
        if(stream.match(/^\/>/)) {
            // self-closing tag
            popContext(state);
            state.tokenize = state.context == null ? parseDocument : parseElementBlock;
            return STYLE_ELEMENT_NAME;
        } else if(stream.eat(/^>/)) {
            state.tokenize = parseElementBlock;
            return STYLE_ELEMENT_NAME;
        } else if(isTokenSeparated(stream) && stream.match(/^[a-zA-Z_:][-a-zA-Z0-9_:.]*( )*=/)) {
            // attribute
            state.tokenize = parseAttribute;
            return STYLE_ATTRIBUTE;
        }
        
        // no other options - this is an error
        state.tokenize = state.context == null ? parseDocument : parseDocument;
        stream.eatWhile(/[^>]/);
        stream.eat(">");
        return STYLE_ERROR;
    }
    
    ///////////////////////////////////////////////////////////////////////////
    // context: attribute
    // 
    // attribute values may contain everything, except:
    // - the ending quote (with ' or ") - this marks the end of the value
    // - the character "<" - should never appear
    // - ampersand ("&") - unless it starts a reference: a string that ends with a semi-colon (";")
    // ---> note: this parser is lax in what may be put into a reference string,
    // ---> consult http://www.w3.org/TR/REC-xml/#NT-Reference if you want to make it tighter
    function parseAttribute(stream, state) {
        var quote = stream.next();
        if(quote != "\"" && quote != "'") {
            // attribute must be quoted
            stream.skipToEnd();
            state.tokenize = parseElement;
            return STYLE_ERROR;
        }
        
        state.tokParams.quote = quote;    
        state.tokenize = parseAttributeValue;
        return STYLE_WORD;
    }

    // @todo: find out whether this attribute value spans multiple lines,
    //        and if so, push a context for it in order not to indent it
    //        (or something of the sort..)
    function parseAttributeValue(stream, state) {
        var ch = "";
        while(!stream.eol()) {
            ch = stream.next();
            if(ch == state.tokParams.quote) {
                // end quote found
                state.tokenize = parseElement;
                return STYLE_WORD;
            } else if(ch == "<") {
                // can't have less-than signs in an attribute value, ever
                stream.skipToEnd()
                state.tokenize = parseElement;
                return STYLE_ERROR;
            } else if(ch == "&") {
                // reference - look for a semi-colon, or return error if none found
                ch = stream.next();
                
                // make sure that semi-colon isn't right after the ampersand
                if(ch == ';') {
                    stream.skipToEnd()
                    state.tokenize = parseElement;
                    return STYLE_ERROR;
                }
                
                // make sure no less-than characters slipped in
                while(!stream.eol() && ch != ";") {
                    if(ch == "<") {
                        // can't have less-than signs in an attribute value, ever
                        stream.skipToEnd()
                        state.tokenize = parseElement;
                        return STYLE_ERROR;
                    }
                    ch = stream.next();
                }
                if(stream.eol() && ch != ";") {
                    // no ampersand found - error
                    stream.skipToEnd();
                    state.tokenize = parseElement;
                    return STYLE_ERROR;
                }                
            }
        }
        
        // attribute value continues to next line
        return STYLE_WORD;
    }
    
    ///////////////////////////////////////////////////////////////////////////
    // context: element block
    //
    // a block can contain:
    // - elements
    // - text
    // - CDATA sections
    // - comments
    function parseElementBlock(stream, state) {
        if(stream.eat("<")) {
            if(stream.match("?")) {
                pushContext(state, TAG_INSTRUCTION);
                state.tokenize = parseProcessingInstructionStartTag;
                return STYLE_INSTRUCTION;
            } else if(stream.match("!--")) {
                // new context: comment
                pushContext(state, TAG_COMMENT);
                return chain(stream, state, inBlock(STYLE_COMMENT, "-->",
                    state.context == null ? parseDocument : parseElementBlock));
            } else if(stream.match("![CDATA[")) {
                // new context: CDATA section
                pushContext(state, TAG_CDATA);
                return chain(stream, state, inBlock(STYLE_TEXT, "]]>",
                    state.context == null ? parseDocument : parseElementBlock));
            } else if(stream.eatSpace() || stream.eol() ) {
                stream.skipToEnd();
                return STYLE_ERROR;
            } else {
                // element
                state.tokenize = parseElementTagName;
                return STYLE_ELEMENT_NAME;
            }
        } else {
            // new context: text
            pushContext(state, TAG_TEXT);
            state.tokenize = parseText;
            return null;
        }
        
        state.tokenize = state.context == null ? parseDocument : parseElementBlock;
        stream.skipToEnd();
        return null;
    }
    
    function parseText(stream, state) {
        stream.eatWhile(/[^<]/);
        if(!stream.eol()) {
            // we cannot possibly be in the document context,
            // just inside an element block
            popContext(state);
            state.tokenize = parseElementBlock;
        }
        return STYLE_TEXT;
    }

    ///////////////////////////////////////////////////////////////////////////
    // context: XML processing instructions
    //
    // XML processing instructions (PIs) allow documents to contain instructions for applications.
    // PI format: <?name data?>
    // - 'name' can be anything other than 'xml' (case-insensitive)
    // - 'data' can be anything which doesn't contain '?>'
    // XML declaration is a special PI (see XML declaration context below)
    function parseProcessingInstructionStartTag(stream, state) {
        if(stream.match("xml", true, true)) {
            // xml declaration
            if(state.lineNumber > 1 || stream.pos > 5) {
                state.tokenize = parseDocument;
                stream.skipToEnd();
                return STYLE_ERROR;
            } else {
                state.tokenize = parseDeclarationVersion;
                return STYLE_INSTRUCTION;
            }
        }

        // regular processing instruction
        if(isTokenSeparated(stream) || stream.match("?>")) {
            // we have a space after the start-tag, or nothing but the end-tag
            // either way - error!
            state.tokenize = parseDocument;
            stream.skipToEnd();
            return STYLE_ERROR;
        }

        state.tokenize = parseProcessingInstructionBody;
        return STYLE_INSTRUCTION;
    }

    function parseProcessingInstructionBody(stream, state) {
        stream.eatWhile(/[^?]/);
        if(stream.eat("?")) {
            if(stream.eat(">")) {
                popContext(state);
                state.tokenize = state.context == null ? parseDocument : parseElementBlock;
            }
        }
        return STYLE_INSTRUCTION;
    }

    
    ///////////////////////////////////////////////////////////////////////////
    // context: XML declaration
    //
    // XML declaration is of the following format:
    // <?xml version="1.0" encoding="UTF-8" standalone="no" ?>
    // - must start at the first character of the first line
    // - may span multiple lines
    // - must include 'version'
    // - may include 'encoding' and 'standalone' (in that order after 'version')
    // - attribute names must be lowercase
    // - cannot contain anything else on the line
    function parseDeclarationVersion(stream, state) {
        state.tokenize = parseDeclarationEncoding;
        
        if(isTokenSeparated(stream) && stream.match(/^version( )*=( )*"([a-zA-Z0-9_.:]|\-)+"/)) {
            return STYLE_INSTRUCTION;
        }
        stream.skipToEnd();
        return STYLE_ERROR;
    }

    function parseDeclarationEncoding(stream, state) {
        state.tokenize = parseDeclarationStandalone;
        
        if(isTokenSeparated(stream) && stream.match(/^encoding( )*=( )*"[A-Za-z]([A-Za-z0-9._]|\-)*"/)) {
            return STYLE_INSTRUCTION;
        }
        return null;
    }

    function parseDeclarationStandalone(stream, state) {
        state.tokenize = parseDeclarationEndTag;
        
        if(isTokenSeparated(stream) && stream.match(/^standalone( )*=( )*"(yes|no)"/)) {
            return STYLE_INSTRUCTION;
        }
        return null;
    }

    function parseDeclarationEndTag(stream, state) {
        state.tokenize = parseDocument;
        
        if(stream.match("?>") && stream.eol()) {
            popContext(state);
            return STYLE_INSTRUCTION;
        }
        stream.skipToEnd();
        return STYLE_ERROR;
    }

    ///////////////////////////////////////////////////////////////////////////
    // returned object
    return {
        electricChars: "/[",
        
        startState: function() {
            return {
                tokenize: parseDocument,
                tokParams: {},
                lineNumber: 0,
                lineError: false,
                context: null,
                indented: 0
            };
        },

        token: function(stream, state) {
            if(stream.sol()) {
                // initialize a new line
                state.lineNumber++;
                state.lineError = false;
                state.indented = stream.indentation();
            }

            // eat all (the spaces) you can
            if(stream.eatSpace()) return null;

            // run the current tokenize function, according to the state
            var style = state.tokenize(stream, state);
            
            // is there an error somewhere in the line?
            state.lineError = (state.lineError || style == "error");

            return style;
        },
        
        blankLine: function(state) {
            // blank lines are lines too!
            state.lineNumber++;
            state.lineError = false;
        },
        
        indent: function(state, textAfter) {
            if(state.context) {
                if(state.context.noIndent == true) {
                    // do not indent - no return value at all
                    return;
                }
                if(textAfter.match(/^<\/.*/)) {
                    // end-tag - indent back to last context
                    return state.context.indent;
                }
<<<<<<< HEAD
                if(textAfter == '<![CDATA[') {
=======
                if(textAfter.match(/^<!\[CDATA\[/)) {
>>>>>>> 96852707
                    // a stand-alone CDATA start-tag - indent back to column 0
                    return 0;                
                }
                // indent to last context + regular indent unit
                return state.context.indent + indentUnit;
            }
            return 0;
        },
        
        compareStates: function(a, b) {
            if (a.indented != b.indented) return false;
            for (var ca = a.context, cb = b.context; ; ca = ca.prev, cb = cb.prev) {
                if (!ca || !cb) return ca == cb;
                if (ca.tagName != cb.tagName) return false;
            }
        }
    };
});

CodeMirror.defineMIME("application/xml", "purexml");
CodeMirror.defineMIME("text/xml", "purexml");<|MERGE_RESOLUTION|>--- conflicted
+++ resolved
@@ -461,11 +461,7 @@
                     // end-tag - indent back to last context
                     return state.context.indent;
                 }
-<<<<<<< HEAD
-                if(textAfter == '<![CDATA[') {
-=======
                 if(textAfter.match(/^<!\[CDATA\[/)) {
->>>>>>> 96852707
                     // a stand-alone CDATA start-tag - indent back to column 0
                     return 0;                
                 }
