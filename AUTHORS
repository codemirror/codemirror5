--- conflicted
+++ resolved
@@ -50,10 +50,7 @@
 Bernhard Sirlinger
 Billy Moon
 binny
-<<<<<<< HEAD
 B Krishna Chaitanya
-=======
->>>>>>> 8d87f56b
 Blaine G
 boomyjee
 borawjm
