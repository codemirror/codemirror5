{
<<<<<<< HEAD
  "name": "@hackmd/codemirror",
  "version": "5.63.6",
=======
  "name": "codemirror",
  "version": "5.65.2",
>>>>>>> 7f702332
  "main": "lib/codemirror.js",
  "style": "lib/codemirror.css",
  "author": {
    "name": "Marijn Haverbeke",
    "email": "marijnh@gmail.com",
    "url": "http://marijnhaverbeke.nl"
  },
  "description": "Full-featured in-browser code editor",
  "license": "MIT",
  "directories": {
    "lib": "./lib"
  },
  "scripts": {
    "build": "./node_modules/.bin/rollup -c",
    "watch": "./node_modules/.bin/rollup -w -c",
    "test": "node ./test/run.js",
    "lint": "bin/lint",
    "prepublishOnly": "npm run-script build && node release"
  },
  "devDependencies": {
    "@rollup/plugin-buble": "^0.21.3",
    "blint": "^1.1.0",
    "node-static": "0.7.11",
    "puppeteer": "^1.20.0",
    "rollup": "^1.26.3",
    "uglify-js": "^2.8.15"
  },
  "bugs": "http://github.com/codemirror/CodeMirror/issues",
  "keywords": [
    "JavaScript",
    "CodeMirror",
    "Editor"
  ],
  "homepage": "https://codemirror.net",
  "repository": {
    "type": "git",
    "url": "https://github.com/codemirror/CodeMirror.git"
  },
  "jspm": {
    "directories": {},
    "dependencies": {},
    "devDependencies": {}
  }
}<|MERGE_RESOLUTION|>--- conflicted
+++ resolved
@@ -1,11 +1,6 @@
 {
-<<<<<<< HEAD
   "name": "@hackmd/codemirror",
-  "version": "5.63.6",
-=======
-  "name": "codemirror",
   "version": "5.65.2",
->>>>>>> 7f702332
   "main": "lib/codemirror.js",
   "style": "lib/codemirror.css",
   "author": {
