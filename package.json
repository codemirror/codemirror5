--- conflicted
+++ resolved
@@ -25,16 +25,10 @@
     "blint": "^1",
     "node-static": "0.7.11",
     "phantomjs-prebuilt": "^2.1.12",
-<<<<<<< HEAD
-    "rollup": "^0.41.0",
-    "rollup-plugin-buble": "^0.15.0",
-    "rollup-watch": "^3.2.0",
-    "uglify-js": "^2.8.15"
-=======
     "rollup": "^0.66.2",
     "rollup-plugin-buble": "^0.19.2",
-    "rollup-watch": "^4.3.1"
->>>>>>> b2d7d188
+    "rollup-watch": "^4.3.1",
+    "uglify-js": "^2.8.15"
   },
   "bugs": "http://github.com/codemirror/CodeMirror/issues",
   "keywords": [
