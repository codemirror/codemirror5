{
<<<<<<< HEAD
  "name": "@hackmd/codemirror",
  "version": "5.57.8",
=======
  "name": "codemirror",
  "version": "5.61.0",
>>>>>>> dc3952a6
  "main": "lib/codemirror.js",
  "style": "lib/codemirror.css",
  "author": {
    "name": "Marijn Haverbeke",
    "email": "marijnh@gmail.com",
    "url": "http://marijnhaverbeke.nl"
  },
  "description": "Full-featured in-browser code editor",
  "license": "MIT",
  "directories": {
    "lib": "./lib"
  },
  "scripts": {
    "build": "./node_modules/.bin/rollup -c",
    "watch": "./node_modules/.bin/rollup -w -c",
    "test": "node ./test/run.js",
    "lint": "bin/lint",
    "prepublishOnly": "npm run-script build && node release"
  },
  "devDependencies": {
    "@rollup/plugin-buble": "^0.21.3",
    "blint": "^1.1.0",
    "node-static": "0.7.11",
    "puppeteer": "^1.20.0",
    "rollup": "^1.26.3",
    "uglify-js": "^2.8.15"
  },
  "bugs": "http://github.com/codemirror/CodeMirror/issues",
  "keywords": [
    "JavaScript",
    "CodeMirror",
    "Editor"
  ],
  "homepage": "https://codemirror.net",
  "repository": {
    "type": "git",
    "url": "https://github.com/codemirror/CodeMirror.git"
  },
  "jspm": {
    "directories": {},
    "dependencies": {},
    "devDependencies": {}
  },
  "dependencies": {}
}<|MERGE_RESOLUTION|>--- conflicted
+++ resolved
@@ -1,11 +1,6 @@
 {
-<<<<<<< HEAD
   "name": "@hackmd/codemirror",
-  "version": "5.57.8",
-=======
-  "name": "codemirror",
   "version": "5.61.0",
->>>>>>> dc3952a6
   "main": "lib/codemirror.js",
   "style": "lib/codemirror.css",
   "author": {
