--- conflicted
+++ resolved
@@ -19,16 +19,10 @@
     "blint": "^0.5.1",
     "node-static": "0.6.0",
     "phantomjs-prebuilt": "^2.1.12",
-<<<<<<< HEAD
-    "rollup": "^0.34.10",
-    "rollup-plugin-buble": "^0.14.0",
-    "rollup-watch": "^2.5.0",
-    "uglify-js": "^2.8.15"
-=======
     "rollup": "^0.41.0",
     "rollup-plugin-buble": "^0.15.0",
-    "rollup-watch": "^3.2.0"
->>>>>>> 1e072d52
+    "rollup-watch": "^3.2.0",
+    "uglify-js": "^2.8.15"
   },
   "bugs": "http://github.com/codemirror/CodeMirror/issues",
   "keywords": [
