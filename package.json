{
  "name": "codemirror",
  "version": "5.26.1",
  "main": "lib/codemirror.js",
  "description": "Full-featured in-browser code editor",
  "license": "MIT",
  "directories": {
    "lib": "./lib"
  },
  "scripts": {
    "build": "./node_modules/.bin/rollup -c",
    "watch": "./node_modules/.bin/rollup -w -c",
    "prepublish": "npm run-script build",
    "test": "node ./test/run.js",
    "lint": "bin/lint",
    "install": "npm run-script build && ./release.sh"
  },
<<<<<<< HEAD
  "dependencies": {
    "blint": "^0.5.1",
=======
  "devDependencies": {
    "blint": "^1",
>>>>>>> 735ed377
    "node-static": "0.6.0",
    "phantomjs-prebuilt": "^2.1.12",
    "rollup": "^0.41.0",
    "rollup-plugin-buble": "^0.15.0",
    "rollup-watch": "^3.2.0",
    "uglify-js": "^2.8.15"
  },
  "bugs": "http://github.com/codemirror/CodeMirror/issues",
  "keywords": [
    "JavaScript",
    "CodeMirror",
    "Editor"
  ],
  "homepage": "http://codemirror.net",
  "maintainers": [
    {
      "name": "Marijn Haverbeke",
      "email": "marijnh@gmail.com",
      "web": "http://marijnhaverbeke.nl"
    }
  ],
  "repository": {
    "type": "git",
    "url": "https://github.com/codemirror/CodeMirror.git"
  },
  "jspm": {
    "directories": {},
    "dependencies": {},
    "devDependencies": {}
  }
}<|MERGE_RESOLUTION|>--- conflicted
+++ resolved
@@ -15,13 +15,8 @@
     "lint": "bin/lint",
     "install": "npm run-script build && ./release.sh"
   },
-<<<<<<< HEAD
-  "dependencies": {
-    "blint": "^0.5.1",
-=======
   "devDependencies": {
     "blint": "^1",
->>>>>>> 735ed377
     "node-static": "0.6.0",
     "phantomjs-prebuilt": "^2.1.12",
     "rollup": "^0.41.0",
