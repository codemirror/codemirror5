{
  "name": "@hackmd/codemirror",
<<<<<<< HEAD
  "version": "5.63.1",
=======
  "version": "5.61.3",
>>>>>>> f0f38ff3
  "main": "lib/codemirror.js",
  "style": "lib/codemirror.css",
  "author": {
    "name": "Marijn Haverbeke",
    "email": "marijnh@gmail.com",
    "url": "http://marijnhaverbeke.nl"
  },
  "description": "Full-featured in-browser code editor",
  "license": "MIT",
  "directories": {
    "lib": "./lib"
  },
  "scripts": {
    "build": "./node_modules/.bin/rollup -c",
    "watch": "./node_modules/.bin/rollup -w -c",
    "test": "node ./test/run.js",
    "lint": "bin/lint",
    "prepublishOnly": "npm run-script build && node release"
  },
  "devDependencies": {
    "@rollup/plugin-buble": "^0.21.3",
    "blint": "^1.1.0",
    "node-static": "0.7.11",
    "puppeteer": "^1.20.0",
    "rollup": "^1.26.3",
    "uglify-js": "^2.8.15"
  },
  "bugs": "http://github.com/codemirror/CodeMirror/issues",
  "keywords": [
    "JavaScript",
    "CodeMirror",
    "Editor"
  ],
  "homepage": "https://codemirror.net",
  "repository": {
    "type": "git",
    "url": "https://github.com/codemirror/CodeMirror.git"
  },
  "jspm": {
    "directories": {},
    "dependencies": {},
    "devDependencies": {}
  }
}<|MERGE_RESOLUTION|>--- conflicted
+++ resolved
@@ -1,10 +1,6 @@
 {
   "name": "@hackmd/codemirror",
-<<<<<<< HEAD
   "version": "5.63.1",
-=======
-  "version": "5.61.3",
->>>>>>> f0f38ff3
   "main": "lib/codemirror.js",
   "style": "lib/codemirror.css",
   "author": {
