--- conflicted
+++ resolved
@@ -9,13 +9,8 @@
     "lib": "./lib"
   },
   "scripts": {
-<<<<<<< HEAD
     "build": "./node_modules/.bin/rollup -c",
     "watch": "./node_modules/.bin/rollup -w -c",
-=======
-    "build": "rollup -c",
-    "watch": "rollup -w -c",
->>>>>>> 03051a2e
     "prepare": "npm run-script build",
     "test": "node ./test/run.js",
     "lint": "bin/lint",
